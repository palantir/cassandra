#
# Licensed to the Apache Software Foundation (ASF) under one
# or more contributor license agreements.  See the NOTICE file
# distributed with this work for additional information
# regarding copyright ownership.  The ASF licenses this file
# to you under the Apache License, Version 2.0 (the
# "License"); you may not use this file except in compliance
# with the License.  You may obtain a copy of the License at
#
#     http://www.apache.org/licenses/LICENSE-2.0
#
# Unless required by applicable law or agreed to in writing, software
# distributed under the License is distributed on an "AS IS" BASIS,
# WITHOUT WARRANTIES OR CONDITIONS OF ANY KIND, either express or implied.
# See the License for the specific language governing permissions and
# limitations under the License.
#

version: 2.1

default_env_vars: &default_env_vars

    # The values of some of these environment variables are meant to be frequently changed by developers.
    # The generate.sh script contains a list of accepted environment variables that should contain some of
    # these variables. Also, some variables are mentioned in the documentation, at least in
    # .circleci/readme.md and in doc/source/development/testing.rst.
    # If you modify these variables, or if you add new variables whose values are meant to be changed frequently,
    # please remember to modify the generate.sh script and the documentation accordingly.

    JAVA8_HOME: /usr/lib/jvm/java-8-openjdk-amd64
    ANT_HOME: /usr/share/ant
    LANG: en_US.UTF-8
    KEEP_TEST_DIR: true
    DEFAULT_DIR: /home/cassandra/cassandra-dtest
    PYTHONIOENCODING: utf-8
    PYTHONUNBUFFERED: true
    CASS_DRIVER_NO_EXTENSIONS: true
    CASS_DRIVER_NO_CYTHON: true
    #Skip all syncing to disk to avoid performance issues in flaky CI environments
    CASSANDRA_SKIP_SYNC: true
    DTEST_REPO: https://github.com/apache/cassandra-dtest.git
    DTEST_BRANCH: trunk
    CCM_MAX_HEAP_SIZE: 1024M
    CCM_HEAP_NEWSIZE: 256M

    # Whether the repeated test iterations should stop on the first failure by default.
    REPEATED_TESTS_STOP_ON_FAILURE: false

    # Comma-separated list of tests that should be included in the repeated run for regular unit tests,
    # in addition to automatically detected new and modified tests. For example:
    # REPEATED_UTESTS: org.apache.cassandra.cql3.ViewTest
    # REPEATED_UTESTS: org.apache.cassandra.cql3.ViewTest#testCountersTable
    # REPEATED_UTESTS: org.apache.cassandra.cql3.ViewTest,org.apache.cassandra.cql3.functions.TimeFctsTest
    REPEATED_UTESTS:
    # The number of times that new, modified or manually specified unit tests should be run.
    REPEATED_UTESTS_COUNT: 500

    # Comma-separated list of tests that should be included in the repeated run for long unit tests,
    # in addition to automatically detected new and modified tests. For example:
    # REPEATED_UTESTS_LONG: org.apache.cassandra.db.commitlog.CommitLogStressTest
    # REPEATED_UTESTS_LONG: org.apache.cassandra.db.commitlog.CommitLogStressTest#testRandomSize
    REPEATED_UTESTS_LONG:
    # The number of times that new, modified or manually specified long unit tests should be run.
    REPEATED_UTESTS_LONG_COUNT: 100

    # Comma-separated list of tests that should be included in the repeated run for stress unit tests,
    # in addition to automatically detected new and modified tests. For example:
    # REPEATED_UTESTS_STRESS: org.apache.cassandra.stress.generate.DistributionGaussianTest
    # REPEATED_UTESTS_STRESS: org.apache.cassandra.stress.generate.DistributionGaussianTest#simpleGaussian
    REPEATED_UTESTS_STRESS:
    # The number of times that new, modified or manually specified stress unit tests should be run.
    REPEATED_UTESTS_STRESS_COUNT: 500

    # Comma-separated list of tests that should be included in the repeated run for JVM dtests,
    # in addition to automatically detected new and modified tests. For example:
    # REPEATED_JVM_DTESTS: org.apache.cassandra.distributed.test.PagingTest
    # REPEATED_JVM_DTESTS: org.apache.cassandra.distributed.test.PagingTest#testPaging
    REPEATED_JVM_DTESTS:
    # The number of times that new, modified or manually specified JVM dtests should be run.
    REPEATED_JVM_DTESTS_COUNT: 500

    # Comma-separated list of tests that should be included in the repeated run for JVM upgrade dtests,
    # in addition to automatically detected new and modified tests. For example:
    # REPEATED_JVM_UPGRADE_DTESTS: org.apache.cassandra.distributed.upgrade.GroupByTest
    # REPEATED_JVM_UPGRADE_DTESTS: org.apache.cassandra.distributed.upgrade.GroupByTest#testReads
    REPEATED_JVM_UPGRADE_DTESTS:
    # The number of times that new, modified or manually specified JVM upgrade dtests should be run.
    REPEATED_JVM_UPGRADE_DTESTS_COUNT: 500

    # Comma-separated list of Python dtests that should be repeatedly run, for example:
    # REPEATED_DTESTS: cqlsh_tests/test_cqlsh.py
    # REPEATED_DTESTS: cqlsh_tests/test_cqlsh.py::TestCqlshSmoke
    # REPEATED_DTESTS: cqlsh_tests/test_cqlsh.py::TestCqlshSmoke::test_create_index
    # REPEATED_DTESTS: cqlsh_tests/test_cqlsh.py,consistency_test.py
    REPEATED_DTESTS:
    # The number of times that the manually specified Python dtests should be run.
    REPEATED_DTESTS_COUNT: 500

    # Comma-separated list of Python large dtests that should be repeatedly run, for example:
    # REPEATED_LARGE_DTESTS: replace_address_test.py
    # REPEATED_LARGE_DTESTS: replace_address_test.py::TestReplaceAddress
    # REPEATED_LARGE_DTESTS: replace_address_test.py::TestReplaceAddress::test_replace_stopped_node
    # REPEATED_LARGE_DTESTS: replace_address_test.py,materialized_views_test.py
    REPEATED_LARGE_DTESTS:
    # The number of times that the manually specified Python large dtests should be run.
    REPEATED_LARGE_DTESTS_COUNT: 100

    # Comma-separated list of Python dtests that should be repeatedly run, for example:
    # REPEATED_UPGRADE_DTESTS: upgrade_tests/cql_tests.py
    # REPEATED_UPGRADE_DTESTS: upgrade_tests/cql_tests.py::TestCQLNodes2RF1_Upgrade_current_4_0_x_To_indev_4_0_x
    # REPEATED_UPGRADE_DTESTS: upgrade_tests/cql_tests.py,upgrade_tests/paging_test.py
    REPEATED_UPGRADE_DTESTS:
    # The number of times that the manually specified Python upgrade dtests should be run.
    REPEATED_UPGRADE_DTESTS_COUNT: 25

    # The Ant test target to run, for example:
    # REPEATED_ANT_TEST_TARGET: testsome
    # REPEATED_ANT_TEST_TARGET: test-jvm-dtest-some
    # REPEATED_ANT_TEST_TARGET: test-cdc
    # REPEATED_ANT_TEST_TARGET: test-compression
    REPEATED_ANT_TEST_TARGET: testsome
    # The name of JUnit class to be run multiple times, for example:
    # REPEATED_ANT_TEST_CLASS: org.apache.cassandra.cql3.ViewTest
    # REPEATED_ANT_TEST_CLASS: org.apache.cassandra.distributed.test.PagingTest
    REPEATED_ANT_TEST_CLASS:
    # The optional specific methods within REPEATED_ANT_TEST_CLASS to be run, for example:
    # REPEATED_ANT_TEST_METHODS: testCompoundPartitionKey
    # REPEATED_ANT_TEST_METHODS: testCompoundPartitionKey,testStaticTable
    # Please note that some Ant targets will ignore the -Dtest.methods argument produced by this.
    REPEATED_ANT_TEST_METHODS:
    # The number of times that the repeated JUnit test should be run.
    REPEATED_ANT_TEST_COUNT: 500

j8_par_executor: &j8_par_executor
  executor:
    name: java8-executor
    #exec_resource_class: xlarge
  parallelism: 4

j8_small_par_executor: &j8_small_par_executor
  executor:
    name: java8-executor
    #exec_resource_class: xlarge
  parallelism: 1

j8_small_executor: &j8_small_executor
  executor:
    name: java8-executor
    exec_resource_class: medium
  parallelism: 1

j8_medium_par_executor: &j8_medium_par_executor
  executor:
    name: java8-executor
    #exec_resource_class: xlarge
  parallelism: 1

j8_seq_executor: &j8_seq_executor
  executor:
    name: java8-executor
    #exec_resource_class: xlarge
  parallelism: 1 # sequential, single container tests: no parallelism benefits

j8_repeated_utest_executor: &j8_repeated_utest_executor
  executor:
    name: java8-executor
  parallelism: 4

j8_repeated_dtest_executor: &j8_repeated_dtest_executor
  executor:
    name: java8-executor
  parallelism: 4

j8_repeated_upgrade_dtest_executor: &j8_repeated_upgrade_dtest_executor
  executor:
    name: java8-executor
  parallelism: 4

j8_repeated_jvm_upgrade_dtest_executor: &j8_repeated_jvm_upgrade_dtest_executor
  executor:
    name: java8-executor
  parallelism: 4

separate_jobs: &separate_jobs
  jobs:
    - start_build:
        type: approval
    - build:
        requires:
          - start_build
    # Java 8 unit tests
    - start_j8_unit_tests:
        type: approval
    - j8_unit_tests:
        requires:
          - start_j8_unit_tests
          - build
    - start_j8_unit_tests_repeat:
        type: approval
    - j8_unit_tests_repeat:
        requires:
          - start_j8_unit_tests_repeat
          - build
    - start_j8_jvm_dtests:
        type: approval
    - j8_jvm_dtests:
        requires:
          - start_j8_jvm_dtests
          - build
    - start_j8_jvm_dtests_repeat:
        type: approval
    - j8_jvm_dtests_repeat:
        requires:
          - start_j8_jvm_dtests_repeat
          - build
<<<<<<< HEAD
    # specialized unit tests (all run on request)
=======
    - start_j8_cqlshlib_tests:
        type: approval
    - j8_cqlshlib_tests:
        requires:
          - start_j8_cqlshlib_tests
          - build
    - start_j8_cqlshlib_cython_tests:
        type: approval
    - j8_cqlshlib_cython_tests:
        requires:
          - start_j8_cqlshlib_cython_tests
          - build
    # specialized unit tests (all run using Java 8)
>>>>>>> 476d31bc
    - start_utests_long:
        type: approval
    - utests_long:
        requires:
          - start_utests_long
          - build
    - start_utests_long_repeat:
        type: approval
    - utests_long_repeat:
        requires:
          - start_utests_long_repeat
          - build
    - start_utests_cdc:
        type: approval
    - utests_cdc:
        requires:
          - start_utests_cdc
          - build
    - start_utests_cdc_repeat:
        type: approval
    - utests_cdc_repeat:
        requires:
          - start_utests_cdc_repeat
          - build
    - start_utests_compression:
        type: approval
    - utests_compression:
        requires:
          - start_utests_compression
          - build
    - start_utests_compression_repeat:
        type: approval
    - utests_compression_repeat:
        requires:
          - start_utests_compression_repeat
          - build
    - start_utests_stress:
        type: approval
    - utests_stress:
        requires:
          - start_utests_stress
          - build
    - start_utests_stress_repeat:
        type: approval
    - utests_stress_repeat:
        requires:
          - start_utests_stress_repeat
          - build
    - start_j8_dtest_jars_build:
        type: approval
    - j8_dtest_jars_build:
        requires:
          - build
          - start_j8_dtest_jars_build
    - start_jvm_upgrade_dtests:
        type: approval
    - j8_jvm_upgrade_dtests:
        requires:
          - start_jvm_upgrade_dtests
          - j8_dtest_jars_build
    - start_jvm_upgrade_dtests_repeat:
        type: approval
    - j8_jvm_upgrade_dtests_repeat:
        requires:
          - start_jvm_upgrade_dtests_repeat
          - j8_dtest_jars_build
    # Python DTests
    - start_j8_dtests:
        type: approval
    - j8_dtests:
        requires:
          - start_j8_dtests
          - build
    - start_j8_dtests_repeat:
        type: approval
    - j8_dtests_repeat:
        requires:
          - start_j8_dtests_repeat
          - build
    - start_j8_dtests_vnode:
        type: approval
    - j8_dtests_vnode:
        requires:
          - start_j8_dtests_vnode
          - build
    - start_j8_dtests_vnode_repeat:
        type: approval
    - j8_dtests_vnode_repeat:
        requires:
          - start_j8_dtests_vnode_repeat
          - build
<<<<<<< HEAD
    # Java 8 upgrade tests
    - start_upgrade_dtests:
=======
    # Python large DTests
    - start_j8_dtests_large:
        type: approval
    - j8_dtests_large:
        requires:
          - start_j8_dtests_large
          - build
    - start_j8_dtests_large_repeat:
        type: approval
    - j8_dtests_large_repeat:
        requires:
          - start_j8_dtests_large_repeat
          - build
    - start_j8_dtests_large_vnode:
        type: approval
    - j8_dtests_large_vnode:
        requires:
          - start_j8_dtests_large_vnode
          - build
    - start_j8_dtests_large_vnode_repeat:
        type: approval
    - j8_dtests_large_vnode_repeat:
        requires:
          - start_j8_dtests_large_vnode_repeat
          - build
    # Python upgrade tests
    - start_j8_upgrade_dtests:
>>>>>>> 476d31bc
        type: approval
    - j8_upgrade_dtests:
        requires:
          - start_upgrade_dtests
          - build
    - start_j8_upgrade_dtests_repeat:
        type: approval
    - j8_upgrade_dtests_repeat:
        requires:
          - start_j8_upgrade_dtests_repeat
          - build
    # Java 8 repeated utest
    - start_j8_repeated_ant_test:
        type: approval
    - j8_repeated_ant_test:
        requires:
          - start_j8_repeated_ant_test
          - build
    # Java 8 off-heap dtests
    - start_j8_dtests_offheap:
        type: approval
    - j8_dtests_offheap:
        requires:
          - start_j8_dtests_offheap
          - build
    - start_j8_dtests_offheap_repeat:
        type: approval
    - j8_dtests_offheap_repeat:
        requires:
          - start_j8_dtests_offheap_repeat
          - build

pre-commit_jobs: &pre-commit_jobs
  jobs:
    - start_pre-commit_tests:
        type: approval
    - build:
        requires:
          - start_pre-commit_tests
    # Java 8 unit tests
    - j8_unit_tests:
        requires:
          - build
    - j8_unit_tests_repeat:
        requires:
          - build
    - j8_jvm_dtests:
        requires:
          - build
    - j8_jvm_dtests_repeat:
        requires:
          - build
<<<<<<< HEAD
    # specialized unit tests (all run on request)
=======
    - j8_cqlshlib_tests:
        requires:
          - build
    - j8_cqlshlib_cython_tests:
        requires:
          - build
    # specialized unit tests (all run on request using Java 8)
>>>>>>> 476d31bc
    - start_utests_long:
        type: approval
    - utests_long:
        requires:
          - start_utests_long
          - build
    - utests_long_repeat:
        requires:
          - start_utests_long
          - build
    - start_utests_cdc:
        type: approval
    - utests_cdc:
        requires:
          - start_utests_cdc
          - build
    - utests_cdc_repeat:
        requires:
          - start_utests_cdc
          - build
    - start_utests_compression:
        type: approval
    - utests_compression:
        requires:
          - start_utests_compression
          - build
    - utests_compression_repeat:
        requires:
          - start_utests_compression
          - build
    - start_utests_stress:
        type: approval
    - utests_stress:
        requires:
          - start_utests_stress
          - build
    - utests_stress_repeat:
        requires:
          - start_utests_stress
          - build
    - start_jvm_upgrade_dtests:
        type: approval
    - j8_dtest_jars_build:
        requires:
          - build
          - start_jvm_upgrade_dtests
    - j8_jvm_upgrade_dtests:
        requires:
          - j8_dtest_jars_build
    - j8_jvm_upgrade_dtests_repeat:
        requires:
          - j8_dtest_jars_build
    # Python DTests
    - j8_dtests:
        requires:
          - build
    - j8_dtests_repeat:
        requires:
          - build
    - j8_dtests_vnode:
        requires:
          - build
    - j8_dtests_vnode_repeat:
        requires:
          - build
    # Large Python DTests
    - start_j8_dtests_large:
        type: approval
    - j8_dtests_large:
        requires:
          - start_j8_dtests_large
          - build
    - j8_dtests_large_repeat:
        requires:
          - start_j8_dtests_large
          - build
    - j8_dtests_large_vnode:
        requires:
          - start_j8_dtests_large
          - build
    - j8_dtests_large_vnode_repeat:
        requires:
          - start_j8_dtests_large
          - build
    # Java 8 upgrade tests (on request)
    - start_upgrade_tests:
        type: approval
    - j8_upgrade_dtests:
        requires:
          - start_upgrade_tests
          - build
    - j8_upgrade_dtests_repeat:
        requires:
          - start_upgrade_tests
          - build
    # Java 8 repeated utest
    - j8_repeated_ant_test:
        requires:
          - build
    # Java 8 off-heap ddtests
    - start_j8_dtests_offheap:
        type: approval
    - j8_dtests_offheap:
        requires:
          - start_j8_dtests_offheap
          - build
    - j8_dtests_offheap_repeat:
        requires:
          - start_j8_dtests_offheap
          - build

workflows:
    version: 2
    separate_tests: *separate_jobs
    pre-commit_tests: *pre-commit_jobs

executors:
  java8-executor:
    parameters:
      exec_resource_class:
        type: string
        default: medium
    docker:
      - image: apache/cassandra-testing-ubuntu2004-java11-w-dependencies:latest
    resource_class: << parameters.exec_resource_class >>
    working_directory: ~/
    shell: /bin/bash -eo pipefail -l
    environment:
      <<: *default_env_vars
      JAVA_HOME: /usr/lib/jvm/java-8-openjdk-amd64
      JDK_HOME: /usr/lib/jvm/java-8-openjdk-amd64

jobs:
  build:
    executor: java8-executor
    parallelism: 1 # This job doesn't benefit from parallelism
    steps:
      - log_environment
      - clone_cassandra
      - build_cassandra
      - run_eclipse_warnings
      - persist_to_workspace:
            root: /home/cassandra
            paths:
                - cassandra
                - .m2

  j8_dtest_jars_build:
    executor: java8-executor
    parallelism: 1
    steps:
      - attach_workspace:
          at: /home/cassandra
      - build_cassandra_dtest_jars
      - persist_to_workspace:
          root: /home/cassandra
          paths:
            - dtest_jars

  j8_unit_tests:
    <<: *j8_par_executor
    steps:
      - attach_workspace:
          at: /home/cassandra
      - create_junit_containers
      - log_environment
      - run_parallel_junit_tests

  j8_cqlshlib_tests:
    <<: *j8_small_executor
    steps:
      - attach_workspace:
          at: /home/cassandra
      - run_cqlshlib_tests

  j8_cqlshlib_cython_tests:
    <<: *j8_small_executor
    steps:
      - attach_workspace:
          at: /home/cassandra
      - run_cqlshlib_cython_tests

  j8_jvm_dtests:
    <<: *j8_small_par_executor
    steps:
      - attach_workspace:
          at: /home/cassandra
      - create_junit_containers:
          classlistprefix: distributed
          extra_filters: "| grep -v upgrade"
      - log_environment
      - run_parallel_junit_tests:
          classlistprefix: distributed

  j8_jvm_upgrade_dtests:
    <<: *j8_medium_par_executor
    steps:
      - attach_workspace:
          at: /home/cassandra
      - create_junit_containers:
          classlistprefix: distributed
          extra_filters: "| grep upgrade"
      - log_environment
      - run_parallel_junit_tests:
          classlistprefix: distributed

  utests_long:
    <<: *j8_seq_executor
    steps:
      - attach_workspace:
          at: /home/cassandra
      - log_environment
      - run_junit_tests:
          target: long-test

  utests_cdc:
    <<: *j8_par_executor
    steps:
      - attach_workspace:
          at: /home/cassandra
      - create_junit_containers
      - log_environment
      - run_parallel_junit_tests:
          target: testclasslist-cdc

  utests_compression:
    <<: *j8_par_executor
    steps:
      - attach_workspace:
          at: /home/cassandra
      - create_junit_containers
      - log_environment
      - run_parallel_junit_tests:
          target: testclasslist-compression

  utests_stress:
    <<: *j8_seq_executor
    steps:
      - attach_workspace:
          at: /home/cassandra
      - run_junit_tests:
          target: stress-test

  j8_dtests_vnode:
    <<: *j8_par_executor
    steps:
      - attach_workspace:
          at: /home/cassandra
      - clone_dtest
      - create_venv
      - create_dtest_containers:
          file_tag: j8_with_vnodes
          run_dtests_extra_args: '--use-vnodes --skip-resource-intensive-tests'
      - run_dtests:
          file_tag: j8_with_vnodes
          pytest_extra_args: '--use-vnodes --num-tokens=32 --skip-resource-intensive-tests'

  j8_dtests:
    <<: *j8_par_executor
    steps:
      - attach_workspace:
          at: /home/cassandra
      - clone_dtest
      - create_venv
      - create_dtest_containers:
          file_tag: j8_without_vnodes
          run_dtests_extra_args: '--skip-resource-intensive-tests'
      - run_dtests:
          file_tag: j8_without_vnodes
          pytest_extra_args: '--skip-resource-intensive-tests'

  j8_dtests_large_vnode:
    <<: *j8_par_executor
    steps:
      - attach_workspace:
          at: /home/cassandra
      - clone_dtest
      - create_venv
      - create_dtest_containers:
          file_tag: j8_large_with_vnodes
          run_dtests_extra_args: '--use-vnodes --only-resource-intensive-tests --force-resource-intensive-tests'
      - run_dtests:
          file_tag: j8_large_with_vnodes
          pytest_extra_args: '--use-vnodes --num-tokens=32 --only-resource-intensive-tests --force-resource-intensive-tests'

  j8_dtests_large:
    <<: *j8_par_executor
    steps:
      - attach_workspace:
          at: /home/cassandra
      - clone_dtest
      - create_venv
      - create_dtest_containers:
          file_tag: j8_large_without_vnodes
          run_dtests_extra_args: '--only-resource-intensive-tests --force-resource-intensive-tests'
      - run_dtests:
          file_tag: j8_large_without_vnodes
          pytest_extra_args: '--num-tokens=32 --only-resource-intensive-tests --force-resource-intensive-tests'

  j8_upgrade_dtests:
    <<: *j8_par_executor
    steps:
      - attach_workspace:
          at: /home/cassandra
      - clone_dtest
      - create_venv
      - create_dtest_containers:
          file_tag: j8_upgradetests_without_vnodes
          run_dtests_extra_args: '--execute-upgrade-tests-only --upgrade-target-version-only --upgrade-version-selection all'
      - run_dtests:
          file_tag: j8_upgradetests_without_vnodes
          pytest_extra_args: '--execute-upgrade-tests-only --upgrade-target-version-only --upgrade-version-selection all'

  j8_unit_tests_repeat:
    <<: *j8_repeated_utest_executor
    steps:
      - attach_workspace:
          at: /home/cassandra
      - log_environment
      - run_unit_tests_repeat

  utests_cdc_repeat:
    <<: *j8_repeated_utest_executor
    steps:
      - attach_workspace:
          at: /home/cassandra
      - log_environment
      - run_utests_cdc_repeat

  utests_compression_repeat:
    <<: *j8_repeated_utest_executor
    steps:
      - attach_workspace:
          at: /home/cassandra
      - log_environment
      - run_utests_compression_repeat

  utests_long_repeat:
    <<: *j8_repeated_utest_executor
    steps:
      - attach_workspace:
          at: /home/cassandra
      - log_environment
      - run_utests_long_repeat

  utests_stress_repeat:
    <<: *j8_repeated_utest_executor
    steps:
      - attach_workspace:
          at: /home/cassandra
      - log_environment
      - run_utests_stress_repeat

  j8_jvm_dtests_repeat:
    <<: *j8_repeated_utest_executor
    steps:
      - attach_workspace:
          at: /home/cassandra
      - log_environment
      - run_jvm_dtests_repeat

  j8_jvm_upgrade_dtests_repeat:
    <<: *j8_repeated_jvm_upgrade_dtest_executor
    steps:
      - attach_workspace:
          at: /home/cassandra
      - log_environment
      - run_jvm_upgrade_dtests_repeat

  j8_repeated_ant_test:
    <<: *j8_repeated_utest_executor
    steps:
      - attach_workspace:
          at: /home/cassandra
      - log_environment
      - run_repeated_utest:
          target: ${REPEATED_ANT_TEST_TARGET}
          class: ${REPEATED_ANT_TEST_CLASS}
          methods: ${REPEATED_ANT_TEST_METHODS}
          count: ${REPEATED_ANT_TEST_COUNT}
          stop_on_failure: ${REPEATED_TESTS_STOP_ON_FAILURE}

  j8_dtests_repeat:
    <<: *j8_repeated_dtest_executor
    steps:
      - attach_workspace:
          at: /home/cassandra
      - clone_dtest
      - create_venv
      - run_repeated_dtest:
          tests: ${REPEATED_DTESTS}
          vnodes: "false"
          upgrade: "false"
          count: ${REPEATED_DTESTS_COUNT}
          stop_on_failure: ${REPEATED_TESTS_STOP_ON_FAILURE}

  j8_dtests_vnode_repeat:
    <<: *j8_repeated_dtest_executor
    steps:
      - attach_workspace:
          at: /home/cassandra
      - clone_dtest
      - create_venv
      - run_repeated_dtest:
          tests: ${REPEATED_DTESTS}
          vnodes: "true"
          upgrade: "false"
          count: ${REPEATED_DTESTS_COUNT}
          stop_on_failure: ${REPEATED_TESTS_STOP_ON_FAILURE}

  j8_dtests_large_repeat:
    <<: *j8_repeated_dtest_executor
    steps:
      - attach_workspace:
          at: /home/cassandra
      - clone_dtest
      - create_venv
      - run_repeated_dtest:
          tests: ${REPEATED_LARGE_DTESTS}
          vnodes: "false"
          upgrade: "false"
          count: ${REPEATED_LARGE_DTESTS_COUNT}
          stop_on_failure: ${REPEATED_TESTS_STOP_ON_FAILURE}
          extra_dtest_args: "--only-resource-intensive-tests --force-resource-intensive-tests"

  j8_dtests_large_vnode_repeat:
    <<: *j8_repeated_dtest_executor
    steps:
      - attach_workspace:
          at: /home/cassandra
      - clone_dtest
      - create_venv
      - run_repeated_dtest:
          tests: ${REPEATED_LARGE_DTESTS}
          vnodes: "true"
          upgrade: "false"
          count: ${REPEATED_LARGE_DTESTS_COUNT}
          stop_on_failure: ${REPEATED_TESTS_STOP_ON_FAILURE}
          extra_dtest_args: "--only-resource-intensive-tests --force-resource-intensive-tests"

  j8_upgrade_dtests_repeat:
    <<: *j8_repeated_upgrade_dtest_executor
    steps:
      - attach_workspace:
          at: /home/cassandra
      - clone_dtest
      - create_venv
      - run_repeated_dtest:
          tests: ${REPEATED_UPGRADE_DTESTS}
          vnodes: "false"
          upgrade: "true"
          stop_on_failure: ${REPEATED_TESTS_STOP_ON_FAILURE}
          count: ${REPEATED_UPGRADE_DTESTS_COUNT}

  j8_dtests_offheap:
    <<: *j8_par_executor
    steps:
      - attach_workspace:
          at: /home/cassandra
      - log_environment
      - clone_dtest
      - create_venv
      - create_dtest_containers:
          file_tag: j8_dtests_offheap
          run_dtests_extra_args: "--use-vnodes --use-off-heap-memtables --skip-resource-intensive-tests"
      - run_dtests:
          file_tag: j8_dtests_offheap
          pytest_extra_args: '--use-vnodes --num-tokens=16 --use-off-heap-memtables --skip-resource-intensive-tests'

  j8_dtests_offheap_repeat:
    <<: *j8_repeated_dtest_executor
    steps:
      - attach_workspace:
          at: /home/cassandra
      - clone_dtest
      - create_venv
      - run_repeated_dtest:
          tests: ${REPEATED_DTESTS}
          vnodes: "true"
          upgrade: "false"
          count: ${REPEATED_DTESTS_COUNT}
          stop_on_failure: ${REPEATED_TESTS_STOP_ON_FAILURE}
          extra_dtest_args: "--use-off-heap-memtables --skip-resource-intensive-tests"

commands:
  log_environment:
    steps:
    - run:
        name: Log Environment Information
        command: |
          echo '*** id ***'
          id
          echo '*** cat /proc/cpuinfo ***'
          cat /proc/cpuinfo
          echo '*** free -m ***'
          free -m
          echo '*** df -m ***'
          df -m
          echo '*** ifconfig -a ***'
          ifconfig -a
          echo '*** uname -a ***'
          uname -a
          echo '*** mount ***'
          mount
          echo '*** env ***'
          env
          echo '*** java ***'
          which java
          java -version

  clone_cassandra:
    steps:
    - run:
        name: Clone Cassandra Repository (via git)
        command: |
          git clone --single-branch --depth 1 --branch $CIRCLE_BRANCH https://github.com/$CIRCLE_PROJECT_USERNAME/$CIRCLE_PROJECT_REPONAME.git ~/cassandra

  clone_dtest:
    steps:
    - run:
        name: Clone Cassandra dtest Repository (via git)
        command: |
          git clone --single-branch --branch $DTEST_BRANCH --depth 1 $DTEST_REPO ~/cassandra-dtest

  build_cassandra:
    steps:
    - run:
        name: Build Cassandra
        command: |
          export PATH=$JAVA_HOME/bin:$PATH
          cd ~/cassandra
          # Loop to prevent failure due to maven-ant-tasks not downloading a jar..
          for x in $(seq 1 3); do
              ${ANT_HOME}/bin/ant clean jar build-test
              RETURN="$?"
              if [ "${RETURN}" -eq "0" ]; then
                  break
              fi
          done
          # Exit, if we didn't build successfully
          if [ "${RETURN}" -ne "0" ]; then
              echo "Build failed with exit code: ${RETURN}"
              exit ${RETURN}
          fi
        no_output_timeout: 15m

  build_cassandra_dtest_jars:
    steps:
    - run:
        name: Build Cassandra DTest jars
        command: |
          export PATH=$JAVA_HOME/bin:$PATH
          cd ~/cassandra
          mkdir ~/dtest_jars
          git remote add apache https://github.com/apache/cassandra.git
          for branch in cassandra-2.2 cassandra-3.0 cassandra-3.11 trunk; do
            # check out the correct cassandra version:
            git remote set-branches --add apache '$branch'
            git fetch --depth 1 apache $branch
            git checkout $branch
            git clean -fd
            # Loop to prevent failure due to maven-ant-tasks not downloading a jar..
            for x in $(seq 1 3); do
                ${ANT_HOME}/bin/ant realclean; ${ANT_HOME}/bin/ant jar dtest-jar
                RETURN="$?"
                if [ "${RETURN}" -eq "0" ]; then
                    cp build/dtest*.jar ~/dtest_jars
                    break
                fi
            done
            # Exit, if we didn't build successfully
            if [ "${RETURN}" -ne "0" ]; then
                echo "Build failed with exit code: ${RETURN}"
                exit ${RETURN}
            fi
          done
          # and build the dtest-jar for the branch under test
          ${ANT_HOME}/bin/ant realclean
          git checkout origin/$CIRCLE_BRANCH
          git clean -fd
          for x in $(seq 1 3); do
              ${ANT_HOME}/bin/ant realclean; ${ANT_HOME}/bin/ant jar dtest-jar
              RETURN="$?"
              if [ "${RETURN}" -eq "0" ]; then
                  cp build/dtest*.jar ~/dtest_jars
                  break
              fi
          done
          # Exit, if we didn't build successfully
          if [ "${RETURN}" -ne "0" ]; then
              echo "Build failed with exit code: ${RETURN}"
              exit ${RETURN}
          fi
          ls -l ~/dtest_jars
        no_output_timeout: 15m

  run_eclipse_warnings:
    steps:
    - run:
        name: Run eclipse-warnings
        command: |
          export PATH=$JAVA_HOME/bin:$PATH
          cd ~/cassandra
          ant eclipse-warnings

  create_junit_containers:
    parameters:
      classlistprefix:
        type: string
        default: unit
      extra_filters:
        type: string
        default: ""
    steps:
    - run:
        name: Determine <<parameters.classlistprefix>> Tests to Run
        command: |
          # reminder: this code (along with all the steps) is independently executed on every circle container
          # so the goal here is to get the circleci script to return the tests *this* container will run
          # which we do via the `circleci` cli tool.

          rm -fr ~/cassandra-dtest/upgrade_tests
          echo "***java tests***"

          # get all of our unit test filenames
          set -eo pipefail && circleci tests glob "$HOME/cassandra/test/<<parameters.classlistprefix>>/**/*.java" > /tmp/all_java_unit_tests.txt

          # split up the unit tests into groups based on the number of containers we have
          set -eo pipefail && circleci tests split --split-by=timings --timings-type=filename --index=${CIRCLE_NODE_INDEX} --total=${CIRCLE_NODE_TOTAL} /tmp/all_java_unit_tests.txt > /tmp/java_tests_${CIRCLE_NODE_INDEX}.txt
          set -eo pipefail && cat /tmp/java_tests_${CIRCLE_NODE_INDEX}.txt | sed "s;^/home/cassandra/cassandra/test/<<parameters.classlistprefix>>/;;g" | grep "Test\.java$" <<parameters.extra_filters>> > /tmp/java_tests_${CIRCLE_NODE_INDEX}_final.txt
          echo "** /tmp/java_tests_${CIRCLE_NODE_INDEX}_final.txt"
          cat /tmp/java_tests_${CIRCLE_NODE_INDEX}_final.txt

        no_output_timeout: 15m

  run_junit_tests:
    parameters:
      target:
        type: string
      no_output_timeout:
        type: string
        default: 15m
      classlistprefix:
        type: string
        default: unit
    steps:
    - run:
        name: Run Unit Tests (<<parameters.target>>)
        command: |
          export PATH=$JAVA_HOME/bin:$PATH
          time mv ~/cassandra /tmp
          cd /tmp/cassandra
          if [ -d ~/dtest_jars ]; then
            cp ~/dtest_jars/dtest* /tmp/cassandra/build/
          fi
<<<<<<< HEAD
          ant <<parameters.target>> -Dtest.classlistfile=/tmp/java_tests_${CIRCLE_NODE_INDEX}_final.txt  -Dtest.classlistprefix=<<parameters.classlistprefix>> -Dno-build-test=true
=======
          ant <<parameters.target>> -Dno-build-test=true
>>>>>>> 476d31bc
        no_output_timeout: <<parameters.no_output_timeout>>
    - store_test_results:
        path: /tmp/cassandra/build/test/output/
    - store_artifacts:
        path: /tmp/cassandra/build/test/output
        destination: junitxml
    - store_artifacts:
        path: /tmp/cassandra/build/test/logs
        destination: logs

  run_parallel_junit_tests:
    parameters:
      target:
        type: string
        default: testclasslist
      no_output_timeout:
        type: string
        default: 15m
      classlistprefix:
        type: string
        default: unit
    steps:
    - run:
        name: Run Unit Tests (<<parameters.target>>)
        command: |
          set -x
          export PATH=$JAVA_HOME/bin:$PATH
          time mv ~/cassandra /tmp
          cd /tmp/cassandra
          if [ -d ~/dtest_jars ]; then
            cp ~/dtest_jars/dtest* /tmp/cassandra/build/
          fi
          test_timeout=$(grep 'name="test.<<parameters.classlistprefix>>.timeout"' build.xml | awk -F'"' '{print $4}' || true)
          if [ -z "$test_timeout" ]; then
            test_timeout=$(grep 'name="test.timeout"' build.xml | awk -F'"' '{print $4}')
          fi
          ant <<parameters.target>> -Dtest.timeout="$test_timeout" -Dtest.classlistfile=/tmp/java_tests_${CIRCLE_NODE_INDEX}_final.txt  -Dtest.classlistprefix=<<parameters.classlistprefix>> -Dno-build-test=true
        no_output_timeout: <<parameters.no_output_timeout>>
    - store_test_results:
        path: /tmp/cassandra/build/test/output/
    - store_artifacts:
        path: /tmp/cassandra/build/test/output
        destination: junitxml
    - store_artifacts:
        path: /tmp/cassandra/build/test/logs
        destination: logs

  run_cqlshlib_tests:
    parameters:
      no_output_timeout:
        type: string
        default: 15m
    steps:
      - run:
          name: Run cqlshlib Unit Tests
          command: |
            export PATH=$JAVA_HOME/bin:$PATH
            time mv ~/cassandra /tmp
            cd /tmp/cassandra/
            ./pylib/cassandra-cqlsh-tests.sh $(pwd)
          no_output_timeout: <<parameters.no_output_timeout>>
      - store_test_results:
          path: /tmp/cassandra/pylib

  run_cqlshlib_cython_tests:
    parameters:
      no_output_timeout:
        type: string
        default: 15m
    steps:
      - run:
          name: Run cqlshlib Unit Tests
          command: |
            export PATH=$JAVA_HOME/bin:$PATH
            export cython="yes"
            time mv ~/cassandra /tmp
            cd /tmp/cassandra/
            ./pylib/cassandra-cqlsh-tests.sh $(pwd)
          no_output_timeout: <<parameters.no_output_timeout>>
      - store_test_results:
          path: /tmp/cassandra/pylib

  create_venv:
    steps:
    - run:
        name: Configure virtualenv and python Dependencies
        command: |
          # note, this should be super quick as all dependencies should be pre-installed in the docker image
          # if additional dependencies were added to requirmeents.txt and the docker image hasn't been updated
          # we'd have to install it here at runtime -- which will make things slow, so do yourself a favor and
          # rebuild the docker image! (it automatically pulls the latest requirements.txt on build)
          source ~/env3.6/bin/activate
          export PATH=$JAVA_HOME/bin:$PATH
          pip3 install --upgrade -r ~/cassandra-dtest/requirements.txt
          pip3 freeze

  create_dtest_containers:
    parameters:
      file_tag:
        type: string
      run_dtests_extra_args:
        type: string
        default: ''
      extra_env_args:
        type: string
        default: ''
      tests_filter_pattern:
        type: string
        default: ''
    steps:
    - run:
        name: Determine Tests to Run (<<parameters.file_tag>>)
        no_output_timeout: 5m
        command: |
          # reminder: this code (along with all the steps) is independently executed on every circle container
          # so the goal here is to get the circleci script to return the tests *this* container will run
          # which we do via the `circleci` cli tool.

          cd cassandra-dtest
          source ~/env3.6/bin/activate
          export PATH=$JAVA_HOME/bin:$PATH

          if [ -n '<<parameters.extra_env_args>>' ]; then
            export <<parameters.extra_env_args>>
          fi

          echo "***Collected DTests (<<parameters.file_tag>>)***"
          set -eo pipefail && ./run_dtests.py <<parameters.run_dtests_extra_args>> --dtest-print-tests-only --dtest-print-tests-output=/tmp/all_dtest_tests_<<parameters.file_tag>>_raw --cassandra-dir=../cassandra
          if [ -z '<<parameters.tests_filter_pattern>>' ]; then
            mv /tmp/all_dtest_tests_<<parameters.file_tag>>_raw /tmp/all_dtest_tests_<<parameters.file_tag>>
          else
            grep -e '<<parameters.tests_filter_pattern>>' /tmp/all_dtest_tests_<<parameters.file_tag>>_raw > /tmp/all_dtest_tests_<<parameters.file_tag>> || { echo "Filter did not match any tests! Exiting build."; exit 0; }
          fi
          set -eo pipefail && circleci tests split --split-by=timings --timings-type=classname /tmp/all_dtest_tests_<<parameters.file_tag>> > /tmp/split_dtest_tests_<<parameters.file_tag>>.txt
          cat /tmp/split_dtest_tests_<<parameters.file_tag>>.txt | tr '\n' ' ' > /tmp/split_dtest_tests_<<parameters.file_tag>>_final.txt
          cat /tmp/split_dtest_tests_<<parameters.file_tag>>_final.txt

  run_dtests:
    parameters:
      file_tag:
        type: string
      pytest_extra_args:
        type: string
        default: ''
      extra_env_args:
        type: string
        default: ''
    steps:
      - run:
          name: Run dtests (<<parameters.file_tag>>)
          no_output_timeout: 15m
          command: |
            echo "cat /tmp/split_dtest_tests_<<parameters.file_tag>>_final.txt"
            cat /tmp/split_dtest_tests_<<parameters.file_tag>>_final.txt

            source ~/env3.6/bin/activate
            export PATH=$JAVA_HOME/bin:$PATH
            if [ -n '<<parameters.extra_env_args>>' ]; then
              export <<parameters.extra_env_args>>
            fi

            java -version
            cd ~/cassandra-dtest
            mkdir -p /tmp/dtest

            echo "env: $(env)"
            echo "** done env"
            mkdir -p /tmp/results/dtests
            # we need the "set -o pipefail" here so that the exit code that circleci will actually use is from pytest and not the exit code from tee
            export SPLIT_TESTS=`cat /tmp/split_dtest_tests_<<parameters.file_tag>>_final.txt`
            if [ ! -z "$SPLIT_TESTS" ]; then
              set -o pipefail && cd ~/cassandra-dtest && pytest <<parameters.pytest_extra_args>> --log-level="DEBUG" --junit-xml=/tmp/results/dtests/pytest_result_<<parameters.file_tag>>.xml -s --cassandra-dir=/home/cassandra/cassandra --keep-test-dir $SPLIT_TESTS 2>&1 | tee /tmp/dtest/stdout.txt
            else
              echo "Tune your parallelism, there are more containers than test classes. Nothing to do in this container"
              (exit 1)
            fi
      - store_test_results:
          path: /tmp/results
      - store_artifacts:
          path: /tmp/dtest
          destination: dtest_<<parameters.file_tag>>
      - store_artifacts:
          path: ~/cassandra-dtest/logs
          destination: dtest_<<parameters.file_tag>>_logs

  run_unit_tests_repeat:
    steps:
      - run_repeated_utests:
          target: testsome
          tests: ${REPEATED_UTESTS}
          count: ${REPEATED_UTESTS_COUNT}
          stop_on_failure: ${REPEATED_TESTS_STOP_ON_FAILURE}

  run_utests_cdc_repeat:
    steps:
      - run_repeated_utests:
          target: test-cdc
          tests: ${REPEATED_UTESTS}
          count: ${REPEATED_UTESTS_COUNT}
          stop_on_failure: ${REPEATED_TESTS_STOP_ON_FAILURE}

  run_utests_compression_repeat:
    steps:
      - run_repeated_utests:
          target: test-compression
          tests: ${REPEATED_UTESTS}
          count: ${REPEATED_UTESTS_COUNT}
          stop_on_failure: ${REPEATED_TESTS_STOP_ON_FAILURE}

  run_utests_long_repeat:
    steps:
      - run_repeated_utests:
          target: long-testsome
          tests: ${REPEATED_UTESTS_LONG}
          count: ${REPEATED_UTESTS_LONG_COUNT}
          stop_on_failure: ${REPEATED_TESTS_STOP_ON_FAILURE}

  run_utests_stress_repeat:
    steps:
      - run_repeated_utests:
          target: stress-test-some
          tests: ${REPEATED_UTESTS_STRESS}
          count: ${REPEATED_UTESTS_STRESS_COUNT}
          stop_on_failure: ${REPEATED_TESTS_STOP_ON_FAILURE}

  run_jvm_dtests_repeat:
    steps:
      - run_repeated_utests:
          target: test-jvm-dtest-some
          tests: ${REPEATED_JVM_DTESTS}
          count: ${REPEATED_JVM_DTESTS_COUNT}
          stop_on_failure: ${REPEATED_TESTS_STOP_ON_FAILURE}

  run_jvm_upgrade_dtests_repeat:
    steps:
      - run_repeated_utests:
          target: test-jvm-dtest-some
          tests: ${REPEATED_JVM_UPGRADE_DTESTS}
          count: ${REPEATED_JVM_UPGRADE_DTESTS_COUNT}
          stop_on_failure: ${REPEATED_TESTS_STOP_ON_FAILURE}

  run_repeated_utests:
    parameters:
      target:
        type: string
      tests:
        type: string
      count:
        type: string
      stop_on_failure:
        type: string
    steps:
      - run:
          name: Repeatedly run new or modifed JUnit tests
          no_output_timeout: 15m
          command: |
            set -x
            export PATH=$JAVA_HOME/bin:$PATH
            time mv ~/cassandra /tmp
            cd /tmp/cassandra
            if [ -d ~/dtest_jars ]; then
              cp ~/dtest_jars/dtest* /tmp/cassandra/build/
            fi

            # Calculate the number of test iterations to be run by the current parallel runner.
            count=$((<<parameters.count>> / CIRCLE_NODE_TOTAL))
            if (($CIRCLE_NODE_INDEX < (<<parameters.count>> % CIRCLE_NODE_TOTAL))); then
              count=$((count+1))
            fi

            # Put manually specified tests and automatically detected tests together, removing duplicates
            tests=$(echo <<parameters.tests>> | sed -e "s/<nil>//" | sed -e "s/ //" | tr "," "\n" | tr " " "\n" | sort -n | uniq -u)
            echo "Tests to be repeated: ${tests}"

            # Prepare the testtag for the target, used by the test macro in build.xml to group the output files
            target=<<parameters.target>>
            testtag=""
            if [[ $target == "test-cdc" ]]; then
              testtag="cdc"
            elif [[ $target == "test-compression" ]]; then
              testtag="compression"
            fi

            # Run each test class as many times as requested.
            exit_code="$?"
            for test in $tests; do

                # Split class and method names from the test name
                if [[ $test =~ "#" ]]; then
                  class=${test%"#"*}
                  method=${test#*"#"}
                else
                  class=$test
                  method=""
                fi

                # Prepare the -Dtest.name argument.
                # It can be the fully qualified class name or the short class name, depending on the target.
                if [[ $target == "test" || \
                      $target == "test-cdc" || \
                      $target == "test-compression" || \
                      $target == "long-test" || \
                      $target == "stress-test" ]]; then
                  name_arg="-Dtest.name=${class##*.}"
                else
                  name_arg="-Dtest.name=$class"
                fi

                # Prepare the -Dtest.methods argument, which is optional
                if [[ $method == "" ]]; then
                  methods_arg=""
                else
                  methods_arg="-Dtest.methods=$method"
                fi

                for i in $(seq -w 1 $count); do
                  echo "Running test $test, iteration $i of $count"

                  # run the test
                  status="passes"
                  if !( set -o pipefail && \
                        ant <<parameters.target>> $name_arg $methods_arg -Dno-build-test=true | \
                        tee stdout.txt \
                      ); then
                    status="fails"
                    exit_code=1
                  fi

                  # move the stdout output file
                  dest=/tmp/results/repeated_utests/stdout/${status}/${i}
                  mkdir -p $dest
                  mv stdout.txt $dest/${test}.txt

                  # move the XML output files
                  source=build/test/output/${testtag}
                  dest=/tmp/results/repeated_utests/output/${status}/${i}
                  mkdir -p $dest
                  if [[ -d $source && -n "$(ls $source)" ]]; then
                    mv $source/* $dest/
                  fi

                  # move the log files
                  source=build/test/logs/${testtag}
                  dest=/tmp/results/repeated_utests/logs/${status}/${i}
                  mkdir -p $dest
                  if [[ -d $source && -n "$(ls $source)" ]]; then
                    mv $source/* $dest/
                  fi

                  # maybe stop iterations on test failure
                  if [[ <<parameters.stop_on_failure>> = true ]] && (( $exit_code > 0 )); then
                    break
                  fi
                done
            done
            (exit ${exit_code})
      - store_test_results:
          path: /tmp/results/repeated_utests/output
      - store_artifacts:
          path: /tmp/results/repeated_utests/stdout
          destination: stdout
      - store_artifacts:
          path: /tmp/results/repeated_utests/output
          destination: junitxml
      - store_artifacts:
          path: /tmp/results/repeated_utests/logs
          destination: logs

  run_repeated_utest:
    parameters:
      target:
        type: string
      class:
        type: string
      methods:
        type: string
      count:
        type: string
      stop_on_failure:
        type: string
    steps:
      - run:
          name: Run repeated JUnit test
          no_output_timeout: 15m
          command: |
            if [ "<<parameters.class>>" == "<nil>" ]; then
              echo "Repeated utest class name hasn't been defined, exiting without running any test"
            elif [ "<<parameters.count>>" == "<nil>" ]; then
              echo "Repeated utest count hasn't been defined, exiting without running any test"
            elif [ "<<parameters.count>>" -le 0 ]; then
              echo "Repeated utest count is lesser or equals than zero, exiting without running any test"
            else

              # Calculate the number of test iterations to be run by the current parallel runner.
              # Since we are running the same test multiple times there is no need to use `circleci tests split`.
              count=$((<<parameters.count>> / CIRCLE_NODE_TOTAL))
              if (($CIRCLE_NODE_INDEX < (<<parameters.count>> % CIRCLE_NODE_TOTAL))); then
                count=$((count+1))
              fi

              if (($count <= 0)); then
                echo "No tests to run in this runner"
              else
                echo "Running <<parameters.target>> <<parameters.class>> <<parameters.methods>> <<parameters.count>> times"

                set -x
                export PATH=$JAVA_HOME/bin:$PATH
                time mv ~/cassandra /tmp
                cd /tmp/cassandra
                if [ -d ~/dtest_jars ]; then
                  cp ~/dtest_jars/dtest* /tmp/cassandra/build/
                fi

                target=<<parameters.target>>
                class_path=<<parameters.class>>
                class_name="${class_path##*.}"

                # Prepare the -Dtest.name argument.
                # It can be the fully qualified class name or the short class name, depending on the target.
                if [[ $target == "test" || \
                      $target == "test-cdc" || \
                      $target == "test-compression" || \
                      $target == "long-test" || \
                      $target == "stress-test" ]]; then
                  name="-Dtest.name=$class_name"
                else
                  name="-Dtest.name=$class_path"
                fi

                # Prepare the -Dtest.methods argument, which is optional
                if [ "<<parameters.methods>>" == "<nil>" ]; then
                  methods=""
                else
                  methods="-Dtest.methods=<<parameters.methods>>"
                fi

                # Run the test target as many times as requested collecting the exit code,
                # stopping the iteration only if stop_on_failure is set.
                exit_code="$?"
                for i in $(seq -w 1 $count); do

                  echo "Running test iteration $i of $count"

                  # run the test
                  status="passes"
                  if !( set -o pipefail && ant $target $name $methods -Dno-build-test=true | tee stdout.txt ); then
                    status="fails"
                    exit_code=1
                  fi

                  # move the stdout output file
                  dest=/tmp/results/repeated_utest/stdout/${status}/${i}
                  mkdir -p $dest
                  mv stdout.txt $dest/<<parameters.target>>-<<parameters.class>>.txt

                  # move the XML output files
                  source=build/test/output
                  dest=/tmp/results/repeated_utest/output/${status}/${i}
                  mkdir -p $dest
                  if [[ -d $source && -n "$(ls $source)" ]]; then
                    mv $source/* $dest/
                  fi

                  # move the log files
                  source=build/test/logs
                  dest=/tmp/results/repeated_utest/logs/${status}/${i}
                  mkdir -p $dest
                  if [[ -d $source && -n "$(ls $source)" ]]; then
                    mv $source/* $dest/
                  fi

                  # maybe stop iterations on test failure
                  if [[ <<parameters.stop_on_failure>> = true ]] && (( $exit_code > 0 )); then
                    break
                  fi
                done

                (exit ${exit_code})
              fi
            fi
      - store_test_results:
          path: /tmp/results/repeated_utest/output
      - store_artifacts:
          path: /tmp/results/repeated_utest/stdout
          destination: stdout
      - store_artifacts:
          path: /tmp/results/repeated_utest/output
          destination: junitxml
      - store_artifacts:
          path: /tmp/results/repeated_utest/logs
          destination: logs

  run_repeated_dtest:
    parameters:
      tests:
        type: string
      vnodes:
        type: string
      upgrade:
        type: string
      count:
        type: string
      stop_on_failure:
        type: string
      extra_dtest_args:
        type: string
        default: ""
    steps:
      - run:
          name: Run repeated Python DTests
          no_output_timeout: 15m
          command: |
            if [ "<<parameters.tests>>" == "<nil>" ]; then
              echo "Repeated dtest name hasn't been defined, exiting without running any test"
            elif [ "<<parameters.count>>" == "<nil>" ]; then
              echo "Repeated dtest count hasn't been defined, exiting without running any test"
            elif [ "<<parameters.count>>" -le 0 ]; then
              echo "Repeated dtest count is lesser or equals than zero, exiting without running any test"
            else

              # Calculate the number of test iterations to be run by the current parallel runner.
              # Since we are running the same test multiple times there is no need to use `circleci tests split`.
              count=$((<<parameters.count>> / CIRCLE_NODE_TOTAL))
              if (($CIRCLE_NODE_INDEX < (<<parameters.count>> % CIRCLE_NODE_TOTAL))); then
                count=$((count+1))
              fi

              if (($count <= 0)); then
                echo "No tests to run in this runner"
              else
                echo "Running <<parameters.tests>> $count times"

                source ~/env3.6/bin/activate
                export PATH=$JAVA_HOME/bin:$PATH

                java -version
                cd ~/cassandra-dtest
                mkdir -p /tmp/dtest

                echo "env: $(env)"
                echo "** done env"
                mkdir -p /tmp/results/dtests

                tests_arg=$(echo <<parameters.tests>> | sed -e "s/,/ /g")

                stop_on_failure_arg=""
                if <<parameters.stop_on_failure>>; then
                  stop_on_failure_arg="-x"
                fi

                vnodes_args=""
                if <<parameters.vnodes>>; then
                  vnodes_args="--use-vnodes --num-tokens=32"
                fi

                upgrade_arg=""
                if <<parameters.upgrade>>; then
                  upgrade_arg="--execute-upgrade-tests --upgrade-target-version-only --upgrade-version-selection all"
                fi

                # we need the "set -o pipefail" here so that the exit code that circleci will actually use is from pytest and not the exit code from tee
                set -o pipefail && cd ~/cassandra-dtest && pytest $vnodes_args --count=$count $stop_on_failure_arg $upgrade_arg --log-cli-level=DEBUG --junit-xml=/tmp/results/dtests/pytest_result.xml -s --cassandra-dir=/home/cassandra/cassandra --keep-test-dir <<parameters.extra_dtest_args>> $tests_arg | tee /tmp/dtest/stdout.txt
              fi
            fi
      - store_test_results:
          path: /tmp/results
      - store_artifacts:
          path: /tmp/dtest
          destination: dtest
      - store_artifacts:
          path: ~/cassandra-dtest/logs
          destination: dtest_logs<|MERGE_RESOLUTION|>--- conflicted
+++ resolved
@@ -213,23 +213,19 @@
         requires:
           - start_j8_jvm_dtests_repeat
           - build
-<<<<<<< HEAD
+    - start_j8_cqlshlib_tests:
+        type: approval
+    - j8_cqlshlib_tests:
+        requires:
+          - start_j8_cqlshlib_tests
+          - build
+    - start_j8_cqlshlib_cython_tests:
+        type: approval
+    - j8_cqlshlib_cython_tests:
+        requires:
+          - start_j8_cqlshlib_cython_tests
+          - build
     # specialized unit tests (all run on request)
-=======
-    - start_j8_cqlshlib_tests:
-        type: approval
-    - j8_cqlshlib_tests:
-        requires:
-          - start_j8_cqlshlib_tests
-          - build
-    - start_j8_cqlshlib_cython_tests:
-        type: approval
-    - j8_cqlshlib_cython_tests:
-        requires:
-          - start_j8_cqlshlib_cython_tests
-          - build
-    # specialized unit tests (all run using Java 8)
->>>>>>> 476d31bc
     - start_utests_long:
         type: approval
     - utests_long:
@@ -321,38 +317,33 @@
         requires:
           - start_j8_dtests_vnode_repeat
           - build
-<<<<<<< HEAD
+    # Python large DTests
+    - start_j8_dtests_large:
+        type: approval
+    - j8_dtests_large:
+        requires:
+          - start_j8_dtests_large
+          - build
+    - start_j8_dtests_large_repeat:
+        type: approval
+    - j8_dtests_large_repeat:
+        requires:
+          - start_j8_dtests_large_repeat
+          - build
+    - start_j8_dtests_large_vnode:
+        type: approval
+    - j8_dtests_large_vnode:
+        requires:
+          - start_j8_dtests_large_vnode
+          - build
+    - start_j8_dtests_large_vnode_repeat:
+        type: approval
+    - j8_dtests_large_vnode_repeat:
+        requires:
+          - start_j8_dtests_large_vnode_repeat
+          - build
     # Java 8 upgrade tests
     - start_upgrade_dtests:
-=======
-    # Python large DTests
-    - start_j8_dtests_large:
-        type: approval
-    - j8_dtests_large:
-        requires:
-          - start_j8_dtests_large
-          - build
-    - start_j8_dtests_large_repeat:
-        type: approval
-    - j8_dtests_large_repeat:
-        requires:
-          - start_j8_dtests_large_repeat
-          - build
-    - start_j8_dtests_large_vnode:
-        type: approval
-    - j8_dtests_large_vnode:
-        requires:
-          - start_j8_dtests_large_vnode
-          - build
-    - start_j8_dtests_large_vnode_repeat:
-        type: approval
-    - j8_dtests_large_vnode_repeat:
-        requires:
-          - start_j8_dtests_large_vnode_repeat
-          - build
-    # Python upgrade tests
-    - start_j8_upgrade_dtests:
->>>>>>> 476d31bc
         type: approval
     - j8_upgrade_dtests:
         requires:
@@ -405,17 +396,13 @@
     - j8_jvm_dtests_repeat:
         requires:
           - build
-<<<<<<< HEAD
+    - j8_cqlshlib_tests:
+        requires:
+          - build
+    - j8_cqlshlib_cython_tests:
+        requires:
+          - build
     # specialized unit tests (all run on request)
-=======
-    - j8_cqlshlib_tests:
-        requires:
-          - build
-    - j8_cqlshlib_cython_tests:
-        requires:
-          - build
-    # specialized unit tests (all run on request using Java 8)
->>>>>>> 476d31bc
     - start_utests_long:
         type: approval
     - utests_long:
@@ -1071,11 +1058,7 @@
           if [ -d ~/dtest_jars ]; then
             cp ~/dtest_jars/dtest* /tmp/cassandra/build/
           fi
-<<<<<<< HEAD
           ant <<parameters.target>> -Dtest.classlistfile=/tmp/java_tests_${CIRCLE_NODE_INDEX}_final.txt  -Dtest.classlistprefix=<<parameters.classlistprefix>> -Dno-build-test=true
-=======
-          ant <<parameters.target>> -Dno-build-test=true
->>>>>>> 476d31bc
         no_output_timeout: <<parameters.no_output_timeout>>
     - store_test_results:
         path: /tmp/cassandra/build/test/output/
