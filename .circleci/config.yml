--- conflicted
+++ resolved
@@ -51,12 +51,7 @@
       GRADLE_OPTS: -Dorg.gradle.console=plain -Dorg.gradle.internal.launcher.welcomeMessageEnabled=false
     steps:
       - attach_workspace: { at: /home/circleci }
-<<<<<<< HEAD
-      - run: ./gradlew --no-daemon ant-artifacts ant-sources-jar ant-javadoc-jar
-      - run: ./gradlew --no-daemon check
-=======
       - run: ./gradlew --no-daemon :ant-artifacts :ant-sources-jar :ant-javadoc-jar
->>>>>>> bdfeaf5f
       - persist_to_workspace:
           root: /home/circleci
           paths: [ project, .gradle, .m2 ]
