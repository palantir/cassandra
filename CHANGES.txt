<<<<<<< HEAD
3.11.15
 * Fix the capital P usage in the CQL parser (CASSANDRA-17919)
 * Fix sstable_count metric missing from tablestats json/yaml output (CASSANDRA-18448)
 * Suppress CVE-2022-45688 (CASSANDRA-18389)
 * Fix Splitter sometimes creating more splits than requested (CASSANDRA-18013)
Merged from 3.0:
=======
3.0.29
 * Do not remove SSTables when cause of FSReadError is OutOfMemoryError while using best_effort disk failure policy (CASSANDRA-18336)
>>>>>>> db78e746
 * Do not remove truncated_at entry in system.local while dropping an index (CASSANDRA-18105)
 * Save host id to system.local and flush immediately after startup (CASSANDRA-18153)
 * Fix RepairJob unnecessarily reporting cancellation error (CASSANDRA-17701)
 * Fix the ordering of sstables when running sstableupgrade tool (CASSANDRA-18143)
 * Fix default file system error handler for disk_failure_policy die (CASSANDRA-18294)
 * Introduce check for names of test classes (CASSANDRA-17964)
 * Suppress CVE-2022-41915 (CASSANDRA-18147)
 * Suppress CVE-2021-1471, CVE-2021-3064, CVE-2021-4235 (CASSANDRA-18149)
 * Switch to snakeyaml's SafeConstructor (CASSANDRA-18150)
 * Expand build.dir property in rat targets (CASSANDRA-18183)
 * Suppress CVE-2022-41881 (CASSANDRA-18148)
 * Default role is created with zero timestamp (CASSANDRA-12525)
 * Suppress CVE-2021-37533 (CASSANDRA-18146)
 * Add to the IntelliJ Git Window issue navigation links to Cassandra's Jira (CASSANDRA-18126)
 * Avoid anticompaction mixing data from two different time windows with TWCS (CASSANDRA-17970)
 * Do not spam the logs with MigrationCoordinator not being able to pull schemas (CASSANDRA-18096)
 * Fix incorrect resource name in LIST PERMISSION output (CASSANDRA-17848)
 * Suppress CVE-2022-41854 and similar (CASSANDRA-18083)
 * Fix running Ant rat targets without git (CASSANDRA-17974)


3.11.14
 * Suppress CVE-2022-42003 and CVE-2022-42004 (CASSANDRA-17966)
 * Make LongBufferPoolTest insensitive to timing (CASSANDRA-16681)
 * Suppress CVE-2022-25857 and other snakeyaml CVEs (CASSANDRA-17907)
 * Fix potential IndexOutOfBoundsException in PagingState in mixed mode clusters (CASSANDRA-17840)
 * Document usage of closed token intervals in manual compaction (CASSANDRA-17575)
 * Creating of a keyspace on insufficient number of replicas should filter out gosspping-only members (CASSANDRA-17759)
 * Only use statically defined subcolumns when determining column definition for supercolumn cell (CASSANDRA-14113)
Merged from 3.0:
 * Harden JMX by resolving beanshooter issues (CASSANDRA-17921)
 * Suppress CVE-2019-2684 (CASSANDRA-17965)
 * Fix auto-completing "WITH" when creating a materialized view (CASSANDRA-17879)
 * Fix scrubber falling into infinite loop when the last partition is broken (CASSANDRA-17862)
 * Improve libjemalloc resolution in bin/cassandra (CASSANDRA-15767)
 * Fix restarting of services on gossipping-only member (CASSANDRA-17752)
 * Fix writetime and ttl functions forbidden for collections instead of multicell columns (CASSANDRA-17628)
 * Supress CVE-2020-7238 (CASSANDRA-17697)
 * Fix issue where frozen maps may not be serialized in the correct order (CASSANDRA-17623)
 * Suppress CVE-2022-24823 (CASSANDRA-17633)
 * fsync TOC and digest files (CASSANDRA-10709)


3.11.13
 * Upgrade jackson-databind to 2.13.2.2 (CASSANDRA-17556)
 * Upgrade slf4j to 1.7.25 (CASSANDRA-17474)
 * Upgrade jackson to 2.13.2 (CASSANDRA-17492)
 * emit warning on keyspace creation when replication factor is bigger than the number of nodes (CASSANDRA-16747)
 * Fix snapshot true size calculation (CASSANDRA-17267)
 * Validate existence of DCs when repairing (CASSANDRA-17407)
 * dropping of a materialized view creates a snapshot with dropped- prefix (CASSANDRA-17415)
Merged from 3.0:
 * Fix URISyntaxException in nodetool with updated Java (CASSANDRA-17581)
 * Schema mutations may not be completed on drain (CASSANDRA-17524)
 * Fix data corruption in AbstractCompositeType due to static boolean byte buffers (CASSANDRA-14752)
 * Add procps dependency to RPM/Debian packages (CASSANDRA-17516)
 * Suppress CVE-2021-44521 (CASSANDRA-17492)
 * ConnectionLimitHandler may leaks connection count if remote connection drops (CASSANDRA-17252)
 * Require ant >= 1.10 (CASSANDRA-17428)
 * Disallow CONTAINS for UPDATE and DELETE (CASSANDRA-15266)
 * filter out NULL_VERSION entries from peers table in ConfiguredLimit (CASSANDRA-16518)
 * Suppress inapplicable CVEs (CASSANDRA-17368)
 * Fix flaky test - test_cqlsh_completion.TestCqlshCompletion (CASSANDRA-17338)
 * Fixed TestCqlshOutput failing tests (CASSANDRA-17386)
 * Lazy transaction log replica creation allows incorrect replica content divergence during anticompaction (CASSANDRA-17273)
 * LeveledCompactionStrategy disk space check improvements (CASSANDRA-17272)


3.11.12
 * Extend operator control over the UDF threading model for CVE-2021-44521 (CASSANDRA-17352)
 * Upgrade snakeyaml to 1.26 in 3.11 (CASSANDRA=17028)
 * Add key validation to ssstablescrub (CASSANDRA-16969)
 * Update Jackson from 2.9.10 to 2.12.5 (CASSANDRA-16851)
 * Include SASI components to snapshots (CASSANDRA-15134)
 * Make assassinate more resilient to missing tokens (CASSANDRA-16847)
 * Exclude Jackson 1.x transitive dependency of hadoop* provided dependencies (CASSANDRA-16854)
 * Validate SASI tokenizer options before adding index to schema (CASSANDRA-15135)
 * Fixup scrub output when no data post-scrub and clear up old use of row, which really means partition (CASSANDRA-16835)
 * Fix ant-junit dependency issue (CASSANDRA-16827)
 * Reduce thread contention in CommitLogSegment and HintsBuffer (CASSANDRA-16072)
 * Avoid sending CDC column if not enabled (CASSANDRA-16770)
Merged from 3.0:
 * Fix conversion from megabits to bytes in streaming rate limiter (CASSANDRA-17243)
 * Upgrade logback to 1.2.9 (CASSANDRA-17204)
 * Avoid race in AbstractReplicationStrategy endpoint caching (CASSANDRA-16673)
 * Fix abort when window resizing during cqlsh COPY (CASSANDRA-15230)
 * Fix slow keycache load which blocks startup for tables with many sstables (CASSANDRA-14898)
 * Fix rare NPE caused by batchlog replay / node decomission races (CASSANDRA-17049)
 * Allow users to view permissions of the roles they created (CASSANDRA-16902)
 * Fix failure handling in inter-node communication (CASSANDRA-16334)
 * Log more information when a node runs out of commitlog space (CASSANDRA-11323)
 * Don't take snapshots when truncating system tables (CASSANDRA-16839)
 * Make -Dtest.methods consistently optional in all Ant test targets (CASSANDRA-17014)
 * Immediately apply stream throughput, considering negative values as unthrottled (CASSANDRA-16959)
 * Do not release new SSTables in offline transactions (CASSANDRA-16975)
 * ArrayIndexOutOfBoundsException in FunctionResource#fromName (CASSANDRA-16977, CASSANDRA-16995)
 * CVE-2015-0886 Security vulnerability in jbcrypt is addressed (CASSANDRA-9384)
 * Avoid useless SSTable reads during single partition queries (CASSANDRA-16944)
 * Debian init respects CASSANDRA_HEAPDUMP_DIR (CASSANDRA-13843)
 * Catch UnsatisfiedLinkError in WindowsTimer (CASSANDRA-16085)
 * Avoid removing batch when it's not created during view replication (CASSANDRA-16175)
 * Make the addition of regular column to COMPACT tables throw an InvalidRequestException (CASSANDRA-14564)
 * Fix materialized view schema backup as table (CASSANDRA-12734)
 * Avoid signaling DigestResolver until the minimum number of responses are guaranteed to be visible (CASSANDRA-16883)
 * Fix secondary indexes on primary key columns skipping some writes (CASSANDRA-16868)
 * Fix incorrect error message in LegacyLayout (CASSANDRA-15136)
 * Use JMX to validate nodetool --jobs parameter (CASSANDRA-16104)
 * Handle properly UnsatisfiedLinkError in NativeLibrary#getProcessID() (CASSANDRA-16578)
 * Remove mutation data from error log message (CASSANDRA-16817)
 * Race in CompactionExecutorTest (CASSANDRA-17239)
Merged from 2.2:
 * Add python2 location to RPMs (CASSANDRA-16822)


3.11.11
 * Make cqlsh use the same set of reserved keywords than the server uses (CASSANDRA-15663)
 * Optimize bytes skipping when reading SSTable files (CASSANDRA-14415)
 * Enable tombstone compactions when unchecked_tombstone_compaction is set in TWCS (CASSANDRA-14496)
 * Read only the required SSTables for single partition queries (CASSANDRA-16737)
 * Fix LeveledCompactionStrategy compacts last level throw an ArrayIndexOutOfBoundsException (CASSANDRA-15669)
 * Maps $CASSANDRA_LOG_DIR to cassandra.logdir java property when executing nodetool (CASSANDRA-16199)
 * Nodetool garbagecollect should retain SSTableLevel for LCS (CASSANDRA-16634)
 * Ignore stale acks received in the shadow round (CASSANDRA-16588)
 * Add autocomplete and error messages for provide_overlapping_tombstones (CASSANDRA-16350)
 * Add StorageServiceMBean.getKeyspaceReplicationInfo(keyspaceName) (CASSANDRA-16447)
 * Make sure sstables with moved starts are removed correctly in LeveledGenerations (CASSANDRA-16552)
 * Upgrade jackson-databind to 2.9.10.8 (CASSANDRA-16462)
Merged from 3.0:
 * Binary releases no longer bundle the apidocs (javadoc) (CASSANDRA-16557)
 * Migrate dependency handling from maven-ant-tasks to resolver-ant-tasks, removing lib/ directory from version control (CASSANDRA-16557)
 * Don't allow seeds to replace without using unsafe (CASSANDRA-14463)
 * Calculate time remaining correctly for all compaction types in compactionstats (CASSANDRA-14701)
 * Receipt of gossip shutdown notification updates TokenMetadata (CASSANDRA-16796)
 * Count bloom filter misses correctly (CASSANDRA-12922)
 * Reject token() in MV WHERE clause (CASSANDRA-13464)
 * Ensure java executable is on the path (CASSANDRA-14325)
 * Make speculative retry parameter case-insensitive for backward compatibility with 2.1 (CASSANDRA-16467)
 * Push digest mismatch exceptions to trace (CASSANDRA-14900)
 * Handle correctly the exceptions thrown by custom QueryHandler constructors (CASSANDRA-16703)
 * Adding columns via ALTER TABLE can generate corrupt sstables (CASSANDRA-16735)
 * Add flag to disable ALTER...DROP COMPACT STORAGE statements (CASSANDRA-16733)
 * Clean transaction log leftovers at the beginning of sstablelevelreset and sstableofflinerelevel (CASSANDRA-12519)
 * CQL shell should prefer newer TLS version by default (CASSANDRA-16695)
 * Ensure that existing empty rows are properly returned (CASSANDRA-16671)
 * Invalidate prepared statements on DROP COMPACT (CASSANDRA-16712)
 * Failure to execute queries should emit a KPI other than read timeout/unavailable so it can be alerted/tracked (CASSANDRA-16581)
 * Don't wait on schema versions from replacement target when replacing a node (CASSANDRA-16692)
 * StandaloneVerifier does not fail when unable to verify SSTables, it only fails if Corruption is thrown (CASSANDRA-16683)
 * Fix bloom filter false ratio calculation by including true negatives (CASSANDRA-15834)
 * Prevent loss of commit log data when moving sstables between nodes (CASSANDRA-16619)
 * Fix materialized view builders inserting truncated data (CASSANDRA-16567)
 * Don't wait for schema migrations from removed nodes (CASSANDRA-16577)
 * Scheduled (delayed) schema pull tasks should not run after MIGRATION stage shutdown during decommission (CASSANDRA-16495)
 * Ignore trailing zeros in hint files (CASSANDRA-16523)
 * Refuse DROP COMPACT STORAGE if some 2.x sstables are in use (CASSANDRA-15897)
 * Fix ColumnFilter::toString not returning a valid CQL fragment (CASSANDRA-16483)
 * Fix ColumnFilter behaviour to prevent digest mitmatches during upgrades (CASSANDRA-16415)
 * Avoid pushing schema mutations when setting up distributed system keyspaces locally (CASSANDRA-16387)
Merged from 2.2:
 * Remove ant targets list-jvm-dtests and ant list-jvm-upgrade-dtests (CASSANDRA-16519)
 * Fix centos packaging for arm64, >=4.0 rpm's now require python3 (CASSANDRA-16477)
 * Make TokenMetadata's ring version increments atomic (CASSANDRA-16286)

3.11.10
 * Fix digest computation for queries with fetched but non queried columns (CASSANDRA-15962)
 * Reduce amount of allocations during batch statement execution (CASSANDRA-16201)
 * Update jflex-1.6.0.jar to match upstream (CASSANDRA-16393)
 * Fix DecimalDeserializer#toString OOM (CASSANDRA-14925)
 * Rate limit validation compactions using compaction_throughput_mb_per_sec (CASSANDRA-16161)
 * SASI's `max_compaction_flush_memory_in_mb` settings over 100GB revert to default of 1GB (CASSANDRA-16071)
Merged from 3.0:
 * Prevent unbounded number of pending flushing tasks (CASSANDRA-16261)
 * Improve empty hint file handling during startup (CASSANDRA-16162)
 * Allow empty string in collections with COPY FROM in cqlsh (CASSANDRA-16372)
 * Fix skipping on pre-3.0 created compact storage sstables due to missing primary key liveness (CASSANDRA-16226)
 * Extend the exclusion of replica filtering protection to other indices instead of just SASI (CASSANDRA-16311)
 * Synchronize transaction logs for JBOD (CASSANDRA-16225)
 * Fix the counting of cells per partition (CASSANDRA-16259)
 * Fix serial read/non-applying CAS linearizability (CASSANDRA-12126)
 * Avoid potential NPE in JVMStabilityInspector (CASSANDRA-16294)
 * Improved check of num_tokens against the length of initial_token (CASSANDRA-14477)
 * Fix a race condition on ColumnFamilyStore and TableMetrics (CASSANDRA-16228)
 * Remove the SEPExecutor blocking behavior (CASSANDRA-16186)
 * Fix invalid cell value skipping when reading from disk (CASSANDRA-16223)
 * Prevent invoking enable/disable gossip when not in NORMAL (CASSANDRA-16146)
 * Wait for schema agreement when bootstrapping (CASSANDRA-15158)
Merged from 2.2:
 * Fix the histogram merge of the table metrics (CASSANDRA-16259)

3.11.9
 * Synchronize Keyspace instance store/clear (CASSANDRA-16210)
 * Fix ColumnFilter to avoid querying cells of unselected complex columns (CASSANDRA-15977)
 * Fix memory leak in CompressedChunkReader (CASSANDRA-15880)
 * Don't attempt value skipping with mixed version cluster (CASSANDRA-15833)
 * Avoid failing compactions with very large partitions (CASSANDRA-15164)
 * Make sure LCS handles duplicate sstable added/removed notifications correctly (CASSANDRA-14103)
Merged from 3.0:
 * Fix OOM when terminating repair session (CASSANDRA-15902)
 * Avoid marking shutting down nodes as up after receiving gossip shutdown message (CASSANDRA-16094)
 * Check SSTables for latest version before dropping compact storage (CASSANDRA-16063)
 * Handle unexpected columns due to schema races (CASSANDRA-15899)
 * Add flag to ignore unreplicated keyspaces during repair (CASSANDRA-15160)
Merged from 2.2:
 * Package tools/bin scripts as executable (CASSANDRA-16151)
 * Fixed a NullPointerException when calling nodetool enablethrift (CASSANDRA-16127)

3.11.8
 * Correctly interpret SASI's `max_compaction_flush_memory_in_mb` setting in megabytes not bytes (CASSANDRA-16071)
 * Fix short read protection for GROUP BY queries (CASSANDRA-15459)
 * Frozen RawTuple is not annotated with frozen in the toString method (CASSANDRA-15857)
Merged from 3.0:
 * Use IF NOT EXISTS for index and UDT create statements in snapshot schema files (CASSANDRA-13935)
 * Fix gossip shutdown order (CASSANDRA-15816)
 * Remove broken 'defrag-on-read' optimization (CASSANDRA-15432)
 * Check for endpoint collision with hibernating nodes (CASSANDRA-14599)
 * Operational improvements and hardening for replica filtering protection (CASSANDRA-15907)
 * stop_paranoid disk failure policy is ignored on CorruptSSTableException after node is up (CASSANDRA-15191)
 * Forbid altering UDTs used in partition keys (CASSANDRA-15933)
 * Fix empty/null json string representation (CASSANDRA-15896)
 * 3.x fails to start if commit log has range tombstones from a column which is also deleted (CASSANDRA-15970)
 * Handle difference in timestamp precision between java8 and java11 in LogFIle.java (CASSANDRA-16050)
Merged from 2.2:
 * Fix CQL parsing of collections when the column type is reversed (CASSANDRA-15814)
Merged from 2.1:
 * Only allow strings to be passed to JMX authentication (CASSANDRA-16077)

3.11.7
 * Fix cqlsh output when fetching all rows in batch mode (CASSANDRA-15905)
 * Upgrade Jackson to 2.9.10 (CASSANDRA-15867)
 * Fix CQL formatting of read command restrictions for slow query log (CASSANDRA-15503)
 * Allow sstableloader to use SSL on the native port (CASSANDRA-14904)
Merged from 3.0:
 * Backport CASSANDRA-12189: escape string literals (CASSANDRA-15948)
 * Avoid hinted handoff per-host throttle being arounded to 0 in large cluster (CASSANDRA-15859)
 * Avoid emitting empty range tombstones from RangeTombstoneList (CASSANDRA-15924)
 * Avoid thread starvation, and improve compare-and-swap performance, in the slab allocators (CASSANDRA-15922)
 * Add token to tombstone warning and error messages (CASSANDRA-15890)
 * Fixed range read concurrency factor computation and capped as 10 times tpc cores (CASSANDRA-15752)
 * Catch exception on bootstrap resume and init native transport (CASSANDRA-15863)
 * Fix replica-side filtering returning stale data with CL > ONE (CASSANDRA-8272, CASSANDRA-8273)
 * Fix duplicated row on 2.x upgrades when multi-rows range tombstones interact with collection ones (CASSANDRA-15805)
 * Rely on snapshotted session infos on StreamResultFuture.maybeComplete to avoid race conditions (CASSANDRA-15667)
 * EmptyType doesn't override writeValue so could attempt to write bytes when expected not to (CASSANDRA-15790)
 * Fix index queries on partition key columns when some partitions contains only static data (CASSANDRA-13666)
 * Avoid creating duplicate rows during major upgrades (CASSANDRA-15789)
 * liveDiskSpaceUsed and totalDiskSpaceUsed get corrupted if IndexSummaryRedistribution gets interrupted (CASSANDRA-15674)
 * Fix Debian init start/stop (CASSANDRA-15770)
 * Fix infinite loop on index query paging in tables with clustering (CASSANDRA-14242)
 * Fix chunk index overflow due to large sstable with small chunk length (CASSANDRA-15595)
 * Allow selecting static column only when querying static index (CASSANDRA-14242)
 * cqlsh return non-zero status when STDIN CQL fails (CASSANDRA-15623)
 * Don't skip sstables in slice queries based only on local min/max/deletion timestamp (CASSANDRA-15690)
 * Memtable memory allocations may deadlock (CASSANDRA-15367)
 * Run evictFromMembership in GossipStage (CASSANDRA-15592)
Merged from 2.2:
 * Fix nomenclature of allow and deny lists (CASSANDRA-15862)
 * Remove generated files from source artifact (CASSANDRA-15849)
 * Remove duplicated tools binaries from tarballs (CASSANDRA-15768)
 * Duplicate results with DISTINCT queries in mixed mode (CASSANDRA-15501)
 * Disable JMX rebinding (CASSANDRA-15653)
Merged from 2.1:
 * Fix writing of snapshot manifest when the table has table-backed secondary indexes (CASSANDRA-10968)
 * Fix parse error in cqlsh COPY FROM and formatting for map of blobs (CASSANDRA-15679)
 * Fix Commit log replays when static column clustering keys are collections (CASSANDRA-14365)
 * Fix Red Hat init script on newer systemd versions (CASSANDRA-15273)
 * Allow EXTRA_CLASSPATH to work on tar/source installations (CASSANDRA-15567)


3.11.6
 * Fix bad UDT sstable metadata serialization headers written by C* 3.0 on upgrade and in sstablescrub (CASSANDRA-15035)
 * Fix nodetool compactionstats showing extra pending task for TWCS - patch implemented (CASSANDRA-15409)
 * Fix SELECT JSON formatting for the "duration" type (CASSANDRA-15075)
 * Fix LegacyLayout to have same behavior as 2.x when handling unknown column names (CASSANDRA-15081)
 * Update nodetool help stop output (CASSANDRA-15401)
Merged from 3.0:
 * Run in-jvm upgrade dtests in circleci (CASSANDRA-15506)
 * Include updates to static column in mutation size calculations (CASSANDRA-15293)
 * Fix point-in-time recoevery ignoring timestamp of updates to static columns (CASSANDRA-15292)
 * GC logs are also put under $CASSANDRA_LOG_DIR (CASSANDRA-14306)
 * Fix sstabledump's position key value when partitions have multiple rows (CASSANDRA-14721)
 * Avoid over-scanning data directories in LogFile.verify() (CASSANDRA-15364)
 * Bump generations and document changes to system_distributed and system_traces in 3.0, 3.11
   (CASSANDRA-15441)
 * Fix system_traces creation timestamp; optimise system keyspace upgrades (CASSANDRA-15398)
 * Fix various data directory prefix matching issues (CASSANDRA-13974)
 * Minimize clustering values in metadata collector (CASSANDRA-15400)
 * Avoid over-trimming of results in mixed mode clusters (CASSANDRA-15405)
 * validate value sizes in LegacyLayout (CASSANDRA-15373)
 * Ensure that tracing doesn't break connections in 3.x/4.0 mixed mode by default (CASSANDRA-15385)
 * Make sure index summary redistribution does not start when compactions are paused (CASSANDRA-15265)
 * Ensure legacy rows have primary key livenessinfo when they contain illegal cells (CASSANDRA-15365)
 * Fix race condition when setting bootstrap flags (CASSANDRA-14878)
 * Fix NativeLibrary.tryOpenDirectory callers for Windows (CASSANDRA-15426)
Merged from 2.2:
 * Fix SELECT JSON output for empty blobs (CASSANDRA-15435)
 * In-JVM DTest: Set correct internode message version for upgrade test (CASSANDRA-15371)
 * In-JVM DTest: Support NodeTool in dtest (CASSANDRA-15429)
 * Fix NativeLibrary.tryOpenDirectory callers for Windows (CASSANDRA-15426)


3.11.5
 * Fix SASI non-literal string comparisons (range operators) (CASSANDRA-15169)
 * Make sure user defined compaction transactions are always closed (CASSANDRA-15123)
 * Fix cassandra-env.sh to use $CASSANDRA_CONF to find cassandra-jaas.config (CASSANDRA-14305)
 * Fixed nodetool cfstats printing index name twice (CASSANDRA-14903)
 * Add flag to disable SASI indexes, and warnings on creation (CASSANDRA-14866)
Merged from 3.0:
 * Add ability to cap max negotiable protocol version (CASSANDRA-15193)
 * Gossip tokens on startup if available (CASSANDRA-15335)
 * Fix resource leak in CompressedSequentialWriter (CASSANDRA-15340)
 * Fix bad merge that reverted CASSANDRA-14993 (CASSANDRA-15289)
 * Fix LegacyLayout RangeTombstoneList IndexOutOfBoundsException when upgrading and RangeTombstone bounds are asymmetric (CASSANDRA-15172)
 * Fix NPE when using allocate_tokens_for_keyspace on new DC/rack (CASSANDRA-14952)
 * Filter sstables earlier when running cleanup (CASSANDRA-15100)
 * Use mean row count instead of mean column count for index selectivity calculation (CASSANDRA-15259)
 * Avoid updating unchanged gossip states (CASSANDRA-15097)
 * Prevent recreation of previously dropped columns with a different kind (CASSANDRA-14948)
 * Prevent client requests from blocking on executor task queue (CASSANDRA-15013)
 * Toughen up column drop/recreate type validations (CASSANDRA-15204)
 * LegacyLayout should handle paging states that cross a collection column (CASSANDRA-15201)
 * Prevent RuntimeException when username or password is empty/null (CASSANDRA-15198)
 * Multiget thrift query returns null records after digest mismatch (CASSANDRA-14812)
 * Skipping illegal legacy cells can break reverse iteration of indexed partitions (CASSANDRA-15178)
 * Handle paging states serialized with a different version than the session's (CASSANDRA-15176)
 * Throw IOE instead of asserting on unsupporter peer versions (CASSANDRA-15066)
 * Update token metadata when handling MOVING/REMOVING_TOKEN events (CASSANDRA-15120)
 * Add ability to customize cassandra log directory using $CASSANDRA_LOG_DIR (CASSANDRA-15090)
 * Skip cells with illegal column names when reading legacy sstables (CASSANDRA-15086)
 * Fix assorted gossip races and add related runtime checks (CASSANDRA-15059)
 * Fix mixed mode partition range scans with limit (CASSANDRA-15072)
 * cassandra-stress works with frozen collections: list and set (CASSANDRA-14907)
 * Fix handling FS errors on writing and reading flat files - LogTransaction and hints (CASSANDRA-15053)
 * Avoid double closing the iterator to avoid overcounting the number of requests (CASSANDRA-15058)
 * Improve `nodetool status -r` speed (CASSANDRA-14847)
 * Improve merkle tree size and time on heap (CASSANDRA-14096)
 * Add missing commands to nodetool_completion (CASSANDRA-14916)
 * Anti-compaction temporarily corrupts sstable state for readers (CASSANDRA-15004)
Merged from 2.2:
 * Catch non-IOException in FileUtils.close to make sure that all resources are closed (CASSANDRA-15225)
 * Handle exceptions during authentication/authorization (CASSANDRA-15041)
 * Support cross version messaging in in-jvm upgrade dtests (CASSANDRA-15078)
 * Fix index summary redistribution cancellation (CASSANDRA-15045)
 * Refactor Circle CI configuration (CASSANDRA-14806)
 * Fixing invalid CQL in security documentation (CASSANDRA-15020)
 * Multi-version in-JVM dtests (CASSANDRA-14937)
 * Allow instance class loaders to be garbage collected for inJVM dtest (CASSANDRA-15170)
 * Add support for network topology and query tracing for inJVM dtest (CASSANDRA-15319)


3.11.4
 * Make stop-server.bat wait for Cassandra to terminate (CASSANDRA-14829)
 * Correct sstable sorting for garbagecollect and levelled compaction (CASSANDRA-14870)
Merged from 3.0:
 * Severe concurrency issues in STCS,DTCS,TWCS,TMD.Topology,TypeParser
 * Add a script to make running the cqlsh tests in cassandra repo easier (CASSANDRA-14951)
 * If SizeEstimatesRecorder misses a 'onDropTable' notification, the size_estimates table will never be cleared for that table. (CASSANDRA-14905)
 * Counters fail to increment in 2.1/2.2 to 3.X mixed version clusters (CASSANDRA-14958)
 * Streaming needs to synchronise access to LifecycleTransaction (CASSANDRA-14554)
 * Fix cassandra-stress write hang with default options (CASSANDRA-14616)
 * Differentiate between slices and RTs when decoding legacy bounds (CASSANDRA-14919)
 * Netty epoll IOExceptions caused by unclean client disconnects being logged at INFO (CASSANDRA-14909)
 * Unfiltered.isEmpty conflicts with Row extends AbstractCollection.isEmpty (CASSANDRA-14588)
 * RangeTombstoneList doesn't properly clean up mergeable or superseded rts in some cases (CASSANDRA-14894)
 * Fix handling of collection tombstones for dropped columns from legacy sstables (CASSANDRA-14912)
 * Throw exception if Columns serialized subset encode more columns than possible (CASSANDRA-14591)
 * Drop/add column name with different Kind can result in corruption (CASSANDRA-14843)
 * Fix missing rows when reading 2.1 SSTables with static columns in 3.0 (CASSANDRA-14873)
 * Move TWCS message 'No compaction necessary for bucket size' to Trace level (CASSANDRA-14884)
 * Sstable min/max metadata can cause data loss (CASSANDRA-14861)
 * Dropped columns can cause reverse sstable iteration to return prematurely (CASSANDRA-14838)
 * Legacy sstables with  multi block range tombstones create invalid bound sequences (CASSANDRA-14823)
 * Expand range tombstone validation checks to multiple interim request stages (CASSANDRA-14824)
 * Reverse order reads can return incomplete results (CASSANDRA-14803)
 * Avoid calling iter.next() in a loop when notifying indexers about range tombstones (CASSANDRA-14794)
 * Fix purging semi-expired RT boundaries in reversed iterators (CASSANDRA-14672)
 * DESC order reads can fail to return the last Unfiltered in the partition (CASSANDRA-14766)
 * Fix corrupted collection deletions for dropped columns in 3.0 <-> 2.{1,2} messages (CASSANDRA-14568)
 * Fix corrupted static collection deletions in 3.0 <-> 2.{1,2} messages (CASSANDRA-14568)
 * Handle failures in parallelAllSSTableOperation (cleanup/upgradesstables/etc) (CASSANDRA-14657)
 * Improve TokenMetaData cache populating performance avoid long locking (CASSANDRA-14660)
 * Backport: Flush netty client messages immediately (not by default) (CASSANDRA-13651)
 * Fix static column order for SELECT * wildcard queries (CASSANDRA-14638)
 * sstableloader should use discovered broadcast address to connect intra-cluster (CASSANDRA-14522)
 * Fix reading columns with non-UTF names from schema (CASSANDRA-14468)
Merged from 2.2:
 * CircleCI docker image should bake in more dependencies (CASSANDRA-14985)
 * Don't enable client transports when bootstrap is pending (CASSANDRA-14525)
 * MigrationManager attempts to pull schema from different major version nodes (CASSANDRA-14928)
 * Fix incorrect cqlsh results when selecting same columns multiple times (CASSANDRA-13262)
 * Returns null instead of NaN or Infinity in JSON strings (CASSANDRA-14377)
Merged from 2.1:
 * Paged Range Slice queries with DISTINCT can drop rows from results (CASSANDRA-14956)
 * Update release checksum algorithms to SHA-256, SHA-512 (CASSANDRA-14970)


3.11.3
 * Validate supported column type with SASI analyzer (CASSANDRA-13669)
 * Remove BTree.Builder Recycler to reduce memory usage (CASSANDRA-13929)
 * Reduce nodetool GC thread count (CASSANDRA-14475)
 * Fix New SASI view creation during Index Redistribution (CASSANDRA-14055)
 * Remove string formatting lines from BufferPool hot path (CASSANDRA-14416)
 * Update metrics to 3.1.5 (CASSANDRA-12924)
 * Detect OpenJDK jvm type and architecture (CASSANDRA-12793)
 * Don't use guava collections in the non-system keyspace jmx attributes (CASSANDRA-12271)
 * Allow existing nodes to use all peers in shadow round (CASSANDRA-13851)
 * Fix cqlsh to read connection.ssl cqlshrc option again (CASSANDRA-14299)
 * Downgrade log level to trace for CommitLogSegmentManager (CASSANDRA-14370)
 * CQL fromJson(null) throws NullPointerException (CASSANDRA-13891)
 * Serialize empty buffer as empty string for json output format (CASSANDRA-14245)
 * Allow logging implementation to be interchanged for embedded testing (CASSANDRA-13396)
 * SASI tokenizer for simple delimiter based entries (CASSANDRA-14247)
 * Fix Loss of digits when doing CAST from varint/bigint to decimal (CASSANDRA-14170)
 * RateBasedBackPressure unnecessarily invokes a lock on the Guava RateLimiter (CASSANDRA-14163)
 * Fix wildcard GROUP BY queries (CASSANDRA-14209)
Merged from 3.0:
 * Fix corrupted static collection deletions in 3.0 -> 2.{1,2} messages (CASSANDRA-14568)
 * Fix potential IndexOutOfBoundsException with counters (CASSANDRA-14167)
 * Always close RT markers returned by ReadCommand#executeLocally() (CASSANDRA-14515)
 * Reverse order queries with range tombstones can cause data loss (CASSANDRA-14513)
 * Fix regression of lagging commitlog flush log message (CASSANDRA-14451)
 * Add Missing dependencies in pom-all (CASSANDRA-14422)
 * Cleanup StartupClusterConnectivityChecker and PING Verb (CASSANDRA-14447)
 * Fix deprecated repair error notifications from 3.x clusters to legacy JMX clients (CASSANDRA-13121)
 * Cassandra not starting when using enhanced startup scripts in windows (CASSANDRA-14418)
 * Fix progress stats and units in compactionstats (CASSANDRA-12244)
 * Better handle missing partition columns in system_schema.columns (CASSANDRA-14379)
 * Delay hints store excise by write timeout to avoid race with decommission (CASSANDRA-13740)
 * Deprecate background repair and probablistic read_repair_chance table options
   (CASSANDRA-13910)
 * Add missed CQL keywords to documentation (CASSANDRA-14359)
 * Fix unbounded validation compactions on repair / revert CASSANDRA-13797 (CASSANDRA-14332)
 * Avoid deadlock when running nodetool refresh before node is fully up (CASSANDRA-14310)
 * Handle all exceptions when opening sstables (CASSANDRA-14202)
 * Handle incompletely written hint descriptors during startup (CASSANDRA-14080)
 * Handle repeat open bound from SRP in read repair (CASSANDRA-14330)
 * Respect max hint window when hinting for LWT (CASSANDRA-14215)
 * Adding missing WriteType enum values to v3, v4, and v5 spec (CASSANDRA-13697)
 * Don't regenerate bloomfilter and summaries on startup (CASSANDRA-11163)
 * Fix NPE when performing comparison against a null frozen in LWT (CASSANDRA-14087)
 * Log when SSTables are deleted (CASSANDRA-14302)
 * Fix batch commitlog sync regression (CASSANDRA-14292)
 * Write to pending endpoint when view replica is also base replica (CASSANDRA-14251)
 * Chain commit log marker potential performance regression in batch commit mode (CASSANDRA-14194)
 * Fully utilise specified compaction threads (CASSANDRA-14210)
 * Pre-create deletion log records to finish compactions quicker (CASSANDRA-12763)
Merged from 2.2:
 * Fix bug that prevented compaction of SSTables after full repairs (CASSANDRA-14423)
 * Incorrect counting of pending messages in OutboundTcpConnection (CASSANDRA-11551)
 * Fix compaction failure caused by reading un-flushed data (CASSANDRA-12743)
 * Use Bounds instead of Range for sstables in anticompaction (CASSANDRA-14411)
 * Fix JSON queries with IN restrictions and ORDER BY clause (CASSANDRA-14286)
 * Backport circleci yaml (CASSANDRA-14240)
Merged from 2.1:
 * Check checksum before decompressing data (CASSANDRA-14284)
 * CVE-2017-5929 Security vulnerability in Logback warning in NEWS.txt (CASSANDRA-14183)


3.11.2
 * Fix ReadCommandTest (CASSANDRA-14234)
 * Remove trailing period from latency reports at keyspace level (CASSANDRA-14233)
 * Backport CASSANDRA-13080: Use new token allocation for non bootstrap case as well (CASSANDRA-14212)
 * Remove dependencies on JVM internal classes from JMXServerUtils (CASSANDRA-14173)
 * Add DEFAULT, UNSET, MBEAN and MBEANS to `ReservedKeywords` (CASSANDRA-14205)
 * Add Unittest for schema migration fix (CASSANDRA-14140)
 * Print correct snitch info from nodetool describecluster (CASSANDRA-13528)
 * Close socket on error during connect on OutboundTcpConnection (CASSANDRA-9630)
 * Enable CDC unittest (CASSANDRA-14141)
 * Acquire read lock before accessing CompactionStrategyManager fields (CASSANDRA-14139)
 * Split CommitLogStressTest to avoid timeout (CASSANDRA-14143)
 * Avoid invalidating disk boundaries unnecessarily (CASSANDRA-14083)
 * Avoid exposing compaction strategy index externally (CASSANDRA-14082)
 * Prevent continuous schema exchange between 3.0 and 3.11 nodes (CASSANDRA-14109)
 * Fix imbalanced disks when replacing node with same address with JBOD (CASSANDRA-14084)
 * Reload compaction strategies when disk boundaries are invalidated (CASSANDRA-13948)
 * Remove OpenJDK log warning (CASSANDRA-13916)
 * Prevent compaction strategies from looping indefinitely (CASSANDRA-14079)
 * Cache disk boundaries (CASSANDRA-13215)
 * Add asm jar to build.xml for maven builds (CASSANDRA-11193)
 * Round buffer size to powers of 2 for the chunk cache (CASSANDRA-13897)
 * Update jackson JSON jars (CASSANDRA-13949)
 * Avoid locks when checking LCS fanout and if we should defrag (CASSANDRA-13930)
 * Correctly count range tombstones in traces and tombstone thresholds (CASSANDRA-8527)
Merged from 3.0:
 * Add MinGW uname check to start scripts (CASSANDRA-12840)
 * Use the correct digest file and reload sstable metadata in nodetool verify (CASSANDRA-14217)
 * Handle failure when mutating repaired status in Verifier (CASSANDRA-13933)
 * Set encoding for javadoc generation (CASSANDRA-14154)
 * Fix index target computation for dense composite tables with dropped compact storage (CASSANDRA-14104)
 * Improve commit log chain marker updating (CASSANDRA-14108)
 * Extra range tombstone bound creates double rows (CASSANDRA-14008)
 * Fix SStable ordering by max timestamp in SinglePartitionReadCommand (CASSANDRA-14010)
 * Accept role names containing forward-slash (CASSANDRA-14088)
 * Optimize CRC check chance probability calculations (CASSANDRA-14094)
 * Fix cleanup on keyspace with no replicas (CASSANDRA-13526)
 * Fix updating base table rows with TTL not removing view entries (CASSANDRA-14071)
 * Reduce garbage created by DynamicSnitch (CASSANDRA-14091)
 * More frequent commitlog chained markers (CASSANDRA-13987)
 * Fix serialized size of DataLimits (CASSANDRA-14057)
 * Add flag to allow dropping oversized read repair mutations (CASSANDRA-13975)
 * Fix SSTableLoader logger message (CASSANDRA-14003)
 * Fix repair race that caused gossip to block (CASSANDRA-13849)
 * Tracing interferes with digest requests when using RandomPartitioner (CASSANDRA-13964)
 * Add flag to disable materialized views, and warnings on creation (CASSANDRA-13959)
 * Don't let user drop or generally break tables in system_distributed (CASSANDRA-13813)
 * Provide a JMX call to sync schema with local storage (CASSANDRA-13954)
 * Mishandling of cells for removed/dropped columns when reading legacy files (CASSANDRA-13939)
 * Deserialise sstable metadata in nodetool verify (CASSANDRA-13922)
Merged from 2.2:
 * Fix the inspectJvmOptions startup check (CASSANDRA-14112)
 * Fix race that prevents submitting compaction for a table when executor is full (CASSANDRA-13801)
 * Rely on the JVM to handle OutOfMemoryErrors (CASSANDRA-13006)
 * Grab refs during scrub/index redistribution/cleanup (CASSANDRA-13873)
Merged from 2.1:
 * Protect against overflow of local expiration time (CASSANDRA-14092)
 * RPM package spec: fix permissions for installed jars and config files (CASSANDRA-14181)
 * More PEP8 compiance for cqlsh (CASSANDRA-14021)


3.11.1
 * Fix the computation of cdc_total_space_in_mb for exabyte filesystems (CASSANDRA-13808)
 * AbstractTokenTreeBuilder#serializedSize returns wrong value when there is a single leaf and overflow collisions (CASSANDRA-13869)
 * Add a compaction option to TWCS to ignore sstables overlapping checks (CASSANDRA-13418)
 * BTree.Builder memory leak (CASSANDRA-13754)
 * Revert CASSANDRA-10368 of supporting non-pk column filtering due to correctness (CASSANDRA-13798)
 * Add a skip read validation flag to cassandra-stress (CASSANDRA-13772)
 * Fix cassandra-stress hang issues when an error during cluster connection happens (CASSANDRA-12938)
 * Better bootstrap failure message when blocked by (potential) range movement (CASSANDRA-13744)
 * "ignore" option is ignored in sstableloader (CASSANDRA-13721)
 * Deadlock in AbstractCommitLogSegmentManager (CASSANDRA-13652)
 * Duplicate the buffer before passing it to analyser in SASI operation (CASSANDRA-13512)
 * Properly evict pstmts from prepared statements cache (CASSANDRA-13641)
Merged from 3.0:
 * Improve TRUNCATE performance (CASSANDRA-13909)
 * Implement short read protection on partition boundaries (CASSANDRA-13595)
 * Fix ISE thrown by UPI.Serializer.hasNext() for some SELECT queries (CASSANDRA-13911)
 * Filter header only commit logs before recovery (CASSANDRA-13918)
 * AssertionError prepending to a list (CASSANDRA-13149)
 * Fix support for SuperColumn tables (CASSANDRA-12373)
 * Handle limit correctly on tables with strict liveness (CASSANDRA-13883)
 * Fix missing original update in TriggerExecutor (CASSANDRA-13894)
 * Remove non-rpc-ready nodes from counter leader candidates (CASSANDRA-13043)
 * Improve short read protection performance (CASSANDRA-13794)
 * Fix sstable reader to support range-tombstone-marker for multi-slices (CASSANDRA-13787)
 * Fix short read protection for tables with no clustering columns (CASSANDRA-13880)
 * Make isBuilt volatile in PartitionUpdate (CASSANDRA-13619)
 * Prevent integer overflow of timestamps in CellTest and RowsTest (CASSANDRA-13866)
 * Fix counter application order in short read protection (CASSANDRA-12872)
 * Don't block RepairJob execution on validation futures (CASSANDRA-13797)
 * Wait for all management tasks to complete before shutting down CLSM (CASSANDRA-13123)
 * INSERT statement fails when Tuple type is used as clustering column with default DESC order (CASSANDRA-13717)
 * Fix pending view mutations handling and cleanup batchlog when there are local and remote paired mutations (CASSANDRA-13069)
 * Improve config validation and documentation on overflow and NPE (CASSANDRA-13622)
 * Range deletes in a CAS batch are ignored (CASSANDRA-13655)
 * Avoid assertion error when IndexSummary > 2G (CASSANDRA-12014)
 * Change repair midpoint logging for tiny ranges (CASSANDRA-13603)
 * Better handle corrupt final commitlog segment (CASSANDRA-11995)
 * StreamingHistogram is not thread safe (CASSANDRA-13756)
 * Fix MV timestamp issues (CASSANDRA-11500)
 * Better tolerate improperly formatted bcrypt hashes (CASSANDRA-13626)
 * Fix race condition in read command serialization (CASSANDRA-13363)
 * Fix AssertionError in short read protection (CASSANDRA-13747)
 * Don't skip corrupted sstables on startup (CASSANDRA-13620)
 * Fix the merging of cells with different user type versions (CASSANDRA-13776)
 * Copy session properties on cqlsh.py do_login (CASSANDRA-13640)
 * Potential AssertionError during ReadRepair of range tombstone and partition deletions (CASSANDRA-13719)
 * Don't let stress write warmup data if n=0 (CASSANDRA-13773)
 * Gossip thread slows down when using batch commit log (CASSANDRA-12966)
 * Randomize batchlog endpoint selection with only 1 or 2 racks (CASSANDRA-12884)
 * Fix digest calculation for counter cells (CASSANDRA-13750)
 * Fix ColumnDefinition.cellValueType() for non-frozen collection and change SSTabledump to use type.toJSONString() (CASSANDRA-13573)
 * Skip materialized view addition if the base table doesn't exist (CASSANDRA-13737)
 * Drop table should remove corresponding entries in dropped_columns table (CASSANDRA-13730)
 * Log warn message until legacy auth tables have been migrated (CASSANDRA-13371)
 * Fix incorrect [2.1 <- 3.0] serialization of counter cells created in 2.0 (CASSANDRA-13691)
 * Fix invalid writetime for null cells (CASSANDRA-13711)
 * Fix ALTER TABLE statement to atomically propagate changes to the table and its MVs (CASSANDRA-12952)
 * Fixed ambiguous output of nodetool tablestats command (CASSANDRA-13722)
 * Fix Digest mismatch Exception if hints file has UnknownColumnFamily (CASSANDRA-13696)
 * Purge tombstones created by expired cells (CASSANDRA-13643)
 * Make concat work with iterators that have different subsets of columns (CASSANDRA-13482)
 * Set test.runners based on cores and memory size (CASSANDRA-13078)
 * Allow different NUMACTL_ARGS to be passed in (CASSANDRA-13557)
 * Allow native function calls in CQLSSTableWriter (CASSANDRA-12606)
 * Fix secondary index queries on COMPACT tables (CASSANDRA-13627)
 * Nodetool listsnapshots output is missing a newline, if there are no snapshots (CASSANDRA-13568)
 * sstabledump reports incorrect usage for argument order (CASSANDRA-13532)
Merged from 2.2:
 * Safely handle empty buffers when outputting to JSON (CASSANDRA-13868)
 * Copy session properties on cqlsh.py do_login (CASSANDRA-13847)
 * Fix load over calculated issue in IndexSummaryRedistribution (CASSANDRA-13738)
 * Fix compaction and flush exception not captured (CASSANDRA-13833)
 * Uncaught exceptions in Netty pipeline (CASSANDRA-13649)
 * Prevent integer overflow on exabyte filesystems (CASSANDRA-13067)
 * Fix queries with LIMIT and filtering on clustering columns (CASSANDRA-11223)
 * Fix potential NPE when resume bootstrap fails (CASSANDRA-13272)
 * Fix toJSONString for the UDT, tuple and collection types (CASSANDRA-13592)
 * Fix nested Tuples/UDTs validation (CASSANDRA-13646)
Merged from 2.1:
 * Clone HeartBeatState when building gossip messages. Make its generation/version volatile (CASSANDRA-13700)


3.11.0
 * Allow native function calls in CQLSSTableWriter (CASSANDRA-12606)
 * Replace string comparison with regex/number checks in MessagingService test (CASSANDRA-13216)
 * Fix formatting of duration columns in CQLSH (CASSANDRA-13549)
 * Fix the problem with duplicated rows when using paging with SASI (CASSANDRA-13302)
 * Allow CONTAINS statements filtering on the partition key and it’s parts (CASSANDRA-13275)
 * Fall back to even ranges calculation in clusters with vnodes when tokens are distributed unevenly (CASSANDRA-13229)
 * Fix duration type validation to prevent overflow (CASSANDRA-13218)
 * Forbid unsupported creation of SASI indexes over partition key columns (CASSANDRA-13228)
 * Reject multiple values for a key in CQL grammar. (CASSANDRA-13369)
 * UDA fails without input rows (CASSANDRA-13399)
 * Fix compaction-stress by using daemonInitialization (CASSANDRA-13188)
 * V5 protocol flags decoding broken (CASSANDRA-13443)
 * Use write lock not read lock for removing sstables from compaction strategies. (CASSANDRA-13422)
 * Use corePoolSize equal to maxPoolSize in JMXEnabledThreadPoolExecutors (CASSANDRA-13329)
 * Avoid rebuilding SASI indexes containing no values (CASSANDRA-12962)
 * Add charset to Analyser input stream (CASSANDRA-13151)
 * Fix testLimitSSTables flake caused by concurrent flush (CASSANDRA-12820)
 * cdc column addition strikes again (CASSANDRA-13382)
 * Fix static column indexes (CASSANDRA-13277)
 * DataOutputBuffer.asNewBuffer broken (CASSANDRA-13298)
 * unittest CipherFactoryTest failed on MacOS (CASSANDRA-13370)
 * Forbid SELECT restrictions and CREATE INDEX over non-frozen UDT columns (CASSANDRA-13247)
 * Default logging we ship will incorrectly print "?:?" for "%F:%L" pattern (CASSANDRA-13317)
 * Possible AssertionError in UnfilteredRowIteratorWithLowerBound (CASSANDRA-13366)
 * Support unaligned memory access for AArch64 (CASSANDRA-13326)
 * Improve SASI range iterator efficiency on intersection with an empty range (CASSANDRA-12915).
 * Fix equality comparisons of columns using the duration type (CASSANDRA-13174)
 * Obfuscate password in stress-graphs (CASSANDRA-12233)
 * Move to FastThreadLocalThread and FastThreadLocal (CASSANDRA-13034)
 * nodetool stopdaemon errors out (CASSANDRA-13030)
 * Tables in system_distributed should not use gcgs of 0 (CASSANDRA-12954)
 * Fix primary index calculation for SASI (CASSANDRA-12910)
 * More fixes to the TokenAllocator (CASSANDRA-12990)
 * NoReplicationTokenAllocator should work with zero replication factor (CASSANDRA-12983)
 * Address message coalescing regression (CASSANDRA-12676)
 * Delete illegal character from StandardTokenizerImpl.jflex (CASSANDRA-13417)
 * Fix cqlsh automatic protocol downgrade regression (CASSANDRA-13307)
 * Tracing payload not passed from QueryMessage to tracing session (CASSANDRA-12835)
Merged from 3.0:
 * Ensure int overflow doesn't occur when calculating large partition warning size (CASSANDRA-13172)
 * Ensure consistent view of partition columns between coordinator and replica in ColumnFilter (CASSANDRA-13004)
 * Failed unregistering mbean during drop keyspace (CASSANDRA-13346)
 * nodetool scrub/cleanup/upgradesstables exit code is wrong (CASSANDRA-13542)
 * Fix the reported number of sstable data files accessed per read (CASSANDRA-13120)
 * Fix schema digest mismatch during rolling upgrades from versions before 3.0.12 (CASSANDRA-13559)
 * Upgrade JNA version to 4.4.0 (CASSANDRA-13072)
 * Interned ColumnIdentifiers should use minimal ByteBuffers (CASSANDRA-13533)
 * ReverseIndexedReader may drop rows during 2.1 to 3.0 upgrade (CASSANDRA-13525)
 * Fix repair process violating start/end token limits for small ranges (CASSANDRA-13052)
 * Add storage port options to sstableloader (CASSANDRA-13518)
 * Properly handle quoted index names in cqlsh DESCRIBE output (CASSANDRA-12847)
 * Avoid reading static row twice from old format sstables (CASSANDRA-13236)
 * Fix NPE in StorageService.excise() (CASSANDRA-13163)
 * Expire OutboundTcpConnection messages by a single Thread (CASSANDRA-13265)
 * Fail repair if insufficient responses received (CASSANDRA-13397)
 * Fix SSTableLoader fail when the loaded table contains dropped columns (CASSANDRA-13276)
 * Avoid name clashes in CassandraIndexTest (CASSANDRA-13427)
 * Handling partially written hint files (CASSANDRA-12728)
 * Interrupt replaying hints on decommission (CASSANDRA-13308)
 * Handling partially written hint files (CASSANDRA-12728)
 * Fix NPE issue in StorageService (CASSANDRA-13060)
 * Make reading of range tombstones more reliable (CASSANDRA-12811)
 * Fix startup problems due to schema tables not completely flushed (CASSANDRA-12213)
 * Fix view builder bug that can filter out data on restart (CASSANDRA-13405)
 * Fix 2i page size calculation when there are no regular columns (CASSANDRA-13400)
 * Fix the conversion of 2.X expired rows without regular column data (CASSANDRA-13395)
 * Fix hint delivery when using ext+internal IPs with prefer_local enabled (CASSANDRA-13020)
 * Fix possible NPE on upgrade to 3.0/3.X in case of IO errors (CASSANDRA-13389)
 * Legacy deserializer can create empty range tombstones (CASSANDRA-13341)
 * Legacy caching options can prevent 3.0 upgrade (CASSANDRA-13384)
 * Use the Kernel32 library to retrieve the PID on Windows and fix startup checks (CASSANDRA-13333)
 * Fix code to not exchange schema across major versions (CASSANDRA-13274)
 * Dropping column results in "corrupt" SSTable (CASSANDRA-13337)
 * Bugs handling range tombstones in the sstable iterators (CASSANDRA-13340)
 * Fix CONTAINS filtering for null collections (CASSANDRA-13246)
 * Applying: Use a unique metric reservoir per test run when using Cassandra-wide metrics residing in MBeans (CASSANDRA-13216)
 * Propagate row deletions in 2i tables on upgrade (CASSANDRA-13320)
 * Slice.isEmpty() returns false for some empty slices (CASSANDRA-13305)
 * Add formatted row output to assertEmpty in CQL Tester (CASSANDRA-13238)
 * Prevent data loss on upgrade 2.1 - 3.0 by adding component separator to LogRecord absolute path (CASSANDRA-13294)
 * Improve testing on macOS by eliminating sigar logging (CASSANDRA-13233)
 * Cqlsh copy-from should error out when csv contains invalid data for collections (CASSANDRA-13071)
 * Fix "multiple versions of ant detected..." when running ant test (CASSANDRA-13232)
 * Coalescing strategy sleeps too much (CASSANDRA-13090)
 * Faster StreamingHistogram (CASSANDRA-13038)
 * Legacy deserializer can create unexpected boundary range tombstones (CASSANDRA-13237)
 * Remove unnecessary assertion from AntiCompactionTest (CASSANDRA-13070)
 * Fix cqlsh COPY for dates before 1900 (CASSANDRA-13185)
 * Use keyspace replication settings on system.size_estimates table (CASSANDRA-9639)
 * Add vm.max_map_count StartupCheck (CASSANDRA-13008)
 * Hint related logging should include the IP address of the destination in addition to
   host ID (CASSANDRA-13205)
 * Reloading logback.xml does not work (CASSANDRA-13173)
 * Lightweight transactions temporarily fail after upgrade from 2.1 to 3.0 (CASSANDRA-13109)
 * Duplicate rows after upgrading from 2.1.16 to 3.0.10/3.9 (CASSANDRA-13125)
 * Fix UPDATE queries with empty IN restrictions (CASSANDRA-13152)
 * Fix handling of partition with partition-level deletion plus
   live rows in sstabledump (CASSANDRA-13177)
 * Provide user workaround when system_schema.columns does not contain entries
   for a table that's in system_schema.tables (CASSANDRA-13180)
 * Nodetool upgradesstables/scrub/compact ignores system tables (CASSANDRA-13410)
 * Fix schema version calculation for rolling upgrades (CASSANDRA-13441)
Merged from 2.2:
 * Nodes started with join_ring=False should be able to serve requests when authentication is enabled (CASSANDRA-11381)
 * cqlsh COPY FROM: increment error count only for failures, not for attempts (CASSANDRA-13209)
 * Avoid starting gossiper in RemoveTest (CASSANDRA-13407)
 * Fix weightedSize() for row-cache reported by JMX and NodeTool (CASSANDRA-13393)
 * Fix JVM metric names (CASSANDRA-13103)
 * Honor truststore-password parameter in cassandra-stress (CASSANDRA-12773)
 * Discard in-flight shadow round responses (CASSANDRA-12653)
 * Don't anti-compact repaired data to avoid inconsistencies (CASSANDRA-13153)
 * Wrong logger name in AnticompactionTask (CASSANDRA-13343)
 * Commitlog replay may fail if last mutation is within 4 bytes of end of segment (CASSANDRA-13282)
 * Fix queries updating multiple time the same list (CASSANDRA-13130)
 * Fix GRANT/REVOKE when keyspace isn't specified (CASSANDRA-13053)
 * Fix flaky LongLeveledCompactionStrategyTest (CASSANDRA-12202)
 * Fix failing COPY TO STDOUT (CASSANDRA-12497)
 * Fix ColumnCounter::countAll behaviour for reverse queries (CASSANDRA-13222)
 * Exceptions encountered calling getSeeds() breaks OTC thread (CASSANDRA-13018)
 * Fix negative mean latency metric (CASSANDRA-12876)
 * Use only one file pointer when creating commitlog segments (CASSANDRA-12539)
Merged from 2.1:
 * Fix 2ndary index queries on partition keys for tables with static columns (CASSANDRA-13147)
 * Fix ParseError unhashable type list in cqlsh copy from (CASSANDRA-13364)
 * Remove unused repositories (CASSANDRA-13278)
 * Log stacktrace of uncaught exceptions (CASSANDRA-13108)
 * Use portable stderr for java error in startup (CASSANDRA-13211)
 * Fix Thread Leak in OutboundTcpConnection (CASSANDRA-13204)
 * Coalescing strategy can enter infinite loop (CASSANDRA-13159)


3.10
 * Fix secondary index queries regression (CASSANDRA-13013)
 * Add duration type to the protocol V5 (CASSANDRA-12850)
 * Fix duration type validation (CASSANDRA-13143)
 * Fix flaky GcCompactionTest (CASSANDRA-12664)
 * Fix TestHintedHandoff.hintedhandoff_decom_test (CASSANDRA-13058)
 * Fixed query monitoring for range queries (CASSANDRA-13050)
 * Remove outboundBindAny configuration property (CASSANDRA-12673)
 * Use correct bounds for all-data range when filtering (CASSANDRA-12666)
 * Remove timing window in test case (CASSANDRA-12875)
 * Resolve unit testing without JCE security libraries installed (CASSANDRA-12945)
 * Fix inconsistencies in cassandra-stress load balancing policy (CASSANDRA-12919)
 * Fix validation of non-frozen UDT cells (CASSANDRA-12916)
 * Don't shut down socket input/output on StreamSession (CASSANDRA-12903)
 * Fix Murmur3PartitionerTest (CASSANDRA-12858)
 * Move cqlsh syntax rules into separate module and allow easier customization (CASSANDRA-12897)
 * Fix CommitLogSegmentManagerTest (CASSANDRA-12283)
 * Fix cassandra-stress truncate option (CASSANDRA-12695)
 * Fix crossNode value when receiving messages (CASSANDRA-12791)
 * Don't load MX4J beans twice (CASSANDRA-12869)
 * Extend native protocol request flags, add versions to SUPPORTED, and introduce ProtocolVersion enum (CASSANDRA-12838)
 * Set JOINING mode when running pre-join tasks (CASSANDRA-12836)
 * remove net.mintern.primitive library due to license issue (CASSANDRA-12845)
 * Properly format IPv6 addresses when logging JMX service URL (CASSANDRA-12454)
 * Optimize the vnode allocation for single replica per DC (CASSANDRA-12777)
 * Use non-token restrictions for bounds when token restrictions are overridden (CASSANDRA-12419)
 * Fix CQLSH auto completion for PER PARTITION LIMIT (CASSANDRA-12803)
 * Use different build directories for Eclipse and Ant (CASSANDRA-12466)
 * Avoid potential AttributeError in cqlsh due to no table metadata (CASSANDRA-12815)
 * Fix RandomReplicationAwareTokenAllocatorTest.testExistingCluster (CASSANDRA-12812)
 * Upgrade commons-codec to 1.9 (CASSANDRA-12790)
 * Make the fanout size for LeveledCompactionStrategy to be configurable (CASSANDRA-11550)
 * Add duration data type (CASSANDRA-11873)
 * Fix timeout in ReplicationAwareTokenAllocatorTest (CASSANDRA-12784)
 * Improve sum aggregate functions (CASSANDRA-12417)
 * Make cassandra.yaml docs for batch_size_*_threshold_in_kb reflect changes in CASSANDRA-10876 (CASSANDRA-12761)
 * cqlsh fails to format collections when using aliases (CASSANDRA-11534)
 * Check for hash conflicts in prepared statements (CASSANDRA-12733)
 * Exit query parsing upon first error (CASSANDRA-12598)
 * Fix cassandra-stress to use single seed in UUID generation (CASSANDRA-12729)
 * CQLSSTableWriter does not allow Update statement (CASSANDRA-12450)
 * Config class uses boxed types but DD exposes primitive types (CASSANDRA-12199)
 * Add pre- and post-shutdown hooks to Storage Service (CASSANDRA-12461)
 * Add hint delivery metrics (CASSANDRA-12693)
 * Remove IndexInfo cache from FileIndexInfoRetriever (CASSANDRA-12731)
 * ColumnIndex does not reuse buffer (CASSANDRA-12502)
 * cdc column addition still breaks schema migration tasks (CASSANDRA-12697)
 * Upgrade metrics-reporter dependencies (CASSANDRA-12089)
 * Tune compaction thread count via nodetool (CASSANDRA-12248)
 * Add +=/-= shortcut syntax for update queries (CASSANDRA-12232)
 * Include repair session IDs in repair start message (CASSANDRA-12532)
 * Add a blocking task to Index, run before joining the ring (CASSANDRA-12039)
 * Fix NPE when using CQLSSTableWriter (CASSANDRA-12667)
 * Support optional backpressure strategies at the coordinator (CASSANDRA-9318)
 * Make randompartitioner work with new vnode allocation (CASSANDRA-12647)
 * Fix cassandra-stress graphing (CASSANDRA-12237)
 * Allow filtering on partition key columns for queries without secondary indexes (CASSANDRA-11031)
 * Fix Cassandra Stress reporting thread model and precision (CASSANDRA-12585)
 * Add JMH benchmarks.jar (CASSANDRA-12586)
 * Cleanup uses of AlterTableStatementColumn (CASSANDRA-12567)
 * Add keep-alive to streaming (CASSANDRA-11841)
 * Tracing payload is passed through newSession(..) (CASSANDRA-11706)
 * avoid deleting non existing sstable files and improve related log messages (CASSANDRA-12261)
 * json/yaml output format for nodetool compactionhistory (CASSANDRA-12486)
 * Retry all internode messages once after a connection is
   closed and reopened (CASSANDRA-12192)
 * Add support to rebuild from targeted replica (CASSANDRA-9875)
 * Add sequence distribution type to cassandra stress (CASSANDRA-12490)
 * "SELECT * FROM foo LIMIT ;" does not error out (CASSANDRA-12154)
 * Define executeLocally() at the ReadQuery Level (CASSANDRA-12474)
 * Extend read/write failure messages with a map of replica addresses
   to error codes in the v5 native protocol (CASSANDRA-12311)
 * Fix rebuild of SASI indexes with existing index files (CASSANDRA-12374)
 * Let DatabaseDescriptor not implicitly startup services (CASSANDRA-9054, 12550)
 * Fix clustering indexes in presence of static columns in SASI (CASSANDRA-12378)
 * Fix queries on columns with reversed type on SASI indexes (CASSANDRA-12223)
 * Added slow query log (CASSANDRA-12403)
 * Count full coordinated request against timeout (CASSANDRA-12256)
 * Allow TTL with null value on insert and update (CASSANDRA-12216)
 * Make decommission operation resumable (CASSANDRA-12008)
 * Add support to one-way targeted repair (CASSANDRA-9876)
 * Remove clientutil jar (CASSANDRA-11635)
 * Fix compaction throughput throttle (CASSANDRA-12366, CASSANDRA-12717)
 * Delay releasing Memtable memory on flush until PostFlush has finished running (CASSANDRA-12358)
 * Cassandra stress should dump all setting on startup (CASSANDRA-11914)
 * Make it possible to compact a given token range (CASSANDRA-10643)
 * Allow updating DynamicEndpointSnitch properties via JMX (CASSANDRA-12179)
 * Collect metrics on queries by consistency level (CASSANDRA-7384)
 * Add support for GROUP BY to SELECT statement (CASSANDRA-10707)
 * Deprecate memtable_cleanup_threshold and update default for memtable_flush_writers (CASSANDRA-12228)
 * Upgrade to OHC 0.4.4 (CASSANDRA-12133)
 * Add version command to cassandra-stress (CASSANDRA-12258)
 * Create compaction-stress tool (CASSANDRA-11844)
 * Garbage-collecting compaction operation and schema option (CASSANDRA-7019)
 * Add beta protocol flag for v5 native protocol (CASSANDRA-12142)
 * Support filtering on non-PRIMARY KEY columns in the CREATE
   MATERIALIZED VIEW statement's WHERE clause (CASSANDRA-10368)
 * Unify STDOUT and SYSTEMLOG logback format (CASSANDRA-12004)
 * COPY FROM should raise error for non-existing input files (CASSANDRA-12174)
 * Faster write path (CASSANDRA-12269)
 * Option to leave omitted columns in INSERT JSON unset (CASSANDRA-11424)
 * Support json/yaml output in nodetool tpstats (CASSANDRA-12035)
 * Expose metrics for successful/failed authentication attempts (CASSANDRA-10635)
 * Prepend snapshot name with "truncated" or "dropped" when a snapshot
   is taken before truncating or dropping a table (CASSANDRA-12178)
 * Optimize RestrictionSet (CASSANDRA-12153)
 * cqlsh does not automatically downgrade CQL version (CASSANDRA-12150)
 * Omit (de)serialization of state variable in UDAs (CASSANDRA-9613)
 * Create a system table to expose prepared statements (CASSANDRA-8831)
 * Reuse DataOutputBuffer from ColumnIndex (CASSANDRA-11970)
 * Remove DatabaseDescriptor dependency from SegmentedFile (CASSANDRA-11580)
 * Add supplied username to authentication error messages (CASSANDRA-12076)
 * Remove pre-startup check for open JMX port (CASSANDRA-12074)
 * Remove compaction Severity from DynamicEndpointSnitch (CASSANDRA-11738)
 * Restore resumable hints delivery (CASSANDRA-11960)
 * Properly report LWT contention (CASSANDRA-12626)
Merged from 3.0:
 * Dump threads when unit tests time out (CASSANDRA-13117)
 * Better error when modifying function permissions without explicit keyspace (CASSANDRA-12925)
 * Indexer is not correctly invoked when building indexes over sstables (CASSANDRA-13075)
 * Read repair is not blocking repair to finish in foreground repair (CASSANDRA-13115)
 * Stress daemon help is incorrect(CASSANDRA-12563)
 * Remove ALTER TYPE support (CASSANDRA-12443)
 * Fix assertion for certain legacy range tombstone pattern (CASSANDRA-12203)
 * Replace empty strings with null values if they cannot be converted (CASSANDRA-12794)
 * Fix deserialization of 2.x DeletedCells (CASSANDRA-12620)
 * Add parent repair session id to anticompaction log message (CASSANDRA-12186)
 * Improve contention handling on failure to acquire MV lock for streaming and hints (CASSANDRA-12905)
 * Fix DELETE and UPDATE queries with empty IN restrictions (CASSANDRA-12829)
 * Mark MVs as built after successful bootstrap (CASSANDRA-12984)
 * Estimated TS drop-time histogram updated with Cell.NO_DELETION_TIME (CASSANDRA-13040)
 * Nodetool compactionstats fails with NullPointerException (CASSANDRA-13021)
 * Thread local pools never cleaned up (CASSANDRA-13033)
 * Set RPC_READY to false when draining or if a node is marked as shutdown (CASSANDRA-12781)
 * CQL often queries static columns unnecessarily (CASSANDRA-12768)
 * Make sure sstables only get committed when it's safe to discard commit log records (CASSANDRA-12956)
 * Reject default_time_to_live option when creating or altering MVs (CASSANDRA-12868)
 * Nodetool should use a more sane max heap size (CASSANDRA-12739)
 * LocalToken ensures token values are cloned on heap (CASSANDRA-12651)
 * AnticompactionRequestSerializer serializedSize is incorrect (CASSANDRA-12934)
 * Prevent reloading of logback.xml from UDF sandbox (CASSANDRA-12535)
 * Reenable HeapPool (CASSANDRA-12900)
 * Disallow offheap_buffers memtable allocation (CASSANDRA-11039)
 * Fix CommitLogSegmentManagerTest (CASSANDRA-12283)
 * Pass root cause to CorruptBlockException when uncompression failed (CASSANDRA-12889)
 * Batch with multiple conditional updates for the same partition causes AssertionError (CASSANDRA-12867)
 * Make AbstractReplicationStrategy extendable from outside its package (CASSANDRA-12788)
 * Don't tell users to turn off consistent rangemovements during rebuild. (CASSANDRA-12296)
 * Fix CommitLogTest.testDeleteIfNotDirty (CASSANDRA-12854)
 * Avoid deadlock due to MV lock contention (CASSANDRA-12689)
 * Fix for KeyCacheCqlTest flakiness (CASSANDRA-12801)
 * Include SSTable filename in compacting large row message (CASSANDRA-12384)
 * Fix potential socket leak (CASSANDRA-12329, CASSANDRA-12330)
 * Fix ViewTest.testCompaction (CASSANDRA-12789)
 * Improve avg aggregate functions (CASSANDRA-12417)
 * Preserve quoted reserved keyword column names in MV creation (CASSANDRA-11803)
 * nodetool stopdaemon errors out (CASSANDRA-12646)
 * Split materialized view mutations on build to prevent OOM (CASSANDRA-12268)
 * mx4j does not work in 3.0.8 (CASSANDRA-12274)
 * Abort cqlsh copy-from in case of no answer after prolonged period of time (CASSANDRA-12740)
 * Avoid sstable corrupt exception due to dropped static column (CASSANDRA-12582)
 * Make stress use client mode to avoid checking commit log size on startup (CASSANDRA-12478)
 * Fix exceptions with new vnode allocation (CASSANDRA-12715)
 * Unify drain and shutdown processes (CASSANDRA-12509)
 * Fix NPE in ComponentOfSlice.isEQ() (CASSANDRA-12706)
 * Fix failure in LogTransactionTest (CASSANDRA-12632)
 * Fix potentially incomplete non-frozen UDT values when querying with the
   full primary key specified (CASSANDRA-12605)
 * Make sure repaired tombstones are dropped when only_purge_repaired_tombstones is enabled (CASSANDRA-12703)
 * Skip writing MV mutations to commitlog on mutation.applyUnsafe() (CASSANDRA-11670)
 * Establish consistent distinction between non-existing partition and NULL value for LWTs on static columns (CASSANDRA-12060)
 * Extend ColumnIdentifier.internedInstances key to include the type that generated the byte buffer (CASSANDRA-12516)
 * Handle composite prefixes with final EOC=0 as in 2.x and refactor LegacyLayout.decodeBound (CASSANDRA-12423)
 * select_distinct_with_deletions_test failing on non-vnode environments (CASSANDRA-11126)
 * Stack Overflow returned to queries while upgrading (CASSANDRA-12527)
 * Fix legacy regex for temporary files from 2.2 (CASSANDRA-12565)
 * Add option to state current gc_grace_seconds to tools/bin/sstablemetadata (CASSANDRA-12208)
 * Fix file system race condition that may cause LogAwareFileLister to fail to classify files (CASSANDRA-11889)
 * Fix file handle leaks due to simultaneous compaction/repair and
   listing snapshots, calculating snapshot sizes, or making schema
   changes (CASSANDRA-11594)
 * Fix nodetool repair exits with 0 for some errors (CASSANDRA-12508)
 * Do not shut down BatchlogManager twice during drain (CASSANDRA-12504)
 * Disk failure policy should not be invoked on out of space (CASSANDRA-12385)
 * Calculate last compacted key on startup (CASSANDRA-6216)
 * Add schema to snapshot manifest, add USING TIMESTAMP clause to ALTER TABLE statements (CASSANDRA-7190)
 * If CF has no clustering columns, any row cache is full partition cache (CASSANDRA-12499)
 * Correct log message for statistics of offheap memtable flush (CASSANDRA-12776)
 * Explicitly set locale for string validation (CASSANDRA-12541,CASSANDRA-12542,CASSANDRA-12543,CASSANDRA-12545)
Merged from 2.2:
 * Fix speculative retry bugs (CASSANDRA-13009)
 * Fix handling of nulls and unsets in IN conditions (CASSANDRA-12981)
 * Fix race causing infinite loop if Thrift server is stopped before it starts listening (CASSANDRA-12856)
 * CompactionTasks now correctly drops sstables out of compaction when not enough disk space is available (CASSANDRA-12979)
 * Remove support for non-JavaScript UDFs (CASSANDRA-12883)
 * Fix DynamicEndpointSnitch noop in multi-datacenter situations (CASSANDRA-13074)
 * cqlsh copy-from: encode column names to avoid primary key parsing errors (CASSANDRA-12909)
 * Temporarily fix bug that creates commit log when running offline tools (CASSANDRA-8616)
 * Reduce granuality of OpOrder.Group during index build (CASSANDRA-12796)
 * Test bind parameters and unset parameters in InsertUpdateIfConditionTest (CASSANDRA-12980)
 * Use saved tokens when setting local tokens on StorageService.joinRing (CASSANDRA-12935)
 * cqlsh: fix DESC TYPES errors (CASSANDRA-12914)
 * Fix leak on skipped SSTables in sstableupgrade (CASSANDRA-12899)
 * Avoid blocking gossip during pending range calculation (CASSANDRA-12281)
 * Fix purgeability of tombstones with max timestamp (CASSANDRA-12792)
 * Fail repair if participant dies during sync or anticompaction (CASSANDRA-12901)
 * cqlsh COPY: unprotected pk values before converting them if not using prepared statements (CASSANDRA-12863)
 * Fix Util.spinAssertEquals (CASSANDRA-12283)
 * Fix potential NPE for compactionstats (CASSANDRA-12462)
 * Prepare legacy authenticate statement if credentials table initialised after node startup (CASSANDRA-12813)
 * Change cassandra.wait_for_tracing_events_timeout_secs default to 0 (CASSANDRA-12754)
 * Clean up permissions when a UDA is dropped (CASSANDRA-12720)
 * Limit colUpdateTimeDelta histogram updates to reasonable deltas (CASSANDRA-11117)
 * Fix leak errors and execution rejected exceptions when draining (CASSANDRA-12457)
 * Fix merkle tree depth calculation (CASSANDRA-12580)
 * Make Collections deserialization more robust (CASSANDRA-12618)
 * Better handle invalid system roles table (CASSANDRA-12700)
 * Fix exceptions when enabling gossip on nodes that haven't joined the ring (CASSANDRA-12253)
 * Fix authentication problem when invoking cqlsh copy from a SOURCE command (CASSANDRA-12642)
 * Decrement pending range calculator jobs counter in finally block
 * cqlshlib tests: increase default execute timeout (CASSANDRA-12481)
 * Forward writes to replacement node when replace_address != broadcast_address (CASSANDRA-8523)
 * Fail repair on non-existing table (CASSANDRA-12279)
 * Enable repair -pr and -local together (fix regression of CASSANDRA-7450) (CASSANDRA-12522)
 * Split consistent range movement flag correction (CASSANDRA-12786)
Merged from 2.1:
 * Upgrade netty version to fix memory leak with client encryption (CASSANDRA-13114)
 * cqlsh copy-from: sort user type fields in csv (CASSANDRA-12959)
 * Don't skip sstables based on maxLocalDeletionTime (CASSANDRA-12765)


3.8, 3.9
 * Fix value skipping with counter columns (CASSANDRA-11726)
 * Fix nodetool tablestats miss SSTable count (CASSANDRA-12205)
 * Fixed flacky SSTablesIteratedTest (CASSANDRA-12282)
 * Fixed flacky SSTableRewriterTest: check file counts before calling validateCFS (CASSANDRA-12348)
 * cqlsh: Fix handling of $$-escaped strings (CASSANDRA-12189)
 * Fix SSL JMX requiring truststore containing server cert (CASSANDRA-12109)
 * RTE from new CDC column breaks in flight queries (CASSANDRA-12236)
 * Fix hdr logging for single operation workloads (CASSANDRA-12145)
 * Fix SASI PREFIX search in CONTAINS mode with partial terms (CASSANDRA-12073)
 * Increase size of flushExecutor thread pool (CASSANDRA-12071)
 * Partial revert of CASSANDRA-11971, cannot recycle buffer in SP.sendMessagesToNonlocalDC (CASSANDRA-11950)
 * Upgrade netty to 4.0.39 (CASSANDRA-12032, CASSANDRA-12034)
 * Improve details in compaction log message (CASSANDRA-12080)
 * Allow unset values in CQLSSTableWriter (CASSANDRA-11911)
 * Chunk cache to request compressor-compatible buffers if pool space is exhausted (CASSANDRA-11993)
 * Remove DatabaseDescriptor dependencies from SequentialWriter (CASSANDRA-11579)
 * Move skip_stop_words filter before stemming (CASSANDRA-12078)
 * Support seek() in EncryptedFileSegmentInputStream (CASSANDRA-11957)
 * SSTable tools mishandling LocalPartitioner (CASSANDRA-12002)
 * When SEPWorker assigned work, set thread name to match pool (CASSANDRA-11966)
 * Add cross-DC latency metrics (CASSANDRA-11569)
 * Allow terms in selection clause (CASSANDRA-10783)
 * Add bind variables to trace (CASSANDRA-11719)
 * Switch counter shards' clock to timestamps (CASSANDRA-9811)
 * Introduce HdrHistogram and response/service/wait separation to stress tool (CASSANDRA-11853)
 * entry-weighers in QueryProcessor should respect partitionKeyBindIndexes field (CASSANDRA-11718)
 * Support older ant versions (CASSANDRA-11807)
 * Estimate compressed on disk size when deciding if sstable size limit reached (CASSANDRA-11623)
 * cassandra-stress profiles should support case sensitive schemas (CASSANDRA-11546)
 * Remove DatabaseDescriptor dependency from FileUtils (CASSANDRA-11578)
 * Faster streaming (CASSANDRA-9766)
 * Add prepared query parameter to trace for "Execute CQL3 prepared query" session (CASSANDRA-11425)
 * Add repaired percentage metric (CASSANDRA-11503)
 * Add Change-Data-Capture (CASSANDRA-8844)
Merged from 3.0:
 * Fix paging for 2.x to 3.x upgrades (CASSANDRA-11195)
 * Fix clean interval not sent to commit log for empty memtable flush (CASSANDRA-12436)
 * Fix potential resource leak in RMIServerSocketFactoryImpl (CASSANDRA-12331)
 * Make sure compaction stats are updated when compaction is interrupted (CASSANDRA-12100)
 * Change commitlog and sstables to track dirty and clean intervals (CASSANDRA-11828)
 * NullPointerException during compaction on table with static columns (CASSANDRA-12336)
 * Fixed ConcurrentModificationException when reading metrics in GraphiteReporter (CASSANDRA-11823)
 * Fix upgrade of super columns on thrift (CASSANDRA-12335)
 * Fixed flacky BlacklistingCompactionsTest, switched to fixed size types and increased corruption size (CASSANDRA-12359)
 * Rerun ReplicationAwareTokenAllocatorTest on failure to avoid flakiness (CASSANDRA-12277)
 * Exception when computing read-repair for range tombstones (CASSANDRA-12263)
 * Lost counter writes in compact table and static columns (CASSANDRA-12219)
 * AssertionError with MVs on updating a row that isn't indexed due to a null value (CASSANDRA-12247)
 * Disable RR and speculative retry with EACH_QUORUM reads (CASSANDRA-11980)
 * Add option to override compaction space check (CASSANDRA-12180)
 * Faster startup by only scanning each directory for temporary files once (CASSANDRA-12114)
 * Respond with v1/v2 protocol header when responding to driver that attempts
   to connect with too low of a protocol version (CASSANDRA-11464)
 * NullPointerExpception when reading/compacting table (CASSANDRA-11988)
 * Fix problem with undeleteable rows on upgrade to new sstable format (CASSANDRA-12144)
 * Fix potential bad messaging service message for paged range reads
   within mixed-version 3.x clusters (CASSANDRA-12249)
 * Fix paging logic for deleted partitions with static columns (CASSANDRA-12107)
 * Wait until the message is being send to decide which serializer must be used (CASSANDRA-11393)
 * Fix migration of static thrift column names with non-text comparators (CASSANDRA-12147)
 * Fix upgrading sparse tables that are incorrectly marked as dense (CASSANDRA-11315)
 * Fix reverse queries ignoring range tombstones (CASSANDRA-11733)
 * Avoid potential race when rebuilding CFMetaData (CASSANDRA-12098)
 * Avoid missing sstables when getting the canonical sstables (CASSANDRA-11996)
 * Always select the live sstables when getting sstables in bounds (CASSANDRA-11944)
 * Fix column ordering of results with static columns for Thrift requests in
   a mixed 2.x/3.x cluster, also fix potential non-resolved duplication of
   those static columns in query results (CASSANDRA-12123)
 * Avoid digest mismatch with empty but static rows (CASSANDRA-12090)
 * Fix EOF exception when altering column type (CASSANDRA-11820)
 * Fix potential race in schema during new table creation (CASSANDRA-12083)
 * cqlsh: fix error handling in rare COPY FROM failure scenario (CASSANDRA-12070)
 * Disable autocompaction during drain (CASSANDRA-11878)
 * Add a metrics timer to MemtablePool and use it to track time spent blocked on memory in MemtableAllocator (CASSANDRA-11327)
 * Fix upgrading schema with super columns with non-text subcomparators (CASSANDRA-12023)
 * Add TimeWindowCompactionStrategy (CASSANDRA-9666)
 * Fix JsonTransformer output of partition with deletion info (CASSANDRA-12418)
 * Fix NPE in SSTableLoader when specifying partial directory path (CASSANDRA-12609)
Merged from 2.2:
 * Add local address entry in PropertyFileSnitch (CASSANDRA-11332)
 * cqlsh copy: fix missing counter values (CASSANDRA-12476)
 * Move migration tasks to non-periodic queue, assure flush executor shutdown after non-periodic executor (CASSANDRA-12251)
 * cqlsh copy: fixed possible race in initializing feeding thread (CASSANDRA-11701)
 * Only set broadcast_rpc_address on Ec2MultiRegionSnitch if it's not set (CASSANDRA-11357)
 * Update StorageProxy range metrics for timeouts, failures and unavailables (CASSANDRA-9507)
 * Add Sigar to classes included in clientutil.jar (CASSANDRA-11635)
 * Add decay to histograms and timers used for metrics (CASSANDRA-11752)
 * Fix hanging stream session (CASSANDRA-10992)
 * Fix INSERT JSON, fromJson() support of smallint, tinyint types (CASSANDRA-12371)
 * Restore JVM metric export for metric reporters (CASSANDRA-12312)
 * Release sstables of failed stream sessions only when outgoing transfers are finished (CASSANDRA-11345)
 * Wait for tracing events before returning response and query at same consistency level client side (CASSANDRA-11465)
 * cqlsh copyutil should get host metadata by connected address (CASSANDRA-11979)
 * Fixed cqlshlib.test.remove_test_db (CASSANDRA-12214)
 * Synchronize ThriftServer::stop() (CASSANDRA-12105)
 * Use dedicated thread for JMX notifications (CASSANDRA-12146)
 * Improve streaming synchronization and fault tolerance (CASSANDRA-11414)
 * MemoryUtil.getShort() should return an unsigned short also for architectures not supporting unaligned memory accesses (CASSANDRA-11973)
Merged from 2.1:
 * Fix queries with empty ByteBuffer values in clustering column restrictions (CASSANDRA-12127)
 * Disable passing control to post-flush after flush failure to prevent data loss (CASSANDRA-11828)
 * Allow STCS-in-L0 compactions to reduce scope with LCS (CASSANDRA-12040)
 * cannot use cql since upgrading python to 2.7.11+ (CASSANDRA-11850)
 * Fix filtering on clustering columns when 2i is used (CASSANDRA-11907)


3.0.8
 * Fix potential race in schema during new table creation (CASSANDRA-12083)
 * cqlsh: fix error handling in rare COPY FROM failure scenario (CASSANDRA-12070)
 * Disable autocompaction during drain (CASSANDRA-11878)
 * Add a metrics timer to MemtablePool and use it to track time spent blocked on memory in MemtableAllocator (CASSANDRA-11327)
 * Fix upgrading schema with super columns with non-text subcomparators (CASSANDRA-12023)
 * Add TimeWindowCompactionStrategy (CASSANDRA-9666)
Merged from 2.2:
 * Allow nodetool info to run with readonly JMX access (CASSANDRA-11755)
 * Validate bloom_filter_fp_chance against lowest supported
   value when the table is created (CASSANDRA-11920)
 * Don't send erroneous NEW_NODE notifications on restart (CASSANDRA-11038)
 * StorageService shutdown hook should use a volatile variable (CASSANDRA-11984)
Merged from 2.1:
 * Add system property to set the max number of native transport requests in queue (CASSANDRA-11363)
 * Fix queries with empty ByteBuffer values in clustering column restrictions (CASSANDRA-12127)
 * Disable passing control to post-flush after flush failure to prevent data loss (CASSANDRA-11828)
 * Allow STCS-in-L0 compactions to reduce scope with LCS (CASSANDRA-12040)
 * cannot use cql since upgrading python to 2.7.11+ (CASSANDRA-11850)
 * Fix filtering on clustering columns when 2i is used (CASSANDRA-11907)
 * Avoid stalling paxos when the paxos state expires (CASSANDRA-12043)
 * Remove finished incoming streaming connections from MessagingService (CASSANDRA-11854)
 * Don't try to get sstables for non-repairing column families (CASSANDRA-12077)
 * Avoid marking too many sstables as repaired (CASSANDRA-11696)
 * Prevent select statements with clustering key > 64k (CASSANDRA-11882)
 * Fix clock skew corrupting other nodes with paxos (CASSANDRA-11991)
 * Remove distinction between non-existing static columns and existing but null in LWTs (CASSANDRA-9842)
 * Cache local ranges when calculating repair neighbors (CASSANDRA-11934)
 * Allow LWT operation on static column with only partition keys (CASSANDRA-10532)
 * Create interval tree over canonical sstables to avoid missing sstables during streaming (CASSANDRA-11886)
 * cqlsh COPY FROM: shutdown parent cluster after forking, to avoid corrupting SSL connections (CASSANDRA-11749)


3.7
 * Support multiple folders for user defined compaction tasks (CASSANDRA-11765)
 * Fix race in CompactionStrategyManager's pause/resume (CASSANDRA-11922)
Merged from 3.0:
 * Fix legacy serialization of Thrift-generated non-compound range tombstones
   when communicating with 2.x nodes (CASSANDRA-11930)
 * Fix Directories instantiations where CFS.initialDirectories should be used (CASSANDRA-11849)
 * Avoid referencing DatabaseDescriptor in AbstractType (CASSANDRA-11912)
 * Don't use static dataDirectories field in Directories instances (CASSANDRA-11647)
 * Fix sstables not being protected from removal during index build (CASSANDRA-11905)
 * cqlsh: Suppress stack trace from Read/WriteFailures (CASSANDRA-11032)
 * Remove unneeded code to repair index summaries that have
   been improperly down-sampled (CASSANDRA-11127)
 * Avoid WriteTimeoutExceptions during commit log replay due to materialized
   view lock contention (CASSANDRA-11891)
 * Prevent OOM failures on SSTable corruption, improve tests for corruption detection (CASSANDRA-9530)
 * Use CFS.initialDirectories when clearing snapshots (CASSANDRA-11705)
 * Allow compaction strategies to disable early open (CASSANDRA-11754)
 * Refactor Materialized View code (CASSANDRA-11475)
 * Update Java Driver (CASSANDRA-11615)
Merged from 2.2:
 * Persist local metadata earlier in startup sequence (CASSANDRA-11742)
 * cqlsh: fix tab completion for case-sensitive identifiers (CASSANDRA-11664)
 * Avoid showing estimated key as -1 in tablestats (CASSANDRA-11587)
 * Fix possible race condition in CommitLog.recover (CASSANDRA-11743)
 * Enable client encryption in sstableloader with cli options (CASSANDRA-11708)
 * Possible memory leak in NIODataInputStream (CASSANDRA-11867)
 * Add seconds to cqlsh tracing session duration (CASSANDRA-11753)
 * Fix commit log replay after out-of-order flush completion (CASSANDRA-9669)
 * Prohibit Reversed Counter type as part of the PK (CASSANDRA-9395)
 * cqlsh: correctly handle non-ascii chars in error messages (CASSANDRA-11626)
Merged from 2.1:
 * Run CommitLog tests with different compression settings (CASSANDRA-9039)
 * cqlsh: apply current keyspace to source command (CASSANDRA-11152)
 * Clear out parent repair session if repair coordinator dies (CASSANDRA-11824)
 * Set default streaming_socket_timeout_in_ms to 24 hours (CASSANDRA-11840)
 * Do not consider local node a valid source during replace (CASSANDRA-11848)
 * Add message dropped tasks to nodetool netstats (CASSANDRA-11855)
 * Avoid holding SSTableReaders for duration of incremental repair (CASSANDRA-11739)


3.6
 * Correctly migrate schema for frozen UDTs during 2.x -> 3.x upgrades
   (does not affect any released versions) (CASSANDRA-11613)
 * Allow server startup if JMX is configured directly (CASSANDRA-11725)
 * Prevent direct memory OOM on buffer pool allocations (CASSANDRA-11710)
 * Enhanced Compaction Logging (CASSANDRA-10805)
 * Make prepared statement cache size configurable (CASSANDRA-11555)
 * Integrated JMX authentication and authorization (CASSANDRA-10091)
 * Add units to stress ouput (CASSANDRA-11352)
 * Fix PER PARTITION LIMIT for single and multi partitions queries (CASSANDRA-11603)
 * Add uncompressed chunk cache for RandomAccessReader (CASSANDRA-5863)
 * Clarify ClusteringPrefix hierarchy (CASSANDRA-11213)
 * Always perform collision check before joining ring (CASSANDRA-10134)
 * SSTableWriter output discrepancy (CASSANDRA-11646)
 * Fix potential timeout in NativeTransportService.testConcurrentDestroys (CASSANDRA-10756)
 * Support large partitions on the 3.0 sstable format (CASSANDRA-11206,11763)
 * Add support to rebuild from specific range (CASSANDRA-10406)
 * Optimize the overlapping lookup by calculating all the
   bounds in advance (CASSANDRA-11571)
 * Support json/yaml output in nodetool tablestats (CASSANDRA-5977)
 * (stress) Add datacenter option to -node options (CASSANDRA-11591)
 * Fix handling of empty slices (CASSANDRA-11513)
 * Make number of cores used by cqlsh COPY visible to testing code (CASSANDRA-11437)
 * Allow filtering on clustering columns for queries without secondary indexes (CASSANDRA-11310)
 * Refactor Restriction hierarchy (CASSANDRA-11354)
 * Eliminate allocations in R/W path (CASSANDRA-11421)
 * Update Netty to 4.0.36 (CASSANDRA-11567)
 * Fix PER PARTITION LIMIT for queries requiring post-query ordering (CASSANDRA-11556)
 * Allow instantiation of UDTs and tuples in UDFs (CASSANDRA-10818)
 * Support UDT in CQLSSTableWriter (CASSANDRA-10624)
 * Support for non-frozen user-defined types, updating
   individual fields of user-defined types (CASSANDRA-7423)
 * Make LZ4 compression level configurable (CASSANDRA-11051)
 * Allow per-partition LIMIT clause in CQL (CASSANDRA-7017)
 * Make custom filtering more extensible with UserExpression (CASSANDRA-11295)
 * Improve field-checking and error reporting in cassandra.yaml (CASSANDRA-10649)
 * Print CAS stats in nodetool proxyhistograms (CASSANDRA-11507)
 * More user friendly error when providing an invalid token to nodetool (CASSANDRA-9348)
 * Add static column support to SASI index (CASSANDRA-11183)
 * Support EQ/PREFIX queries in SASI CONTAINS mode without tokenization (CASSANDRA-11434)
 * Support LIKE operator in prepared statements (CASSANDRA-11456)
 * Add a command to see if a Materialized View has finished building (CASSANDRA-9967)
 * Log endpoint and port associated with streaming operation (CASSANDRA-8777)
 * Print sensible units for all log messages (CASSANDRA-9692)
 * Upgrade Netty to version 4.0.34 (CASSANDRA-11096)
 * Break the CQL grammar into separate Parser and Lexer (CASSANDRA-11372)
 * Compress only inter-dc traffic by default (CASSANDRA-8888)
 * Add metrics to track write amplification (CASSANDRA-11420)
 * cassandra-stress: cannot handle "value-less" tables (CASSANDRA-7739)
 * Add/drop multiple columns in one ALTER TABLE statement (CASSANDRA-10411)
 * Add require_endpoint_verification opt for internode encryption (CASSANDRA-9220)
 * Add auto import java.util for UDF code block (CASSANDRA-11392)
 * Add --hex-format option to nodetool getsstables (CASSANDRA-11337)
 * sstablemetadata should print sstable min/max token (CASSANDRA-7159)
 * Do not wrap CassandraException in TriggerExecutor (CASSANDRA-9421)
 * COPY TO should have higher double precision (CASSANDRA-11255)
 * Stress should exit with non-zero status after failure (CASSANDRA-10340)
 * Add client to cqlsh SHOW_SESSION (CASSANDRA-8958)
 * Fix nodetool tablestats keyspace level metrics (CASSANDRA-11226)
 * Store repair options in parent_repair_history (CASSANDRA-11244)
 * Print current leveling in sstableofflinerelevel (CASSANDRA-9588)
 * Change repair message for keyspaces with RF 1 (CASSANDRA-11203)
 * Remove hard-coded SSL cipher suites and protocols (CASSANDRA-10508)
 * Improve concurrency in CompactionStrategyManager (CASSANDRA-10099)
 * (cqlsh) interpret CQL type for formatting blobs (CASSANDRA-11274)
 * Refuse to start and print txn log information in case of disk
   corruption (CASSANDRA-10112)
 * Resolve some eclipse-warnings (CASSANDRA-11086)
 * (cqlsh) Show static columns in a different color (CASSANDRA-11059)
 * Allow to remove TTLs on table with default_time_to_live (CASSANDRA-11207)
Merged from 3.0:
 * Disallow creating view with a static column (CASSANDRA-11602)
 * Reduce the amount of object allocations caused by the getFunctions methods (CASSANDRA-11593)
 * Potential error replaying commitlog with smallint/tinyint/date/time types (CASSANDRA-11618)
 * Fix queries with filtering on counter columns (CASSANDRA-11629)
 * Improve tombstone printing in sstabledump (CASSANDRA-11655)
 * Fix paging for range queries where all clustering columns are specified (CASSANDRA-11669)
 * Don't require HEAP_NEW_SIZE to be set when using G1 (CASSANDRA-11600)
 * Fix sstabledump not showing cells after tombstone marker (CASSANDRA-11654)
 * Ignore all LocalStrategy keyspaces for streaming and other related
   operations (CASSANDRA-11627)
 * Ensure columnfilter covers indexed columns for thrift 2i queries (CASSANDRA-11523)
 * Only open one sstable scanner per sstable (CASSANDRA-11412)
 * Option to specify ProtocolVersion in cassandra-stress (CASSANDRA-11410)
 * ArithmeticException in avgFunctionForDecimal (CASSANDRA-11485)
 * LogAwareFileLister should only use OLD sstable files in current folder to determine disk consistency (CASSANDRA-11470)
 * Notify indexers of expired rows during compaction (CASSANDRA-11329)
 * Properly respond with ProtocolError when a v1/v2 native protocol
   header is received (CASSANDRA-11464)
 * Validate that num_tokens and initial_token are consistent with one another (CASSANDRA-10120)
Merged from 2.2:
 * Exit JVM if JMX server fails to startup (CASSANDRA-11540)
 * Produce a heap dump when exiting on OOM (CASSANDRA-9861)
 * Restore ability to filter on clustering columns when using a 2i (CASSANDRA-11510)
 * JSON datetime formatting needs timezone (CASSANDRA-11137)
 * Fix is_dense recalculation for Thrift-updated tables (CASSANDRA-11502)
 * Remove unnescessary file existence check during anticompaction (CASSANDRA-11660)
 * Add missing files to debian packages (CASSANDRA-11642)
 * Avoid calling Iterables::concat in loops during ModificationStatement::getFunctions (CASSANDRA-11621)
 * cqlsh: COPY FROM should use regular inserts for single statement batches and
   report errors correctly if workers processes crash on initialization (CASSANDRA-11474)
 * Always close cluster with connection in CqlRecordWriter (CASSANDRA-11553)
 * Allow only DISTINCT queries with partition keys restrictions (CASSANDRA-11339)
 * CqlConfigHelper no longer requires both a keystore and truststore to work (CASSANDRA-11532)
 * Make deprecated repair methods backward-compatible with previous notification service (CASSANDRA-11430)
 * IncomingStreamingConnection version check message wrong (CASSANDRA-11462)
Merged from 2.1:
 * Support mlockall on IBM POWER arch (CASSANDRA-11576)
 * Add option to disable use of severity in DynamicEndpointSnitch (CASSANDRA-11737)
 * cqlsh COPY FROM fails for null values with non-prepared statements (CASSANDRA-11631)
 * Make cython optional in pylib/setup.py (CASSANDRA-11630)
 * Change order of directory searching for cassandra.in.sh to favor local one (CASSANDRA-11628)
 * cqlsh COPY FROM fails with []{} chars in UDT/tuple fields/values (CASSANDRA-11633)
 * clqsh: COPY FROM throws TypeError with Cython extensions enabled (CASSANDRA-11574)
 * cqlsh: COPY FROM ignores NULL values in conversion (CASSANDRA-11549)
 * Validate levels when building LeveledScanner to avoid overlaps with orphaned sstables (CASSANDRA-9935)


3.5
 * StaticTokenTreeBuilder should respect posibility of duplicate tokens (CASSANDRA-11525)
 * Correctly fix potential assertion error during compaction (CASSANDRA-11353)
 * Avoid index segment stitching in RAM which lead to OOM on big SSTable files (CASSANDRA-11383)
 * Fix clustering and row filters for LIKE queries on clustering columns (CASSANDRA-11397)
Merged from 3.0:
 * Fix rare NPE on schema upgrade from 2.x to 3.x (CASSANDRA-10943)
 * Improve backoff policy for cqlsh COPY FROM (CASSANDRA-11320)
 * Improve IF NOT EXISTS check in CREATE INDEX (CASSANDRA-11131)
 * Upgrade ohc to 0.4.3
 * Enable SO_REUSEADDR for JMX RMI server sockets (CASSANDRA-11093)
 * Allocate merkletrees with the correct size (CASSANDRA-11390)
 * Support streaming pre-3.0 sstables (CASSANDRA-10990)
 * Add backpressure to compressed or encrypted commit log (CASSANDRA-10971)
 * SSTableExport supports secondary index tables (CASSANDRA-11330)
 * Fix sstabledump to include missing info in debug output (CASSANDRA-11321)
 * Establish and implement canonical bulk reading workload(s) (CASSANDRA-10331)
 * Fix paging for IN queries on tables without clustering columns (CASSANDRA-11208)
 * Remove recursive call from CompositesSearcher (CASSANDRA-11304)
 * Fix filtering on non-primary key columns for queries without index (CASSANDRA-6377)
 * Fix sstableloader fail when using materialized view (CASSANDRA-11275)
Merged from 2.2:
 * DatabaseDescriptor should log stacktrace in case of Eception during seed provider creation (CASSANDRA-11312)
 * Use canonical path for directory in SSTable descriptor (CASSANDRA-10587)
 * Add cassandra-stress keystore option (CASSANDRA-9325)
 * Dont mark sstables as repairing with sub range repairs (CASSANDRA-11451)
 * Notify when sstables change after cancelling compaction (CASSANDRA-11373)
 * cqlsh: COPY FROM should check that explicit column names are valid (CASSANDRA-11333)
 * Add -Dcassandra.start_gossip startup option (CASSANDRA-10809)
 * Fix UTF8Validator.validate() for modified UTF-8 (CASSANDRA-10748)
 * Clarify that now() function is calculated on the coordinator node in CQL documentation (CASSANDRA-10900)
 * Fix bloom filter sizing with LCS (CASSANDRA-11344)
 * (cqlsh) Fix error when result is 0 rows with EXPAND ON (CASSANDRA-11092)
 * Add missing newline at end of bin/cqlsh (CASSANDRA-11325)
 * Unresolved hostname leads to replace being ignored (CASSANDRA-11210)
 * Only log yaml config once, at startup (CASSANDRA-11217)
 * Reference leak with parallel repairs on the same table (CASSANDRA-11215)
Merged from 2.1:
 * Add a -j parameter to scrub/cleanup/upgradesstables to state how
   many threads to use (CASSANDRA-11179)
 * COPY FROM on large datasets: fix progress report and debug performance (CASSANDRA-11053)
 * InvalidateKeys should have a weak ref to key cache (CASSANDRA-11176)


3.4
 * (cqlsh) add cqlshrc option to always connect using ssl (CASSANDRA-10458)
 * Cleanup a few resource warnings (CASSANDRA-11085)
 * Allow custom tracing implementations (CASSANDRA-10392)
 * Extract LoaderOptions to be able to be used from outside (CASSANDRA-10637)
 * fix OnDiskIndexTest to properly treat empty ranges (CASSANDRA-11205)
 * fix TrackerTest to handle new notifications (CASSANDRA-11178)
 * add SASI validation for partitioner and complex columns (CASSANDRA-11169)
 * Add caching of encrypted credentials in PasswordAuthenticator (CASSANDRA-7715)
 * fix SASI memtable switching on flush (CASSANDRA-11159)
 * Remove duplicate offline compaction tracking (CASSANDRA-11148)
 * fix EQ semantics of analyzed SASI indexes (CASSANDRA-11130)
 * Support long name output for nodetool commands (CASSANDRA-7950)
 * Encrypted hints (CASSANDRA-11040)
 * SASI index options validation (CASSANDRA-11136)
 * Optimize disk seek using min/max column name meta data when the LIMIT clause is used
   (CASSANDRA-8180)
 * Add LIKE support to CQL3 (CASSANDRA-11067)
 * Generic Java UDF types (CASSANDRA-10819)
 * cqlsh: Include sub-second precision in timestamps by default (CASSANDRA-10428)
 * Set javac encoding to utf-8 (CASSANDRA-11077)
 * Integrate SASI index into Cassandra (CASSANDRA-10661)
 * Add --skip-flush option to nodetool snapshot
 * Skip values for non-queried columns (CASSANDRA-10657)
 * Add support for secondary indexes on static columns (CASSANDRA-8103)
 * CommitLogUpgradeTestMaker creates broken commit logs (CASSANDRA-11051)
 * Add metric for number of dropped mutations (CASSANDRA-10866)
 * Simplify row cache invalidation code (CASSANDRA-10396)
 * Support user-defined compaction through nodetool (CASSANDRA-10660)
 * Stripe view locks by key and table ID to reduce contention (CASSANDRA-10981)
 * Add nodetool gettimeout and settimeout commands (CASSANDRA-10953)
 * Add 3.0 metadata to sstablemetadata output (CASSANDRA-10838)
Merged from 3.0:
 * MV should only query complex columns included in the view (CASSANDRA-11069)
 * Failed aggregate creation breaks server permanently (CASSANDRA-11064)
 * Add sstabledump tool (CASSANDRA-7464)
 * Introduce backpressure for hints (CASSANDRA-10972)
 * Fix ClusteringPrefix not being able to read tombstone range boundaries (CASSANDRA-11158)
 * Prevent logging in sandboxed state (CASSANDRA-11033)
 * Disallow drop/alter operations of UDTs used by UDAs (CASSANDRA-10721)
 * Add query time validation method on Index (CASSANDRA-11043)
 * Avoid potential AssertionError in mixed version cluster (CASSANDRA-11128)
 * Properly handle hinted handoff after topology changes (CASSANDRA-5902)
 * AssertionError when listing sstable files on inconsistent disk state (CASSANDRA-11156)
 * Fix wrong rack counting and invalid conditions check for TokenAllocation
   (CASSANDRA-11139)
 * Avoid creating empty hint files (CASSANDRA-11090)
 * Fix leak detection strong reference loop using weak reference (CASSANDRA-11120)
 * Configurie BatchlogManager to stop delayed tasks on shutdown (CASSANDRA-11062)
 * Hadoop integration is incompatible with Cassandra Driver 3.0.0 (CASSANDRA-11001)
 * Add dropped_columns to the list of schema table so it gets handled
   properly (CASSANDRA-11050)
 * Fix NPE when using forceRepairRangeAsync without DC (CASSANDRA-11239)
Merged from 2.2:
 * Preserve order for preferred SSL cipher suites (CASSANDRA-11164)
 * Range.compareTo() violates the contract of Comparable (CASSANDRA-11216)
 * Avoid NPE when serializing ErrorMessage with null message (CASSANDRA-11167)
 * Replacing an aggregate with a new version doesn't reset INITCOND (CASSANDRA-10840)
 * (cqlsh) cqlsh cannot be called through symlink (CASSANDRA-11037)
 * fix ohc and java-driver pom dependencies in build.xml (CASSANDRA-10793)
 * Protect from keyspace dropped during repair (CASSANDRA-11065)
 * Handle adding fields to a UDT in SELECT JSON and toJson() (CASSANDRA-11146)
 * Better error message for cleanup (CASSANDRA-10991)
 * cqlsh pg-style-strings broken if line ends with ';' (CASSANDRA-11123)
 * Always persist upsampled index summaries (CASSANDRA-10512)
 * (cqlsh) Fix inconsistent auto-complete (CASSANDRA-10733)
 * Make SELECT JSON and toJson() threadsafe (CASSANDRA-11048)
 * Fix SELECT on tuple relations for mixed ASC/DESC clustering order (CASSANDRA-7281)
 * Use cloned TokenMetadata in size estimates to avoid race against membership check
   (CASSANDRA-10736)
 * (cqlsh) Support utf-8/cp65001 encoding on Windows (CASSANDRA-11030)
 * Fix paging on DISTINCT queries repeats result when first row in partition changes
   (CASSANDRA-10010)
 * (cqlsh) Support timezone conversion using pytz (CASSANDRA-10397)
 * cqlsh: change default encoding to UTF-8 (CASSANDRA-11124)
Merged from 2.1:
 * Checking if an unlogged batch is local is inefficient (CASSANDRA-11529)
 * Fix out-of-space error treatment in memtable flushing (CASSANDRA-11448).
 * Don't do defragmentation if reading from repaired sstables (CASSANDRA-10342)
 * Fix streaming_socket_timeout_in_ms not enforced (CASSANDRA-11286)
 * Avoid dropping message too quickly due to missing unit conversion (CASSANDRA-11302)
 * Don't remove FailureDetector history on removeEndpoint (CASSANDRA-10371)
 * Only notify if repair status changed (CASSANDRA-11172)
 * Use logback setting for 'cassandra -v' command (CASSANDRA-10767)
 * Fix sstableloader to unthrottle streaming by default (CASSANDRA-9714)
 * Fix incorrect warning in 'nodetool status' (CASSANDRA-10176)
 * Properly release sstable ref when doing offline scrub (CASSANDRA-10697)
 * Improve nodetool status performance for large cluster (CASSANDRA-7238)
 * Gossiper#isEnabled is not thread safe (CASSANDRA-11116)
 * Avoid major compaction mixing repaired and unrepaired sstables in DTCS (CASSANDRA-11113)
 * Make it clear what DTCS timestamp_resolution is used for (CASSANDRA-11041)
 * (cqlsh) Display milliseconds when datetime overflows (CASSANDRA-10625)


3.3
 * Avoid infinite loop if owned range is smaller than number of
   data dirs (CASSANDRA-11034)
 * Avoid bootstrap hanging when existing nodes have no data to stream (CASSANDRA-11010)
Merged from 3.0:
 * Remove double initialization of newly added tables (CASSANDRA-11027)
 * Filter keys searcher results by target range (CASSANDRA-11104)
 * Fix deserialization of legacy read commands (CASSANDRA-11087)
 * Fix incorrect computation of deletion time in sstable metadata (CASSANDRA-11102)
 * Avoid memory leak when collecting sstable metadata (CASSANDRA-11026)
 * Mutations do not block for completion under view lock contention (CASSANDRA-10779)
 * Invalidate legacy schema tables when unloading them (CASSANDRA-11071)
 * (cqlsh) handle INSERT and UPDATE statements with LWT conditions correctly
   (CASSANDRA-11003)
 * Fix DISTINCT queries in mixed version clusters (CASSANDRA-10762)
 * Migrate build status for indexes along with legacy schema (CASSANDRA-11046)
 * Ensure SSTables for legacy KEYS indexes can be read (CASSANDRA-11045)
 * Added support for IBM zSystems architecture (CASSANDRA-11054)
 * Update CQL documentation (CASSANDRA-10899)
 * Check the column name, not cell name, for dropped columns when reading
   legacy sstables (CASSANDRA-11018)
 * Don't attempt to index clustering values of static rows (CASSANDRA-11021)
 * Remove checksum files after replaying hints (CASSANDRA-10947)
 * Support passing base table metadata to custom 2i validation (CASSANDRA-10924)
 * Ensure stale index entries are purged during reads (CASSANDRA-11013)
 * (cqlsh) Also apply --connect-timeout to control connection
   timeout (CASSANDRA-10959)
 * Fix AssertionError when removing from list using UPDATE (CASSANDRA-10954)
 * Fix UnsupportedOperationException when reading old sstable with range
   tombstone (CASSANDRA-10743)
 * MV should use the maximum timestamp of the primary key (CASSANDRA-10910)
 * Fix potential assertion error during compaction (CASSANDRA-10944)
Merged from 2.2:
 * maxPurgeableTimestamp needs to check memtables too (CASSANDRA-9949)
 * Apply change to compaction throughput in real time (CASSANDRA-10025)
 * (cqlsh) encode input correctly when saving history
 * Fix potential NPE on ORDER BY queries with IN (CASSANDRA-10955)
 * Start L0 STCS-compactions even if there is a L0 -> L1 compaction
   going (CASSANDRA-10979)
 * Make UUID LSB unique per process (CASSANDRA-7925)
 * Avoid NPE when performing sstable tasks (scrub etc.) (CASSANDRA-10980)
 * Make sure client gets tombstone overwhelmed warning (CASSANDRA-9465)
 * Fix error streaming section more than 2GB (CASSANDRA-10961)
 * Histogram buckets exposed in jmx are sorted incorrectly (CASSANDRA-10975)
 * Enable GC logging by default (CASSANDRA-10140)
 * Optimize pending range computation (CASSANDRA-9258)
 * Skip commit log and saved cache directories in SSTable version startup check (CASSANDRA-10902)
 * drop/alter user should be case sensitive (CASSANDRA-10817)
Merged from 2.1:
 * test_bulk_round_trip_blogposts is failing occasionally (CASSANDRA-10938)
 * Fix isJoined return true only after becoming cluster member (CASANDRA-11007)
 * Fix bad gossip generation seen in long-running clusters (CASSANDRA-10969)
 * Avoid NPE when incremental repair fails (CASSANDRA-10909)
 * Unmark sstables compacting once they are done in cleanup/scrub/upgradesstables (CASSANDRA-10829)
 * Allow simultaneous bootstrapping with strict consistency when no vnodes are used (CASSANDRA-11005)
 * Log a message when major compaction does not result in a single file (CASSANDRA-10847)
 * (cqlsh) fix cqlsh_copy_tests when vnodes are disabled (CASSANDRA-10997)
 * (cqlsh) Add request timeout option to cqlsh (CASSANDRA-10686)
 * Avoid AssertionError while submitting hint with LWT (CASSANDRA-10477)
 * If CompactionMetadata is not in stats file, use index summary instead (CASSANDRA-10676)
 * Retry sending gossip syn multiple times during shadow round (CASSANDRA-8072)
 * Fix pending range calculation during moves (CASSANDRA-10887)
 * Sane default (200Mbps) for inter-DC streaming througput (CASSANDRA-8708)



3.2
 * Make sure tokens don't exist in several data directories (CASSANDRA-6696)
 * Add requireAuthorization method to IAuthorizer (CASSANDRA-10852)
 * Move static JVM options to conf/jvm.options file (CASSANDRA-10494)
 * Fix CassandraVersion to accept x.y version string (CASSANDRA-10931)
 * Add forceUserDefinedCleanup to allow more flexible cleanup (CASSANDRA-10708)
 * (cqlsh) allow setting TTL with COPY (CASSANDRA-9494)
 * Fix counting of received sstables in streaming (CASSANDRA-10949)
 * Implement hints compression (CASSANDRA-9428)
 * Fix potential assertion error when reading static columns (CASSANDRA-10903)
 * Fix EstimatedHistogram creation in nodetool tablehistograms (CASSANDRA-10859)
 * Establish bootstrap stream sessions sequentially (CASSANDRA-6992)
 * Sort compactionhistory output by timestamp (CASSANDRA-10464)
 * More efficient BTree removal (CASSANDRA-9991)
 * Make tablehistograms accept the same syntax as tablestats (CASSANDRA-10149)
 * Group pending compactions based on table (CASSANDRA-10718)
 * Add compressor name in sstablemetadata output (CASSANDRA-9879)
 * Fix type casting for counter columns (CASSANDRA-10824)
 * Prevent running Cassandra as root (CASSANDRA-8142)
 * bound maximum in-flight commit log replay mutation bytes to 64 megabytes (CASSANDRA-8639)
 * Normalize all scripts (CASSANDRA-10679)
 * Make compression ratio much more accurate (CASSANDRA-10225)
 * Optimize building of Clustering object when only one is created (CASSANDRA-10409)
 * Make index building pluggable (CASSANDRA-10681)
 * Add sstable flush observer (CASSANDRA-10678)
 * Improve NTS endpoints calculation (CASSANDRA-10200)
 * Improve performance of the folderSize function (CASSANDRA-10677)
 * Add support for type casting in selection clause (CASSANDRA-10310)
 * Added graphing option to cassandra-stress (CASSANDRA-7918)
 * Abort in-progress queries that time out (CASSANDRA-7392)
 * Add transparent data encryption core classes (CASSANDRA-9945)
Merged from 3.0:
 * Better handling of SSL connection errors inter-node (CASSANDRA-10816)
 * Avoid NoSuchElementException when executing empty batch (CASSANDRA-10711)
 * Avoid building PartitionUpdate in toString (CASSANDRA-10897)
 * Reduce heap spent when receiving many SSTables (CASSANDRA-10797)
 * Add back support for 3rd party auth providers to bulk loader (CASSANDRA-10873)
 * Eliminate the dependency on jgrapht for UDT resolution (CASSANDRA-10653)
 * (Hadoop) Close Clusters and Sessions in Hadoop Input/Output classes (CASSANDRA-10837)
 * Fix sstableloader not working with upper case keyspace name (CASSANDRA-10806)
Merged from 2.2:
 * jemalloc detection fails due to quoting issues in regexv (CASSANDRA-10946)
 * (cqlsh) show correct column names for empty result sets (CASSANDRA-9813)
 * Add new types to Stress (CASSANDRA-9556)
 * Add property to allow listening on broadcast interface (CASSANDRA-9748)
Merged from 2.1:
 * Match cassandra-loader options in COPY FROM (CASSANDRA-9303)
 * Fix binding to any address in CqlBulkRecordWriter (CASSANDRA-9309)
 * cqlsh fails to decode utf-8 characters for text typed columns (CASSANDRA-10875)
 * Log error when stream session fails (CASSANDRA-9294)
 * Fix bugs in commit log archiving startup behavior (CASSANDRA-10593)
 * (cqlsh) further optimise COPY FROM (CASSANDRA-9302)
 * Allow CREATE TABLE WITH ID (CASSANDRA-9179)
 * Make Stress compiles within eclipse (CASSANDRA-10807)
 * Cassandra Daemon should print JVM arguments (CASSANDRA-10764)
 * Allow cancellation of index summary redistribution (CASSANDRA-8805)


3.1.1
Merged from 3.0:
  * Fix upgrade data loss due to range tombstone deleting more data than then should
    (CASSANDRA-10822)


3.1
Merged from 3.0:
 * Avoid MV race during node decommission (CASSANDRA-10674)
 * Disable reloading of GossipingPropertyFileSnitch (CASSANDRA-9474)
 * Handle single-column deletions correction in materialized views
   when the column is part of the view primary key (CASSANDRA-10796)
 * Fix issue with datadir migration on upgrade (CASSANDRA-10788)
 * Fix bug with range tombstones on reverse queries and test coverage for
   AbstractBTreePartition (CASSANDRA-10059)
 * Remove 64k limit on collection elements (CASSANDRA-10374)
 * Remove unclear Indexer.indexes() method (CASSANDRA-10690)
 * Fix NPE on stream read error (CASSANDRA-10771)
 * Normalize cqlsh DESC output (CASSANDRA-10431)
 * Rejects partition range deletions when columns are specified (CASSANDRA-10739)
 * Fix error when saving cached key for old format sstable (CASSANDRA-10778)
 * Invalidate prepared statements on DROP INDEX (CASSANDRA-10758)
 * Fix SELECT statement with IN restrictions on partition key,
   ORDER BY and LIMIT (CASSANDRA-10729)
 * Improve stress performance over 1k threads (CASSANDRA-7217)
 * Wait for migration responses to complete before bootstrapping (CASSANDRA-10731)
 * Unable to create a function with argument of type Inet (CASSANDRA-10741)
 * Fix backward incompatibiliy in CqlInputFormat (CASSANDRA-10717)
 * Correctly preserve deletion info on updated rows when notifying indexers
   of single-row deletions (CASSANDRA-10694)
 * Notify indexers of partition delete during cleanup (CASSANDRA-10685)
 * Keep the file open in trySkipCache (CASSANDRA-10669)
 * Updated trigger example (CASSANDRA-10257)
Merged from 2.2:
 * Verify tables in pseudo-system keyspaces at startup (CASSANDRA-10761)
 * Fix IllegalArgumentException in DataOutputBuffer.reallocate for large buffers (CASSANDRA-10592)
 * Show CQL help in cqlsh in web browser (CASSANDRA-7225)
 * Serialize on disk the proper SSTable compression ratio (CASSANDRA-10775)
 * Reject index queries while the index is building (CASSANDRA-8505)
 * CQL.textile syntax incorrectly includes optional keyspace for aggregate SFUNC and FINALFUNC (CASSANDRA-10747)
 * Fix JSON update with prepared statements (CASSANDRA-10631)
 * Don't do anticompaction after subrange repair (CASSANDRA-10422)
 * Fix SimpleDateType type compatibility (CASSANDRA-10027)
 * (Hadoop) fix splits calculation (CASSANDRA-10640)
 * (Hadoop) ensure that Cluster instances are always closed (CASSANDRA-10058)
Merged from 2.1:
 * Fix Stress profile parsing on Windows (CASSANDRA-10808)
 * Fix incremental repair hang when replica is down (CASSANDRA-10288)
 * Optimize the way we check if a token is repaired in anticompaction (CASSANDRA-10768)
 * Add proper error handling to stream receiver (CASSANDRA-10774)
 * Warn or fail when changing cluster topology live (CASSANDRA-10243)
 * Status command in debian/ubuntu init script doesn't work (CASSANDRA-10213)
 * Some DROP ... IF EXISTS incorrectly result in exceptions on non-existing KS (CASSANDRA-10658)
 * DeletionTime.compareTo wrong in rare cases (CASSANDRA-10749)
 * Force encoding when computing statement ids (CASSANDRA-10755)
 * Properly reject counters as map keys (CASSANDRA-10760)
 * Fix the sstable-needs-cleanup check (CASSANDRA-10740)
 * (cqlsh) Print column names before COPY operation (CASSANDRA-8935)
 * Fix CompressedInputStream for proper cleanup (CASSANDRA-10012)
 * (cqlsh) Support counters in COPY commands (CASSANDRA-9043)
 * Try next replica if not possible to connect to primary replica on
   ColumnFamilyRecordReader (CASSANDRA-2388)
 * Limit window size in DTCS (CASSANDRA-10280)
 * sstableloader does not use MAX_HEAP_SIZE env parameter (CASSANDRA-10188)
 * (cqlsh) Improve COPY TO performance and error handling (CASSANDRA-9304)
 * Create compression chunk for sending file only (CASSANDRA-10680)
 * Forbid compact clustering column type changes in ALTER TABLE (CASSANDRA-8879)
 * Reject incremental repair with subrange repair (CASSANDRA-10422)
 * Add a nodetool command to refresh size_estimates (CASSANDRA-9579)
 * Invalidate cache after stream receive task is completed (CASSANDRA-10341)
 * Reject counter writes in CQLSSTableWriter (CASSANDRA-10258)
 * Remove superfluous COUNTER_MUTATION stage mapping (CASSANDRA-10605)


3.0
 * Fix AssertionError while flushing memtable due to materialized views
   incorrectly inserting empty rows (CASSANDRA-10614)
 * Store UDA initcond as CQL literal in the schema table, instead of a blob (CASSANDRA-10650)
 * Don't use -1 for the position of partition key in schema (CASSANDRA-10491)
 * Fix distinct queries in mixed version cluster (CASSANDRA-10573)
 * Skip sstable on clustering in names query (CASSANDRA-10571)
 * Remove value skipping as it breaks read-repair (CASSANDRA-10655)
 * Fix bootstrapping with MVs (CASSANDRA-10621)
 * Make sure EACH_QUORUM reads are using NTS (CASSANDRA-10584)
 * Fix MV replica filtering for non-NetworkTopologyStrategy (CASSANDRA-10634)
 * (Hadoop) fix CIF describeSplits() not handling 0 size estimates (CASSANDRA-10600)
 * Fix reading of legacy sstables (CASSANDRA-10590)
 * Use CQL type names in schema metadata tables (CASSANDRA-10365)
 * Guard batchlog replay against integer division by zero (CASSANDRA-9223)
 * Fix bug when adding a column to thrift with the same name than a primary key (CASSANDRA-10608)
 * Add client address argument to IAuthenticator::newSaslNegotiator (CASSANDRA-8068)
 * Fix implementation of LegacyLayout.LegacyBoundComparator (CASSANDRA-10602)
 * Don't use 'names query' read path for counters (CASSANDRA-10572)
 * Fix backward compatibility for counters (CASSANDRA-10470)
 * Remove memory_allocator paramter from cassandra.yaml (CASSANDRA-10581,10628)
 * Execute the metadata reload task of all registered indexes on CFS::reload (CASSANDRA-10604)
 * Fix thrift cas operations with defined columns (CASSANDRA-10576)
 * Fix PartitionUpdate.operationCount()for updates with static column operations (CASSANDRA-10606)
 * Fix thrift get() queries with defined columns (CASSANDRA-10586)
 * Fix marking of indexes as built and removed (CASSANDRA-10601)
 * Skip initialization of non-registered 2i instances, remove Index::getIndexName (CASSANDRA-10595)
 * Fix batches on multiple tables (CASSANDRA-10554)
 * Ensure compaction options are validated when updating KeyspaceMetadata (CASSANDRA-10569)
 * Flatten Iterator Transformation Hierarchy (CASSANDRA-9975)
 * Remove token generator (CASSANDRA-5261)
 * RolesCache should not be created for any authenticator that does not requireAuthentication (CASSANDRA-10562)
 * Fix LogTransaction checking only a single directory for files (CASSANDRA-10421)
 * Fix handling of range tombstones when reading old format sstables (CASSANDRA-10360)
 * Aggregate with Initial Condition fails with C* 3.0 (CASSANDRA-10367)
Merged from 2.2:
 * (cqlsh) show partial trace if incomplete after max_trace_wait (CASSANDRA-7645)
 * Use most up-to-date version of schema for system tables (CASSANDRA-10652)
 * Deprecate memory_allocator in cassandra.yaml (CASSANDRA-10581,10628)
 * Expose phi values from failure detector via JMX and tweak debug
   and trace logging (CASSANDRA-9526)
 * Fix IllegalArgumentException in DataOutputBuffer.reallocate for large buffers (CASSANDRA-10592)
Merged from 2.1:
 * Shutdown compaction in drain to prevent leak (CASSANDRA-10079)
 * (cqlsh) fix COPY using wrong variable name for time_format (CASSANDRA-10633)
 * Do not run SizeEstimatesRecorder if a node is not a member of the ring (CASSANDRA-9912)
 * Improve handling of dead nodes in gossip (CASSANDRA-10298)
 * Fix logback-tools.xml incorrectly configured for outputing to System.err
   (CASSANDRA-9937)
 * Fix streaming to catch exception so retry not fail (CASSANDRA-10557)
 * Add validation method to PerRowSecondaryIndex (CASSANDRA-10092)
 * Support encrypted and plain traffic on the same port (CASSANDRA-10559)
 * Do STCS in DTCS windows (CASSANDRA-10276)
 * Avoid repetition of JVM_OPTS in debian package (CASSANDRA-10251)
 * Fix potential NPE from handling result of SIM.highestSelectivityIndex (CASSANDRA-10550)
 * Fix paging issues with partitions containing only static columns data (CASSANDRA-10381)
 * Fix conditions on static columns (CASSANDRA-10264)
 * AssertionError: attempted to delete non-existing file CommitLog (CASSANDRA-10377)
 * Fix sorting for queries with an IN condition on partition key columns (CASSANDRA-10363)


3.0-rc2
 * Fix SELECT DISTINCT queries between 2.2.2 nodes and 3.0 nodes (CASSANDRA-10473)
 * Remove circular references in SegmentedFile (CASSANDRA-10543)
 * Ensure validation of indexed values only occurs once per-partition (CASSANDRA-10536)
 * Fix handling of static columns for range tombstones in thrift (CASSANDRA-10174)
 * Support empty ColumnFilter for backward compatility on empty IN (CASSANDRA-10471)
 * Remove Pig support (CASSANDRA-10542)
 * Fix LogFile throws Exception when assertion is disabled (CASSANDRA-10522)
 * Revert CASSANDRA-7486, make CMS default GC, move GC config to
   conf/jvm.options (CASSANDRA-10403)
 * Fix TeeingAppender causing some logs to be truncated/empty (CASSANDRA-10447)
 * Allow EACH_QUORUM for reads (CASSANDRA-9602)
 * Fix potential ClassCastException while upgrading (CASSANDRA-10468)
 * Fix NPE in MVs on update (CASSANDRA-10503)
 * Only include modified cell data in indexing deltas (CASSANDRA-10438)
 * Do not load keyspace when creating sstable writer (CASSANDRA-10443)
 * If node is not yet gossiping write all MV updates to batchlog only (CASSANDRA-10413)
 * Re-populate token metadata after commit log recovery (CASSANDRA-10293)
 * Provide additional metrics for materialized views (CASSANDRA-10323)
 * Flush system schema tables after local schema changes (CASSANDRA-10429)
Merged from 2.2:
 * Reduce contention getting instances of CompositeType (CASSANDRA-10433)
 * Fix the regression when using LIMIT with aggregates (CASSANDRA-10487)
 * Avoid NoClassDefFoundError during DataDescriptor initialization on windows (CASSANDRA-10412)
 * Preserve case of quoted Role & User names (CASSANDRA-10394)
 * cqlsh pg-style-strings broken (CASSANDRA-10484)
 * cqlsh prompt includes name of keyspace after failed `use` statement (CASSANDRA-10369)
Merged from 2.1:
 * (cqlsh) Distinguish negative and positive infinity in output (CASSANDRA-10523)
 * (cqlsh) allow custom time_format for COPY TO (CASSANDRA-8970)
 * Don't allow startup if the node's rack has changed (CASSANDRA-10242)
 * (cqlsh) show partial trace if incomplete after max_trace_wait (CASSANDRA-7645)
 * Allow LOCAL_JMX to be easily overridden (CASSANDRA-10275)
 * Mark nodes as dead even if they've already left (CASSANDRA-10205)


3.0.0-rc1
 * Fix mixed version read request compatibility for compact static tables
   (CASSANDRA-10373)
 * Fix paging of DISTINCT with static and IN (CASSANDRA-10354)
 * Allow MATERIALIZED VIEW's SELECT statement to restrict primary key
   columns (CASSANDRA-9664)
 * Move crc_check_chance out of compression options (CASSANDRA-9839)
 * Fix descending iteration past end of BTreeSearchIterator (CASSANDRA-10301)
 * Transfer hints to a different node on decommission (CASSANDRA-10198)
 * Check partition keys for CAS operations during stmt validation (CASSANDRA-10338)
 * Add custom query expressions to SELECT (CASSANDRA-10217)
 * Fix minor bugs in MV handling (CASSANDRA-10362)
 * Allow custom indexes with 0,1 or multiple target columns (CASSANDRA-10124)
 * Improve MV schema representation (CASSANDRA-9921)
 * Add flag to enable/disable coordinator batchlog for MV writes (CASSANDRA-10230)
 * Update cqlsh COPY for new internal driver serialization interface (CASSANDRA-10318)
 * Give index implementations more control over rebuild operations (CASSANDRA-10312)
 * Update index file format (CASSANDRA-10314)
 * Add "shadowable" row tombstones to deal with mv timestamp issues (CASSANDRA-10261)
 * CFS.loadNewSSTables() broken for pre-3.0 sstables
 * Cache selected index in read command to reduce lookups (CASSANDRA-10215)
 * Small optimizations of sstable index serialization (CASSANDRA-10232)
 * Support for both encrypted and unencrypted native transport connections (CASSANDRA-9590)
Merged from 2.2:
 * Configurable page size in cqlsh (CASSANDRA-9855)
 * Defer default role manager setup until all nodes are on 2.2+ (CASSANDRA-9761)
 * Handle missing RoleManager in config after upgrade to 2.2 (CASSANDRA-10209)
Merged from 2.1:
 * Bulk Loader API could not tolerate even node failure (CASSANDRA-10347)
 * Avoid misleading pushed notifications when multiple nodes
   share an rpc_address (CASSANDRA-10052)
 * Fix dropping undroppable when message queue is full (CASSANDRA-10113)
 * Fix potential ClassCastException during paging (CASSANDRA-10352)
 * Prevent ALTER TYPE from creating circular references (CASSANDRA-10339)
 * Fix cache handling of 2i and base tables (CASSANDRA-10155, 10359)
 * Fix NPE in nodetool compactionhistory (CASSANDRA-9758)
 * (Pig) support BulkOutputFormat as a URL parameter (CASSANDRA-7410)
 * BATCH statement is broken in cqlsh (CASSANDRA-10272)
 * (cqlsh) Make cqlsh PEP8 Compliant (CASSANDRA-10066)
 * (cqlsh) Fix error when starting cqlsh with --debug (CASSANDRA-10282)
 * Scrub, Cleanup and Upgrade do not unmark compacting until all operations
   have completed, regardless of the occurence of exceptions (CASSANDRA-10274)


3.0.0-beta2
 * Fix columns returned by AbstractBtreePartitions (CASSANDRA-10220)
 * Fix backward compatibility issue due to AbstractBounds serialization bug (CASSANDRA-9857)
 * Fix startup error when upgrading nodes (CASSANDRA-10136)
 * Base table PRIMARY KEY can be assumed to be NOT NULL in MV creation (CASSANDRA-10147)
 * Improve batchlog write patch (CASSANDRA-9673)
 * Re-apply MaterializedView updates on commitlog replay (CASSANDRA-10164)
 * Require AbstractType.isByteOrderComparable declaration in constructor (CASSANDRA-9901)
 * Avoid digest mismatch on upgrade to 3.0 (CASSANDRA-9554)
 * Fix Materialized View builder when adding multiple MVs (CASSANDRA-10156)
 * Choose better poolingOptions for protocol v4 in cassandra-stress (CASSANDRA-10182)
 * Fix LWW bug affecting Materialized Views (CASSANDRA-10197)
 * Ensures frozen sets and maps are always sorted (CASSANDRA-10162)
 * Don't deadlock when flushing CFS backed custom indexes (CASSANDRA-10181)
 * Fix double flushing of secondary index tables (CASSANDRA-10180)
 * Fix incorrect handling of range tombstones in thrift (CASSANDRA-10046)
 * Only use batchlog when paired materialized view replica is remote (CASSANDRA-10061)
 * Reuse TemporalRow when updating multiple MaterializedViews (CASSANDRA-10060)
 * Validate gc_grace_seconds for batchlog writes and MVs (CASSANDRA-9917)
 * Fix sstablerepairedset (CASSANDRA-10132)
Merged from 2.2:
 * Cancel transaction for sstables we wont redistribute index summary
   for (CASSANDRA-10270)
 * Retry snapshot deletion after compaction and gc on Windows (CASSANDRA-10222)
 * Fix failure to start with space in directory path on Windows (CASSANDRA-10239)
 * Fix repair hang when snapshot failed (CASSANDRA-10057)
 * Fall back to 1/4 commitlog volume for commitlog_total_space on small disks
   (CASSANDRA-10199)
Merged from 2.1:
 * Added configurable warning threshold for GC duration (CASSANDRA-8907)
 * Fix handling of streaming EOF (CASSANDRA-10206)
 * Only check KeyCache when it is enabled
 * Change streaming_socket_timeout_in_ms default to 1 hour (CASSANDRA-8611)
 * (cqlsh) update list of CQL keywords (CASSANDRA-9232)
 * Add nodetool gettraceprobability command (CASSANDRA-10234)
Merged from 2.0:
 * Fix rare race where older gossip states can be shadowed (CASSANDRA-10366)
 * Fix consolidating racks violating the RF contract (CASSANDRA-10238)
 * Disallow decommission when node is in drained state (CASSANDRA-8741)


2.2.1
 * Fix race during construction of commit log (CASSANDRA-10049)
 * Fix LeveledCompactionStrategyTest (CASSANDRA-9757)
 * Fix broken UnbufferedDataOutputStreamPlus.writeUTF (CASSANDRA-10203)
 * (cqlsh) default load-from-file encoding to utf-8 (CASSANDRA-9898)
 * Avoid returning Permission.NONE when failing to query users table (CASSANDRA-10168)
 * (cqlsh) add CLEAR command (CASSANDRA-10086)
 * Support string literals as Role names for compatibility (CASSANDRA-10135)
Merged from 2.1:
 * Only check KeyCache when it is enabled
 * Change streaming_socket_timeout_in_ms default to 1 hour (CASSANDRA-8611)
 * (cqlsh) update list of CQL keywords (CASSANDRA-9232)


3.0.0-beta1
 * Redesign secondary index API (CASSANDRA-9459, 7771, 9041)
 * Fix throwing ReadFailure instead of ReadTimeout on range queries (CASSANDRA-10125)
 * Rewrite hinted handoff (CASSANDRA-6230)
 * Fix query on static compact tables (CASSANDRA-10093)
 * Fix race during construction of commit log (CASSANDRA-10049)
 * Add option to only purge repaired tombstones (CASSANDRA-6434)
 * Change authorization handling for MVs (CASSANDRA-9927)
 * Add custom JMX enabled executor for UDF sandbox (CASSANDRA-10026)
 * Fix row deletion bug for Materialized Views (CASSANDRA-10014)
 * Support mixed-version clusters with Cassandra 2.1 and 2.2 (CASSANDRA-9704)
 * Fix multiple slices on RowSearchers (CASSANDRA-10002)
 * Fix bug in merging of collections (CASSANDRA-10001)
 * Optimize batchlog replay to avoid full scans (CASSANDRA-7237)
 * Repair improvements when using vnodes (CASSANDRA-5220)
 * Disable scripted UDFs by default (CASSANDRA-9889)
 * Bytecode inspection for Java-UDFs (CASSANDRA-9890)
 * Use byte to serialize MT hash length (CASSANDRA-9792)
 * Replace usage of Adler32 with CRC32 (CASSANDRA-8684)
 * Fix migration to new format from 2.1 SSTable (CASSANDRA-10006)
 * SequentialWriter should extend BufferedDataOutputStreamPlus (CASSANDRA-9500)
 * Use the same repairedAt timestamp within incremental repair session (CASSANDRA-9111)
Merged from 2.2:
 * Allow count(*) and count(1) to be use as normal aggregation (CASSANDRA-10114)
 * An NPE is thrown if the column name is unknown for an IN relation (CASSANDRA-10043)
 * Apply commit_failure_policy to more errors on startup (CASSANDRA-9749)
 * Fix histogram overflow exception (CASSANDRA-9973)
 * Route gossip messages over dedicated socket (CASSANDRA-9237)
 * Add checksum to saved cache files (CASSANDRA-9265)
 * Log warning when using an aggregate without partition key (CASSANDRA-9737)
Merged from 2.1:
 * (cqlsh) Allow encoding to be set through command line (CASSANDRA-10004)
 * Add new JMX methods to change local compaction strategy (CASSANDRA-9965)
 * Write hints for paxos commits (CASSANDRA-7342)
 * (cqlsh) Fix timestamps before 1970 on Windows, always
   use UTC for timestamp display (CASSANDRA-10000)
 * (cqlsh) Avoid overwriting new config file with old config
   when both exist (CASSANDRA-9777)
 * Release snapshot selfRef when doing snapshot repair (CASSANDRA-9998)
 * Cannot replace token does not exist - DN node removed as Fat Client (CASSANDRA-9871)
Merged from 2.0:
 * Don't cast expected bf size to an int (CASSANDRA-9959)
 * Make getFullyExpiredSSTables less expensive (CASSANDRA-9882)


3.0.0-alpha1
 * Implement proper sandboxing for UDFs (CASSANDRA-9402)
 * Simplify (and unify) cleanup of compaction leftovers (CASSANDRA-7066)
 * Allow extra schema definitions in cassandra-stress yaml (CASSANDRA-9850)
 * Metrics should use up to date nomenclature (CASSANDRA-9448)
 * Change CREATE/ALTER TABLE syntax for compression (CASSANDRA-8384)
 * Cleanup crc and adler code for java 8 (CASSANDRA-9650)
 * Storage engine refactor (CASSANDRA-8099, 9743, 9746, 9759, 9781, 9808, 9825,
   9848, 9705, 9859, 9867, 9874, 9828, 9801)
 * Update Guava to 18.0 (CASSANDRA-9653)
 * Bloom filter false positive ratio is not honoured (CASSANDRA-8413)
 * New option for cassandra-stress to leave a ratio of columns null (CASSANDRA-9522)
 * Change hinted_handoff_enabled yaml setting, JMX (CASSANDRA-9035)
 * Add algorithmic token allocation (CASSANDRA-7032)
 * Add nodetool command to replay batchlog (CASSANDRA-9547)
 * Make file buffer cache independent of paths being read (CASSANDRA-8897)
 * Remove deprecated legacy Hadoop code (CASSANDRA-9353)
 * Decommissioned nodes will not rejoin the cluster (CASSANDRA-8801)
 * Change gossip stabilization to use endpoit size (CASSANDRA-9401)
 * Change default garbage collector to G1 (CASSANDRA-7486)
 * Populate TokenMetadata early during startup (CASSANDRA-9317)
 * Undeprecate cache recentHitRate (CASSANDRA-6591)
 * Add support for selectively varint encoding fields (CASSANDRA-9499, 9865)
 * Materialized Views (CASSANDRA-6477)
Merged from 2.2:
 * Avoid grouping sstables for anticompaction with DTCS (CASSANDRA-9900)
 * UDF / UDA execution time in trace (CASSANDRA-9723)
 * Fix broken internode SSL (CASSANDRA-9884)
Merged from 2.1:
 * Add new JMX methods to change local compaction strategy (CASSANDRA-9965)
 * Fix handling of enable/disable autocompaction (CASSANDRA-9899)
 * Add consistency level to tracing ouput (CASSANDRA-9827)
 * Remove repair snapshot leftover on startup (CASSANDRA-7357)
 * Use random nodes for batch log when only 2 racks (CASSANDRA-8735)
 * Ensure atomicity inside thrift and stream session (CASSANDRA-7757)
 * Fix nodetool info error when the node is not joined (CASSANDRA-9031)
Merged from 2.0:
 * Log when messages are dropped due to cross_node_timeout (CASSANDRA-9793)
 * Don't track hotness when opening from snapshot for validation (CASSANDRA-9382)


2.2.0
 * Allow the selection of columns together with aggregates (CASSANDRA-9767)
 * Fix cqlsh copy methods and other windows specific issues (CASSANDRA-9795)
 * Don't wrap byte arrays in SequentialWriter (CASSANDRA-9797)
 * sum() and avg() functions missing for smallint and tinyint types (CASSANDRA-9671)
 * Revert CASSANDRA-9542 (allow native functions in UDA) (CASSANDRA-9771)
Merged from 2.1:
 * Fix MarshalException when upgrading superColumn family (CASSANDRA-9582)
 * Fix broken logging for "empty" flushes in Memtable (CASSANDRA-9837)
 * Handle corrupt files on startup (CASSANDRA-9686)
 * Fix clientutil jar and tests (CASSANDRA-9760)
 * (cqlsh) Allow the SSL protocol version to be specified through the
    config file or environment variables (CASSANDRA-9544)
Merged from 2.0:
 * Add tool to find why expired sstables are not getting dropped (CASSANDRA-10015)
 * Remove erroneous pending HH tasks from tpstats/jmx (CASSANDRA-9129)
 * Don't cast expected bf size to an int (CASSANDRA-9959)
 * checkForEndpointCollision fails for legitimate collisions (CASSANDRA-9765)
 * Complete CASSANDRA-8448 fix (CASSANDRA-9519)
 * Don't include auth credentials in debug log (CASSANDRA-9682)
 * Can't transition from write survey to normal mode (CASSANDRA-9740)
 * Scrub (recover) sstables even when -Index.db is missing (CASSANDRA-9591)
 * Fix growing pending background compaction (CASSANDRA-9662)


2.2.0-rc2
 * Re-enable memory-mapped I/O on Windows (CASSANDRA-9658)
 * Warn when an extra-large partition is compacted (CASSANDRA-9643)
 * (cqlsh) Allow setting the initial connection timeout (CASSANDRA-9601)
 * BulkLoader has --transport-factory option but does not use it (CASSANDRA-9675)
 * Allow JMX over SSL directly from nodetool (CASSANDRA-9090)
 * Update cqlsh for UDFs (CASSANDRA-7556)
 * Change Windows kernel default timer resolution (CASSANDRA-9634)
 * Deprected sstable2json and json2sstable (CASSANDRA-9618)
 * Allow native functions in user-defined aggregates (CASSANDRA-9542)
 * Don't repair system_distributed by default (CASSANDRA-9621)
 * Fix mixing min, max, and count aggregates for blob type (CASSANRA-9622)
 * Rename class for DATE type in Java driver (CASSANDRA-9563)
 * Duplicate compilation of UDFs on coordinator (CASSANDRA-9475)
 * Fix connection leak in CqlRecordWriter (CASSANDRA-9576)
 * Mlockall before opening system sstables & remove boot_without_jna option (CASSANDRA-9573)
 * Add functions to convert timeuuid to date or time, deprecate dateOf and unixTimestampOf (CASSANDRA-9229)
 * Make sure we cancel non-compacting sstables from LifecycleTransaction (CASSANDRA-9566)
 * Fix deprecated repair JMX API (CASSANDRA-9570)
 * Add logback metrics (CASSANDRA-9378)
 * Update and refactor ant test/test-compression to run the tests in parallel (CASSANDRA-9583)
 * Fix upgrading to new directory for secondary index (CASSANDRA-9687)
Merged from 2.1:
 * (cqlsh) Fix bad check for CQL compatibility when DESCRIBE'ing
   COMPACT STORAGE tables with no clustering columns
 * Eliminate strong self-reference chains in sstable ref tidiers (CASSANDRA-9656)
 * Ensure StreamSession uses canonical sstable reader instances (CASSANDRA-9700)
 * Ensure memtable book keeping is not corrupted in the event we shrink usage (CASSANDRA-9681)
 * Update internal python driver for cqlsh (CASSANDRA-9064)
 * Fix IndexOutOfBoundsException when inserting tuple with too many
   elements using the string literal notation (CASSANDRA-9559)
 * Enable describe on indices (CASSANDRA-7814)
 * Fix incorrect result for IN queries where column not found (CASSANDRA-9540)
 * ColumnFamilyStore.selectAndReference may block during compaction (CASSANDRA-9637)
 * Fix bug in cardinality check when compacting (CASSANDRA-9580)
 * Fix memory leak in Ref due to ConcurrentLinkedQueue.remove() behaviour (CASSANDRA-9549)
 * Make rebuild only run one at a time (CASSANDRA-9119)
Merged from 2.0:
 * Avoid NPE in AuthSuccess#decode (CASSANDRA-9727)
 * Add listen_address to system.local (CASSANDRA-9603)
 * Bug fixes to resultset metadata construction (CASSANDRA-9636)
 * Fix setting 'durable_writes' in ALTER KEYSPACE (CASSANDRA-9560)
 * Avoids ballot clash in Paxos (CASSANDRA-9649)
 * Improve trace messages for RR (CASSANDRA-9479)
 * Fix suboptimal secondary index selection when restricted
   clustering column is also indexed (CASSANDRA-9631)
 * (cqlsh) Add min_threshold to DTCS option autocomplete (CASSANDRA-9385)
 * Fix error message when attempting to create an index on a column
   in a COMPACT STORAGE table with clustering columns (CASSANDRA-9527)
 * 'WITH WITH' in alter keyspace statements causes NPE (CASSANDRA-9565)
 * Expose some internals of SelectStatement for inspection (CASSANDRA-9532)
 * ArrivalWindow should use primitives (CASSANDRA-9496)
 * Periodically submit background compaction tasks (CASSANDRA-9592)
 * Set HAS_MORE_PAGES flag to false when PagingState is null (CASSANDRA-9571)


2.2.0-rc1
 * Compressed commit log should measure compressed space used (CASSANDRA-9095)
 * Fix comparison bug in CassandraRoleManager#collectRoles (CASSANDRA-9551)
 * Add tinyint,smallint,time,date support for UDFs (CASSANDRA-9400)
 * Deprecates SSTableSimpleWriter and SSTableSimpleUnsortedWriter (CASSANDRA-9546)
 * Empty INITCOND treated as null in aggregate (CASSANDRA-9457)
 * Remove use of Cell in Thrift MapReduce classes (CASSANDRA-8609)
 * Integrate pre-release Java Driver 2.2-rc1, custom build (CASSANDRA-9493)
 * Clean up gossiper logic for old versions (CASSANDRA-9370)
 * Fix custom payload coding/decoding to match the spec (CASSANDRA-9515)
 * ant test-all results incomplete when parsed (CASSANDRA-9463)
 * Disallow frozen<> types in function arguments and return types for
   clarity (CASSANDRA-9411)
 * Static Analysis to warn on unsafe use of Autocloseable instances (CASSANDRA-9431)
 * Update commitlog archiving examples now that commitlog segments are
   not recycled (CASSANDRA-9350)
 * Extend Transactional API to sstable lifecycle management (CASSANDRA-8568)
 * (cqlsh) Add support for native protocol 4 (CASSANDRA-9399)
 * Ensure that UDF and UDAs are keyspace-isolated (CASSANDRA-9409)
 * Revert CASSANDRA-7807 (tracing completion client notifications) (CASSANDRA-9429)
 * Add ability to stop compaction by ID (CASSANDRA-7207)
 * Let CassandraVersion handle SNAPSHOT version (CASSANDRA-9438)
Merged from 2.1:
 * (cqlsh) Fix using COPY through SOURCE or -f (CASSANDRA-9083)
 * Fix occasional lack of `system` keyspace in schema tables (CASSANDRA-8487)
 * Use ProtocolError code instead of ServerError code for native protocol
   error responses to unsupported protocol versions (CASSANDRA-9451)
 * Default commitlog_sync_batch_window_in_ms changed to 2ms (CASSANDRA-9504)
 * Fix empty partition assertion in unsorted sstable writing tools (CASSANDRA-9071)
 * Ensure truncate without snapshot cannot produce corrupt responses (CASSANDRA-9388)
 * Consistent error message when a table mixes counter and non-counter
   columns (CASSANDRA-9492)
 * Avoid getting unreadable keys during anticompaction (CASSANDRA-9508)
 * (cqlsh) Better float precision by default (CASSANDRA-9224)
 * Improve estimated row count (CASSANDRA-9107)
 * Optimize range tombstone memory footprint (CASSANDRA-8603)
 * Use configured gcgs in anticompaction (CASSANDRA-9397)
Merged from 2.0:
 * Don't accumulate more range than necessary in RangeTombstone.Tracker (CASSANDRA-9486)
 * Add broadcast and rpc addresses to system.local (CASSANDRA-9436)
 * Always mark sstable suspect when corrupted (CASSANDRA-9478)
 * Add database users and permissions to CQL3 documentation (CASSANDRA-7558)
 * Allow JVM_OPTS to be passed to standalone tools (CASSANDRA-5969)
 * Fix bad condition in RangeTombstoneList (CASSANDRA-9485)
 * Fix potential StackOverflow when setting CrcCheckChance over JMX (CASSANDRA-9488)
 * Fix null static columns in pages after the first, paged reversed
   queries (CASSANDRA-8502)
 * Fix counting cache serialization in request metrics (CASSANDRA-9466)
 * Add option not to validate atoms during scrub (CASSANDRA-9406)


2.2.0-beta1
 * Introduce Transactional API for internal state changes (CASSANDRA-8984)
 * Add a flag in cassandra.yaml to enable UDFs (CASSANDRA-9404)
 * Better support of null for UDF (CASSANDRA-8374)
 * Use ecj instead of javassist for UDFs (CASSANDRA-8241)
 * faster async logback configuration for tests (CASSANDRA-9376)
 * Add `smallint` and `tinyint` data types (CASSANDRA-8951)
 * Avoid thrift schema creation when native driver is used in stress tool (CASSANDRA-9374)
 * Make Functions.declared thread-safe
 * Add client warnings to native protocol v4 (CASSANDRA-8930)
 * Allow roles cache to be invalidated (CASSANDRA-8967)
 * Upgrade Snappy (CASSANDRA-9063)
 * Don't start Thrift rpc by default (CASSANDRA-9319)
 * Only stream from unrepaired sstables with incremental repair (CASSANDRA-8267)
 * Aggregate UDFs allow SFUNC return type to differ from STYPE if FFUNC specified (CASSANDRA-9321)
 * Remove Thrift dependencies in bundled tools (CASSANDRA-8358)
 * Disable memory mapping of hsperfdata file for JVM statistics (CASSANDRA-9242)
 * Add pre-startup checks to detect potential incompatibilities (CASSANDRA-8049)
 * Distinguish between null and unset in protocol v4 (CASSANDRA-7304)
 * Add user/role permissions for user-defined functions (CASSANDRA-7557)
 * Allow cassandra config to be updated to restart daemon without unloading classes (CASSANDRA-9046)
 * Don't initialize compaction writer before checking if iter is empty (CASSANDRA-9117)
 * Don't execute any functions at prepare-time (CASSANDRA-9037)
 * Share file handles between all instances of a SegmentedFile (CASSANDRA-8893)
 * Make it possible to major compact LCS (CASSANDRA-7272)
 * Make FunctionExecutionException extend RequestExecutionException
   (CASSANDRA-9055)
 * Add support for SELECT JSON, INSERT JSON syntax and new toJson(), fromJson()
   functions (CASSANDRA-7970)
 * Optimise max purgeable timestamp calculation in compaction (CASSANDRA-8920)
 * Constrain internode message buffer sizes, and improve IO class hierarchy (CASSANDRA-8670)
 * New tool added to validate all sstables in a node (CASSANDRA-5791)
 * Push notification when tracing completes for an operation (CASSANDRA-7807)
 * Delay "node up" and "node added" notifications until native protocol server is started (CASSANDRA-8236)
 * Compressed Commit Log (CASSANDRA-6809)
 * Optimise IntervalTree (CASSANDRA-8988)
 * Add a key-value payload for third party usage (CASSANDRA-8553, 9212)
 * Bump metrics-reporter-config dependency for metrics 3.0 (CASSANDRA-8149)
 * Partition intra-cluster message streams by size, not type (CASSANDRA-8789)
 * Add WriteFailureException to native protocol, notify coordinator of
   write failures (CASSANDRA-8592)
 * Convert SequentialWriter to nio (CASSANDRA-8709)
 * Add role based access control (CASSANDRA-7653, 8650, 7216, 8760, 8849, 8761, 8850)
 * Record client ip address in tracing sessions (CASSANDRA-8162)
 * Indicate partition key columns in response metadata for prepared
   statements (CASSANDRA-7660)
 * Merge UUIDType and TimeUUIDType parse logic (CASSANDRA-8759)
 * Avoid memory allocation when searching index summary (CASSANDRA-8793)
 * Optimise (Time)?UUIDType Comparisons (CASSANDRA-8730)
 * Make CRC32Ex into a separate maven dependency (CASSANDRA-8836)
 * Use preloaded jemalloc w/ Unsafe (CASSANDRA-8714, 9197)
 * Avoid accessing partitioner through StorageProxy (CASSANDRA-8244, 8268)
 * Upgrade Metrics library and remove depricated metrics (CASSANDRA-5657)
 * Serializing Row cache alternative, fully off heap (CASSANDRA-7438)
 * Duplicate rows returned when in clause has repeated values (CASSANDRA-6706)
 * Make CassandraException unchecked, extend RuntimeException (CASSANDRA-8560)
 * Support direct buffer decompression for reads (CASSANDRA-8464)
 * DirectByteBuffer compatible LZ4 methods (CASSANDRA-7039)
 * Group sstables for anticompaction correctly (CASSANDRA-8578)
 * Add ReadFailureException to native protocol, respond
   immediately when replicas encounter errors while handling
   a read request (CASSANDRA-7886)
 * Switch CommitLogSegment from RandomAccessFile to nio (CASSANDRA-8308)
 * Allow mixing token and partition key restrictions (CASSANDRA-7016)
 * Support index key/value entries on map collections (CASSANDRA-8473)
 * Modernize schema tables (CASSANDRA-8261)
 * Support for user-defined aggregation functions (CASSANDRA-8053)
 * Fix NPE in SelectStatement with empty IN values (CASSANDRA-8419)
 * Refactor SelectStatement, return IN results in natural order instead
   of IN value list order and ignore duplicate values in partition key IN restrictions (CASSANDRA-7981)
 * Support UDTs, tuples, and collections in user-defined
   functions (CASSANDRA-7563)
 * Fix aggregate fn results on empty selection, result column name,
   and cqlsh parsing (CASSANDRA-8229)
 * Mark sstables as repaired after full repair (CASSANDRA-7586)
 * Extend Descriptor to include a format value and refactor reader/writer
   APIs (CASSANDRA-7443)
 * Integrate JMH for microbenchmarks (CASSANDRA-8151)
 * Keep sstable levels when bootstrapping (CASSANDRA-7460)
 * Add Sigar library and perform basic OS settings check on startup (CASSANDRA-7838)
 * Support for aggregation functions (CASSANDRA-4914)
 * Remove cassandra-cli (CASSANDRA-7920)
 * Accept dollar quoted strings in CQL (CASSANDRA-7769)
 * Make assassinate a first class command (CASSANDRA-7935)
 * Support IN clause on any partition key column (CASSANDRA-7855)
 * Support IN clause on any clustering column (CASSANDRA-4762)
 * Improve compaction logging (CASSANDRA-7818)
 * Remove YamlFileNetworkTopologySnitch (CASSANDRA-7917)
 * Do anticompaction in groups (CASSANDRA-6851)
 * Support user-defined functions (CASSANDRA-7395, 7526, 7562, 7740, 7781, 7929,
   7924, 7812, 8063, 7813, 7708)
 * Permit configurable timestamps with cassandra-stress (CASSANDRA-7416)
 * Move sstable RandomAccessReader to nio2, which allows using the
   FILE_SHARE_DELETE flag on Windows (CASSANDRA-4050)
 * Remove CQL2 (CASSANDRA-5918)
 * Optimize fetching multiple cells by name (CASSANDRA-6933)
 * Allow compilation in java 8 (CASSANDRA-7028)
 * Make incremental repair default (CASSANDRA-7250)
 * Enable code coverage thru JaCoCo (CASSANDRA-7226)
 * Switch external naming of 'column families' to 'tables' (CASSANDRA-4369)
 * Shorten SSTable path (CASSANDRA-6962)
 * Use unsafe mutations for most unit tests (CASSANDRA-6969)
 * Fix race condition during calculation of pending ranges (CASSANDRA-7390)
 * Fail on very large batch sizes (CASSANDRA-8011)
 * Improve concurrency of repair (CASSANDRA-6455, 8208, 9145)
 * Select optimal CRC32 implementation at runtime (CASSANDRA-8614)
 * Evaluate MurmurHash of Token once per query (CASSANDRA-7096)
 * Generalize progress reporting (CASSANDRA-8901)
 * Resumable bootstrap streaming (CASSANDRA-8838, CASSANDRA-8942)
 * Allow scrub for secondary index (CASSANDRA-5174)
 * Save repair data to system table (CASSANDRA-5839)
 * fix nodetool names that reference column families (CASSANDRA-8872)
 Merged from 2.1:
 * Warn on misuse of unlogged batches (CASSANDRA-9282)
 * Failure detector detects and ignores local pauses (CASSANDRA-9183)
 * Add utility class to support for rate limiting a given log statement (CASSANDRA-9029)
 * Add missing consistency levels to cassandra-stess (CASSANDRA-9361)
 * Fix commitlog getCompletedTasks to not increment (CASSANDRA-9339)
 * Fix for harmless exceptions logged as ERROR (CASSANDRA-8564)
 * Delete processed sstables in sstablesplit/sstableupgrade (CASSANDRA-8606)
 * Improve sstable exclusion from partition tombstones (CASSANDRA-9298)
 * Validate the indexed column rather than the cell's contents for 2i (CASSANDRA-9057)
 * Add support for top-k custom 2i queries (CASSANDRA-8717)
 * Fix error when dropping table during compaction (CASSANDRA-9251)
 * cassandra-stress supports validation operations over user profiles (CASSANDRA-8773)
 * Add support for rate limiting log messages (CASSANDRA-9029)
 * Log the partition key with tombstone warnings (CASSANDRA-8561)
 * Reduce runWithCompactionsDisabled poll interval to 1ms (CASSANDRA-9271)
 * Fix PITR commitlog replay (CASSANDRA-9195)
 * GCInspector logs very different times (CASSANDRA-9124)
 * Fix deleting from an empty list (CASSANDRA-9198)
 * Update tuple and collection types that use a user-defined type when that UDT
   is modified (CASSANDRA-9148, CASSANDRA-9192)
 * Use higher timeout for prepair and snapshot in repair (CASSANDRA-9261)
 * Fix anticompaction blocking ANTI_ENTROPY stage (CASSANDRA-9151)
 * Repair waits for anticompaction to finish (CASSANDRA-9097)
 * Fix streaming not holding ref when stream error (CASSANDRA-9295)
 * Fix canonical view returning early opened SSTables (CASSANDRA-9396)
Merged from 2.0:
 * (cqlsh) Add LOGIN command to switch users (CASSANDRA-7212)
 * Clone SliceQueryFilter in AbstractReadCommand implementations (CASSANDRA-8940)
 * Push correct protocol notification for DROP INDEX (CASSANDRA-9310)
 * token-generator - generated tokens too long (CASSANDRA-9300)
 * Fix counting of tombstones for TombstoneOverwhelmingException (CASSANDRA-9299)
 * Fix ReconnectableSnitch reconnecting to peers during upgrade (CASSANDRA-6702)
 * Include keyspace and table name in error log for collections over the size
   limit (CASSANDRA-9286)
 * Avoid potential overlap in LCS with single-partition sstables (CASSANDRA-9322)
 * Log warning message when a table is queried before the schema has fully
   propagated (CASSANDRA-9136)
 * Overload SecondaryIndex#indexes to accept the column definition (CASSANDRA-9314)
 * (cqlsh) Add SERIAL and LOCAL_SERIAL consistency levels (CASSANDRA-8051)
 * Fix index selection during rebuild with certain table layouts (CASSANDRA-9281)
 * Fix partition-level-delete-only workload accounting (CASSANDRA-9194)
 * Allow scrub to handle corrupted compressed chunks (CASSANDRA-9140)
 * Fix assertion error when resetlocalschema is run during repair (CASSANDRA-9249)
 * Disable single sstable tombstone compactions for DTCS by default (CASSANDRA-9234)
 * IncomingTcpConnection thread is not named (CASSANDRA-9262)
 * Close incoming connections when MessagingService is stopped (CASSANDRA-9238)
 * Fix streaming hang when retrying (CASSANDRA-9132)


2.1.5
 * Re-add deprecated cold_reads_to_omit param for backwards compat (CASSANDRA-9203)
 * Make anticompaction visible in compactionstats (CASSANDRA-9098)
 * Improve nodetool getendpoints documentation about the partition
   key parameter (CASSANDRA-6458)
 * Don't check other keyspaces for schema changes when an user-defined
   type is altered (CASSANDRA-9187)
 * Add generate-idea-files target to build.xml (CASSANDRA-9123)
 * Allow takeColumnFamilySnapshot to take a list of tables (CASSANDRA-8348)
 * Limit major sstable operations to their canonical representation (CASSANDRA-8669)
 * cqlsh: Add tests for INSERT and UPDATE tab completion (CASSANDRA-9125)
 * cqlsh: quote column names when needed in COPY FROM inserts (CASSANDRA-9080)
 * Do not load read meter for offline operations (CASSANDRA-9082)
 * cqlsh: Make CompositeType data readable (CASSANDRA-8919)
 * cqlsh: Fix display of triggers (CASSANDRA-9081)
 * Fix NullPointerException when deleting or setting an element by index on
   a null list collection (CASSANDRA-9077)
 * Buffer bloom filter serialization (CASSANDRA-9066)
 * Fix anti-compaction target bloom filter size (CASSANDRA-9060)
 * Make FROZEN and TUPLE unreserved keywords in CQL (CASSANDRA-9047)
 * Prevent AssertionError from SizeEstimatesRecorder (CASSANDRA-9034)
 * Avoid overwriting index summaries for sstables with an older format that
   does not support downsampling; rebuild summaries on startup when this
   is detected (CASSANDRA-8993)
 * Fix potential data loss in CompressedSequentialWriter (CASSANDRA-8949)
 * Make PasswordAuthenticator number of hashing rounds configurable (CASSANDRA-8085)
 * Fix AssertionError when binding nested collections in DELETE (CASSANDRA-8900)
 * Check for overlap with non-early sstables in LCS (CASSANDRA-8739)
 * Only calculate max purgable timestamp if we have to (CASSANDRA-8914)
 * (cqlsh) Greatly improve performance of COPY FROM (CASSANDRA-8225)
 * IndexSummary effectiveIndexInterval is now a guideline, not a rule (CASSANDRA-8993)
 * Use correct bounds for page cache eviction of compressed files (CASSANDRA-8746)
 * SSTableScanner enforces its bounds (CASSANDRA-8946)
 * Cleanup cell equality (CASSANDRA-8947)
 * Introduce intra-cluster message coalescing (CASSANDRA-8692)
 * DatabaseDescriptor throws NPE when rpc_interface is used (CASSANDRA-8839)
 * Don't check if an sstable is live for offline compactions (CASSANDRA-8841)
 * Don't set clientMode in SSTableLoader (CASSANDRA-8238)
 * Fix SSTableRewriter with disabled early open (CASSANDRA-8535)
 * Fix cassandra-stress so it respects the CL passed in user mode (CASSANDRA-8948)
 * Fix rare NPE in ColumnDefinition#hasIndexOption() (CASSANDRA-8786)
 * cassandra-stress reports per-operation statistics, plus misc (CASSANDRA-8769)
 * Add SimpleDate (cql date) and Time (cql time) types (CASSANDRA-7523)
 * Use long for key count in cfstats (CASSANDRA-8913)
 * Make SSTableRewriter.abort() more robust to failure (CASSANDRA-8832)
 * Remove cold_reads_to_omit from STCS (CASSANDRA-8860)
 * Make EstimatedHistogram#percentile() use ceil instead of floor (CASSANDRA-8883)
 * Fix top partitions reporting wrong cardinality (CASSANDRA-8834)
 * Fix rare NPE in KeyCacheSerializer (CASSANDRA-8067)
 * Pick sstables for validation as late as possible inc repairs (CASSANDRA-8366)
 * Fix commitlog getPendingTasks to not increment (CASSANDRA-8862)
 * Fix parallelism adjustment in range and secondary index queries
   when the first fetch does not satisfy the limit (CASSANDRA-8856)
 * Check if the filtered sstables is non-empty in STCS (CASSANDRA-8843)
 * Upgrade java-driver used for cassandra-stress (CASSANDRA-8842)
 * Fix CommitLog.forceRecycleAllSegments() memory access error (CASSANDRA-8812)
 * Improve assertions in Memory (CASSANDRA-8792)
 * Fix SSTableRewriter cleanup (CASSANDRA-8802)
 * Introduce SafeMemory for CompressionMetadata.Writer (CASSANDRA-8758)
 * 'nodetool info' prints exception against older node (CASSANDRA-8796)
 * Ensure SSTableReader.last corresponds exactly with the file end (CASSANDRA-8750)
 * Make SSTableWriter.openEarly more robust and obvious (CASSANDRA-8747)
 * Enforce SSTableReader.first/last (CASSANDRA-8744)
 * Cleanup SegmentedFile API (CASSANDRA-8749)
 * Avoid overlap with early compaction replacement (CASSANDRA-8683)
 * Safer Resource Management++ (CASSANDRA-8707)
 * Write partition size estimates into a system table (CASSANDRA-7688)
 * cqlsh: Fix keys() and full() collection indexes in DESCRIBE output
   (CASSANDRA-8154)
 * Show progress of streaming in nodetool netstats (CASSANDRA-8886)
 * IndexSummaryBuilder utilises offheap memory, and shares data between
   each IndexSummary opened from it (CASSANDRA-8757)
 * markCompacting only succeeds if the exact SSTableReader instances being
   marked are in the live set (CASSANDRA-8689)
 * cassandra-stress support for varint (CASSANDRA-8882)
 * Fix Adler32 digest for compressed sstables (CASSANDRA-8778)
 * Add nodetool statushandoff/statusbackup (CASSANDRA-8912)
 * Use stdout for progress and stats in sstableloader (CASSANDRA-8982)
 * Correctly identify 2i datadir from older versions (CASSANDRA-9116)
Merged from 2.0:
 * Ignore gossip SYNs after shutdown (CASSANDRA-9238)
 * Avoid overflow when calculating max sstable size in LCS (CASSANDRA-9235)
 * Make sstable blacklisting work with compression (CASSANDRA-9138)
 * Do not attempt to rebuild indexes if no index accepts any column (CASSANDRA-9196)
 * Don't initiate snitch reconnection for dead states (CASSANDRA-7292)
 * Fix ArrayIndexOutOfBoundsException in CQLSSTableWriter (CASSANDRA-8978)
 * Add shutdown gossip state to prevent timeouts during rolling restarts (CASSANDRA-8336)
 * Fix running with java.net.preferIPv6Addresses=true (CASSANDRA-9137)
 * Fix failed bootstrap/replace attempts being persisted in system.peers (CASSANDRA-9180)
 * Flush system.IndexInfo after marking index built (CASSANDRA-9128)
 * Fix updates to min/max_compaction_threshold through cassandra-cli
   (CASSANDRA-8102)
 * Don't include tmp files when doing offline relevel (CASSANDRA-9088)
 * Use the proper CAS WriteType when finishing a previous round during Paxos
   preparation (CASSANDRA-8672)
 * Avoid race in cancelling compactions (CASSANDRA-9070)
 * More aggressive check for expired sstables in DTCS (CASSANDRA-8359)
 * Fix ignored index_interval change in ALTER TABLE statements (CASSANDRA-7976)
 * Do more aggressive compaction in old time windows in DTCS (CASSANDRA-8360)
 * java.lang.AssertionError when reading saved cache (CASSANDRA-8740)
 * "disk full" when running cleanup (CASSANDRA-9036)
 * Lower logging level from ERROR to DEBUG when a scheduled schema pull
   cannot be completed due to a node being down (CASSANDRA-9032)
 * Fix MOVED_NODE client event (CASSANDRA-8516)
 * Allow overriding MAX_OUTSTANDING_REPLAY_COUNT (CASSANDRA-7533)
 * Fix malformed JMX ObjectName containing IPv6 addresses (CASSANDRA-9027)
 * (cqlsh) Allow increasing CSV field size limit through
   cqlshrc config option (CASSANDRA-8934)
 * Stop logging range tombstones when exceeding the threshold
   (CASSANDRA-8559)
 * Fix NullPointerException when nodetool getendpoints is run
   against invalid keyspaces or tables (CASSANDRA-8950)
 * Allow specifying the tmp dir (CASSANDRA-7712)
 * Improve compaction estimated tasks estimation (CASSANDRA-8904)
 * Fix duplicate up/down messages sent to native clients (CASSANDRA-7816)
 * Expose commit log archive status via JMX (CASSANDRA-8734)
 * Provide better exceptions for invalid replication strategy parameters
   (CASSANDRA-8909)
 * Fix regression in mixed single and multi-column relation support for
   SELECT statements (CASSANDRA-8613)
 * Add ability to limit number of native connections (CASSANDRA-8086)
 * Fix CQLSSTableWriter throwing exception and spawning threads
   (CASSANDRA-8808)
 * Fix MT mismatch between empty and GC-able data (CASSANDRA-8979)
 * Fix incorrect validation when snapshotting single table (CASSANDRA-8056)
 * Add offline tool to relevel sstables (CASSANDRA-8301)
 * Preserve stream ID for more protocol errors (CASSANDRA-8848)
 * Fix combining token() function with multi-column relations on
   clustering columns (CASSANDRA-8797)
 * Make CFS.markReferenced() resistant to bad refcounting (CASSANDRA-8829)
 * Fix StreamTransferTask abort/complete bad refcounting (CASSANDRA-8815)
 * Fix AssertionError when querying a DESC clustering ordered
   table with ASC ordering and paging (CASSANDRA-8767)
 * AssertionError: "Memory was freed" when running cleanup (CASSANDRA-8716)
 * Make it possible to set max_sstable_age to fractional days (CASSANDRA-8406)
 * Fix some multi-column relations with indexes on some clustering
   columns (CASSANDRA-8275)
 * Fix memory leak in SSTableSimple*Writer and SSTableReader.validate()
   (CASSANDRA-8748)
 * Throw OOM if allocating memory fails to return a valid pointer (CASSANDRA-8726)
 * Fix SSTableSimpleUnsortedWriter ConcurrentModificationException (CASSANDRA-8619)
 * 'nodetool info' prints exception against older node (CASSANDRA-8796)
 * Ensure SSTableSimpleUnsortedWriter.close() terminates if
   disk writer has crashed (CASSANDRA-8807)


2.1.4
 * Bind JMX to localhost unless explicitly configured otherwise (CASSANDRA-9085)


2.1.3
 * Fix HSHA/offheap_objects corruption (CASSANDRA-8719)
 * Upgrade libthrift to 0.9.2 (CASSANDRA-8685)
 * Don't use the shared ref in sstableloader (CASSANDRA-8704)
 * Purge internal prepared statements if related tables or
   keyspaces are dropped (CASSANDRA-8693)
 * (cqlsh) Handle unicode BOM at start of files (CASSANDRA-8638)
 * Stop compactions before exiting offline tools (CASSANDRA-8623)
 * Update tools/stress/README.txt to match current behaviour (CASSANDRA-7933)
 * Fix schema from Thrift conversion with empty metadata (CASSANDRA-8695)
 * Safer Resource Management (CASSANDRA-7705)
 * Make sure we compact highly overlapping cold sstables with
   STCS (CASSANDRA-8635)
 * rpc_interface and listen_interface generate NPE on startup when specified
   interface doesn't exist (CASSANDRA-8677)
 * Fix ArrayIndexOutOfBoundsException in nodetool cfhistograms (CASSANDRA-8514)
 * Switch from yammer metrics for nodetool cf/proxy histograms (CASSANDRA-8662)
 * Make sure we don't add tmplink files to the compaction
   strategy (CASSANDRA-8580)
 * (cqlsh) Handle maps with blob keys (CASSANDRA-8372)
 * (cqlsh) Handle DynamicCompositeType schemas correctly (CASSANDRA-8563)
 * Duplicate rows returned when in clause has repeated values (CASSANDRA-6706)
 * Add tooling to detect hot partitions (CASSANDRA-7974)
 * Fix cassandra-stress user-mode truncation of partition generation (CASSANDRA-8608)
 * Only stream from unrepaired sstables during inc repair (CASSANDRA-8267)
 * Don't allow starting multiple inc repairs on the same sstables (CASSANDRA-8316)
 * Invalidate prepared BATCH statements when related tables
   or keyspaces are dropped (CASSANDRA-8652)
 * Fix missing results in secondary index queries on collections
   with ALLOW FILTERING (CASSANDRA-8421)
 * Expose EstimatedHistogram metrics for range slices (CASSANDRA-8627)
 * (cqlsh) Escape clqshrc passwords properly (CASSANDRA-8618)
 * Fix NPE when passing wrong argument in ALTER TABLE statement (CASSANDRA-8355)
 * Pig: Refactor and deprecate CqlStorage (CASSANDRA-8599)
 * Don't reuse the same cleanup strategy for all sstables (CASSANDRA-8537)
 * Fix case-sensitivity of index name on CREATE and DROP INDEX
   statements (CASSANDRA-8365)
 * Better detection/logging for corruption in compressed sstables (CASSANDRA-8192)
 * Use the correct repairedAt value when closing writer (CASSANDRA-8570)
 * (cqlsh) Handle a schema mismatch being detected on startup (CASSANDRA-8512)
 * Properly calculate expected write size during compaction (CASSANDRA-8532)
 * Invalidate affected prepared statements when a table's columns
   are altered (CASSANDRA-7910)
 * Stress - user defined writes should populate sequentally (CASSANDRA-8524)
 * Fix regression in SSTableRewriter causing some rows to become unreadable
   during compaction (CASSANDRA-8429)
 * Run major compactions for repaired/unrepaired in parallel (CASSANDRA-8510)
 * (cqlsh) Fix compression options in DESCRIBE TABLE output when compression
   is disabled (CASSANDRA-8288)
 * (cqlsh) Fix DESCRIBE output after keyspaces are altered (CASSANDRA-7623)
 * Make sure we set lastCompactedKey correctly (CASSANDRA-8463)
 * (cqlsh) Fix output of CONSISTENCY command (CASSANDRA-8507)
 * (cqlsh) Fixed the handling of LIST statements (CASSANDRA-8370)
 * Make sstablescrub check leveled manifest again (CASSANDRA-8432)
 * Check first/last keys in sstable when giving out positions (CASSANDRA-8458)
 * Disable mmap on Windows (CASSANDRA-6993)
 * Add missing ConsistencyLevels to cassandra-stress (CASSANDRA-8253)
 * Add auth support to cassandra-stress (CASSANDRA-7985)
 * Fix ArrayIndexOutOfBoundsException when generating error message
   for some CQL syntax errors (CASSANDRA-8455)
 * Scale memtable slab allocation logarithmically (CASSANDRA-7882)
 * cassandra-stress simultaneous inserts over same seed (CASSANDRA-7964)
 * Reduce cassandra-stress sampling memory requirements (CASSANDRA-7926)
 * Ensure memtable flush cannot expire commit log entries from its future (CASSANDRA-8383)
 * Make read "defrag" async to reclaim memtables (CASSANDRA-8459)
 * Remove tmplink files for offline compactions (CASSANDRA-8321)
 * Reduce maxHintsInProgress (CASSANDRA-8415)
 * BTree updates may call provided update function twice (CASSANDRA-8018)
 * Release sstable references after anticompaction (CASSANDRA-8386)
 * Handle abort() in SSTableRewriter properly (CASSANDRA-8320)
 * Centralize shared executors (CASSANDRA-8055)
 * Fix filtering for CONTAINS (KEY) relations on frozen collection
   clustering columns when the query is restricted to a single
   partition (CASSANDRA-8203)
 * Do more aggressive entire-sstable TTL expiry checks (CASSANDRA-8243)
 * Add more log info if readMeter is null (CASSANDRA-8238)
 * add check of the system wall clock time at startup (CASSANDRA-8305)
 * Support for frozen collections (CASSANDRA-7859)
 * Fix overflow on histogram computation (CASSANDRA-8028)
 * Have paxos reuse the timestamp generation of normal queries (CASSANDRA-7801)
 * Fix incremental repair not remove parent session on remote (CASSANDRA-8291)
 * Improve JBOD disk utilization (CASSANDRA-7386)
 * Log failed host when preparing incremental repair (CASSANDRA-8228)
 * Force config client mode in CQLSSTableWriter (CASSANDRA-8281)
 * Fix sstableupgrade throws exception (CASSANDRA-8688)
 * Fix hang when repairing empty keyspace (CASSANDRA-8694)
Merged from 2.0:
 * Fix IllegalArgumentException in dynamic snitch (CASSANDRA-8448)
 * Add support for UPDATE ... IF EXISTS (CASSANDRA-8610)
 * Fix reversal of list prepends (CASSANDRA-8733)
 * Prevent non-zero default_time_to_live on tables with counters
   (CASSANDRA-8678)
 * Fix SSTableSimpleUnsortedWriter ConcurrentModificationException
   (CASSANDRA-8619)
 * Round up time deltas lower than 1ms in BulkLoader (CASSANDRA-8645)
 * Add batch remove iterator to ABSC (CASSANDRA-8414, 8666)
 * Round up time deltas lower than 1ms in BulkLoader (CASSANDRA-8645)
 * Fix isClientMode check in Keyspace (CASSANDRA-8687)
 * Use more efficient slice size for querying internal secondary
   index tables (CASSANDRA-8550)
 * Fix potentially returning deleted rows with range tombstone (CASSANDRA-8558)
 * Check for available disk space before starting a compaction (CASSANDRA-8562)
 * Fix DISTINCT queries with LIMITs or paging when some partitions
   contain only tombstones (CASSANDRA-8490)
 * Introduce background cache refreshing to permissions cache
   (CASSANDRA-8194)
 * Fix race condition in StreamTransferTask that could lead to
   infinite loops and premature sstable deletion (CASSANDRA-7704)
 * Add an extra version check to MigrationTask (CASSANDRA-8462)
 * Ensure SSTableWriter cleans up properly after failure (CASSANDRA-8499)
 * Increase bf true positive count on key cache hit (CASSANDRA-8525)
 * Move MeteredFlusher to its own thread (CASSANDRA-8485)
 * Fix non-distinct results in DISTNCT queries on static columns when
   paging is enabled (CASSANDRA-8087)
 * Move all hints related tasks to hints internal executor (CASSANDRA-8285)
 * Fix paging for multi-partition IN queries (CASSANDRA-8408)
 * Fix MOVED_NODE topology event never being emitted when a node
   moves its token (CASSANDRA-8373)
 * Fix validation of indexes in COMPACT tables (CASSANDRA-8156)
 * Avoid StackOverflowError when a large list of IN values
   is used for a clustering column (CASSANDRA-8410)
 * Fix NPE when writetime() or ttl() calls are wrapped by
   another function call (CASSANDRA-8451)
 * Fix NPE after dropping a keyspace (CASSANDRA-8332)
 * Fix error message on read repair timeouts (CASSANDRA-7947)
 * Default DTCS base_time_seconds changed to 60 (CASSANDRA-8417)
 * Refuse Paxos operation with more than one pending endpoint (CASSANDRA-8346, 8640)
 * Throw correct exception when trying to bind a keyspace or table
   name (CASSANDRA-6952)
 * Make HHOM.compact synchronized (CASSANDRA-8416)
 * cancel latency-sampling task when CF is dropped (CASSANDRA-8401)
 * don't block SocketThread for MessagingService (CASSANDRA-8188)
 * Increase quarantine delay on replacement (CASSANDRA-8260)
 * Expose off-heap memory usage stats (CASSANDRA-7897)
 * Ignore Paxos commits for truncated tables (CASSANDRA-7538)
 * Validate size of indexed column values (CASSANDRA-8280)
 * Make LCS split compaction results over all data directories (CASSANDRA-8329)
 * Fix some failing queries that use multi-column relations
   on COMPACT STORAGE tables (CASSANDRA-8264)
 * Fix InvalidRequestException with ORDER BY (CASSANDRA-8286)
 * Disable SSLv3 for POODLE (CASSANDRA-8265)
 * Fix millisecond timestamps in Tracing (CASSANDRA-8297)
 * Include keyspace name in error message when there are insufficient
   live nodes to stream from (CASSANDRA-8221)
 * Avoid overlap in L1 when L0 contains many nonoverlapping
   sstables (CASSANDRA-8211)
 * Improve PropertyFileSnitch logging (CASSANDRA-8183)
 * Add DC-aware sequential repair (CASSANDRA-8193)
 * Use live sstables in snapshot repair if possible (CASSANDRA-8312)
 * Fix hints serialized size calculation (CASSANDRA-8587)


2.1.2
 * (cqlsh) parse_for_table_meta errors out on queries with undefined
   grammars (CASSANDRA-8262)
 * (cqlsh) Fix SELECT ... TOKEN() function broken in C* 2.1.1 (CASSANDRA-8258)
 * Fix Cassandra crash when running on JDK8 update 40 (CASSANDRA-8209)
 * Optimize partitioner tokens (CASSANDRA-8230)
 * Improve compaction of repaired/unrepaired sstables (CASSANDRA-8004)
 * Make cache serializers pluggable (CASSANDRA-8096)
 * Fix issues with CONTAINS (KEY) queries on secondary indexes
   (CASSANDRA-8147)
 * Fix read-rate tracking of sstables for some queries (CASSANDRA-8239)
 * Fix default timestamp in QueryOptions (CASSANDRA-8246)
 * Set socket timeout when reading remote version (CASSANDRA-8188)
 * Refactor how we track live size (CASSANDRA-7852)
 * Make sure unfinished compaction files are removed (CASSANDRA-8124)
 * Fix shutdown when run as Windows service (CASSANDRA-8136)
 * Fix DESCRIBE TABLE with custom indexes (CASSANDRA-8031)
 * Fix race in RecoveryManagerTest (CASSANDRA-8176)
 * Avoid IllegalArgumentException while sorting sstables in
   IndexSummaryManager (CASSANDRA-8182)
 * Shutdown JVM on file descriptor exhaustion (CASSANDRA-7579)
 * Add 'die' policy for commit log and disk failure (CASSANDRA-7927)
 * Fix installing as service on Windows (CASSANDRA-8115)
 * Fix CREATE TABLE for CQL2 (CASSANDRA-8144)
 * Avoid boxing in ColumnStats min/max trackers (CASSANDRA-8109)
Merged from 2.0:
 * Correctly handle non-text column names in cql3 (CASSANDRA-8178)
 * Fix deletion for indexes on primary key columns (CASSANDRA-8206)
 * Add 'nodetool statusgossip' (CASSANDRA-8125)
 * Improve client notification that nodes are ready for requests (CASSANDRA-7510)
 * Handle negative timestamp in writetime method (CASSANDRA-8139)
 * Pig: Remove errant LIMIT clause in CqlNativeStorage (CASSANDRA-8166)
 * Throw ConfigurationException when hsha is used with the default
   rpc_max_threads setting of 'unlimited' (CASSANDRA-8116)
 * Allow concurrent writing of the same table in the same JVM using
   CQLSSTableWriter (CASSANDRA-7463)
 * Fix totalDiskSpaceUsed calculation (CASSANDRA-8205)


2.1.1
 * Fix spin loop in AtomicSortedColumns (CASSANDRA-7546)
 * Dont notify when replacing tmplink files (CASSANDRA-8157)
 * Fix validation with multiple CONTAINS clause (CASSANDRA-8131)
 * Fix validation of collections in TriggerExecutor (CASSANDRA-8146)
 * Fix IllegalArgumentException when a list of IN values containing tuples
   is passed as a single arg to a prepared statement with the v1 or v2
   protocol (CASSANDRA-8062)
 * Fix ClassCastException in DISTINCT query on static columns with
   query paging (CASSANDRA-8108)
 * Fix NPE on null nested UDT inside a set (CASSANDRA-8105)
 * Fix exception when querying secondary index on set items or map keys
   when some clustering columns are specified (CASSANDRA-8073)
 * Send proper error response when there is an error during native
   protocol message decode (CASSANDRA-8118)
 * Gossip should ignore generation numbers too far in the future (CASSANDRA-8113)
 * Fix NPE when creating a table with frozen sets, lists (CASSANDRA-8104)
 * Fix high memory use due to tracking reads on incrementally opened sstable
   readers (CASSANDRA-8066)
 * Fix EXECUTE request with skipMetadata=false returning no metadata
   (CASSANDRA-8054)
 * Allow concurrent use of CQLBulkOutputFormat (CASSANDRA-7776)
 * Shutdown JVM on OOM (CASSANDRA-7507)
 * Upgrade netty version and enable epoll event loop (CASSANDRA-7761)
 * Don't duplicate sstables smaller than split size when using
   the sstablesplitter tool (CASSANDRA-7616)
 * Avoid re-parsing already prepared statements (CASSANDRA-7923)
 * Fix some Thrift slice deletions and updates of COMPACT STORAGE
   tables with some clustering columns omitted (CASSANDRA-7990)
 * Fix filtering for CONTAINS on sets (CASSANDRA-8033)
 * Properly track added size (CASSANDRA-7239)
 * Allow compilation in java 8 (CASSANDRA-7208)
 * Fix Assertion error on RangeTombstoneList diff (CASSANDRA-8013)
 * Release references to overlapping sstables during compaction (CASSANDRA-7819)
 * Send notification when opening compaction results early (CASSANDRA-8034)
 * Make native server start block until properly bound (CASSANDRA-7885)
 * (cqlsh) Fix IPv6 support (CASSANDRA-7988)
 * Ignore fat clients when checking for endpoint collision (CASSANDRA-7939)
 * Make sstablerepairedset take a list of files (CASSANDRA-7995)
 * (cqlsh) Tab completeion for indexes on map keys (CASSANDRA-7972)
 * (cqlsh) Fix UDT field selection in select clause (CASSANDRA-7891)
 * Fix resource leak in event of corrupt sstable
 * (cqlsh) Add command line option for cqlshrc file path (CASSANDRA-7131)
 * Provide visibility into prepared statements churn (CASSANDRA-7921, CASSANDRA-7930)
 * Invalidate prepared statements when their keyspace or table is
   dropped (CASSANDRA-7566)
 * cassandra-stress: fix support for NetworkTopologyStrategy (CASSANDRA-7945)
 * Fix saving caches when a table is dropped (CASSANDRA-7784)
 * Add better error checking of new stress profile (CASSANDRA-7716)
 * Use ThreadLocalRandom and remove FBUtilities.threadLocalRandom (CASSANDRA-7934)
 * Prevent operator mistakes due to simultaneous bootstrap (CASSANDRA-7069)
 * cassandra-stress supports whitelist mode for node config (CASSANDRA-7658)
 * GCInspector more closely tracks GC; cassandra-stress and nodetool report it (CASSANDRA-7916)
 * nodetool won't output bogus ownership info without a keyspace (CASSANDRA-7173)
 * Add human readable option to nodetool commands (CASSANDRA-5433)
 * Don't try to set repairedAt on old sstables (CASSANDRA-7913)
 * Add metrics for tracking PreparedStatement use (CASSANDRA-7719)
 * (cqlsh) tab-completion for triggers (CASSANDRA-7824)
 * (cqlsh) Support for query paging (CASSANDRA-7514)
 * (cqlsh) Show progress of COPY operations (CASSANDRA-7789)
 * Add syntax to remove multiple elements from a map (CASSANDRA-6599)
 * Support non-equals conditions in lightweight transactions (CASSANDRA-6839)
 * Add IF [NOT] EXISTS to create/drop triggers (CASSANDRA-7606)
 * (cqlsh) Display the current logged-in user (CASSANDRA-7785)
 * (cqlsh) Don't ignore CTRL-C during COPY FROM execution (CASSANDRA-7815)
 * (cqlsh) Order UDTs according to cross-type dependencies in DESCRIBE
   output (CASSANDRA-7659)
 * (cqlsh) Fix handling of CAS statement results (CASSANDRA-7671)
 * (cqlsh) COPY TO/FROM improvements (CASSANDRA-7405)
 * Support list index operations with conditions (CASSANDRA-7499)
 * Add max live/tombstoned cells to nodetool cfstats output (CASSANDRA-7731)
 * Validate IPv6 wildcard addresses properly (CASSANDRA-7680)
 * (cqlsh) Error when tracing query (CASSANDRA-7613)
 * Avoid IOOBE when building SyntaxError message snippet (CASSANDRA-7569)
 * SSTableExport uses correct validator to create string representation of partition
   keys (CASSANDRA-7498)
 * Avoid NPEs when receiving type changes for an unknown keyspace (CASSANDRA-7689)
 * Add support for custom 2i validation (CASSANDRA-7575)
 * Pig support for hadoop CqlInputFormat (CASSANDRA-6454)
 * Add duration mode to cassandra-stress (CASSANDRA-7468)
 * Add listen_interface and rpc_interface options (CASSANDRA-7417)
 * Improve schema merge performance (CASSANDRA-7444)
 * Adjust MT depth based on # of partition validating (CASSANDRA-5263)
 * Optimise NativeCell comparisons (CASSANDRA-6755)
 * Configurable client timeout for cqlsh (CASSANDRA-7516)
 * Include snippet of CQL query near syntax error in messages (CASSANDRA-7111)
 * Make repair -pr work with -local (CASSANDRA-7450)
 * Fix error in sstableloader with -cph > 1 (CASSANDRA-8007)
 * Fix snapshot repair error on indexed tables (CASSANDRA-8020)
 * Do not exit nodetool repair when receiving JMX NOTIF_LOST (CASSANDRA-7909)
 * Stream to private IP when available (CASSANDRA-8084)
Merged from 2.0:
 * Reject conditions on DELETE unless full PK is given (CASSANDRA-6430)
 * Properly reject the token function DELETE (CASSANDRA-7747)
 * Force batchlog replay before decommissioning a node (CASSANDRA-7446)
 * Fix hint replay with many accumulated expired hints (CASSANDRA-6998)
 * Fix duplicate results in DISTINCT queries on static columns with query
   paging (CASSANDRA-8108)
 * Add DateTieredCompactionStrategy (CASSANDRA-6602)
 * Properly validate ascii and utf8 string literals in CQL queries (CASSANDRA-8101)
 * (cqlsh) Fix autocompletion for alter keyspace (CASSANDRA-8021)
 * Create backup directories for commitlog archiving during startup (CASSANDRA-8111)
 * Reduce totalBlockFor() for LOCAL_* consistency levels (CASSANDRA-8058)
 * Fix merging schemas with re-dropped keyspaces (CASSANDRA-7256)
 * Fix counters in supercolumns during live upgrades from 1.2 (CASSANDRA-7188)
 * Notify DT subscribers when a column family is truncated (CASSANDRA-8088)
 * Add sanity check of $JAVA on startup (CASSANDRA-7676)
 * Schedule fat client schema pull on join (CASSANDRA-7993)
 * Don't reset nodes' versions when closing IncomingTcpConnections
   (CASSANDRA-7734)
 * Record the real messaging version in all cases in OutboundTcpConnection
   (CASSANDRA-8057)
 * SSL does not work in cassandra-cli (CASSANDRA-7899)
 * Fix potential exception when using ReversedType in DynamicCompositeType
   (CASSANDRA-7898)
 * Better validation of collection values (CASSANDRA-7833)
 * Track min/max timestamps correctly (CASSANDRA-7969)
 * Fix possible overflow while sorting CL segments for replay (CASSANDRA-7992)
 * Increase nodetool Xmx (CASSANDRA-7956)
 * Archive any commitlog segments present at startup (CASSANDRA-6904)
 * CrcCheckChance should adjust based on live CFMetadata not
   sstable metadata (CASSANDRA-7978)
 * token() should only accept columns in the partitioning
   key order (CASSANDRA-6075)
 * Add method to invalidate permission cache via JMX (CASSANDRA-7977)
 * Allow propagating multiple gossip states atomically (CASSANDRA-6125)
 * Log exceptions related to unclean native protocol client disconnects
   at DEBUG or INFO (CASSANDRA-7849)
 * Allow permissions cache to be set via JMX (CASSANDRA-7698)
 * Include schema_triggers CF in readable system resources (CASSANDRA-7967)
 * Fix RowIndexEntry to report correct serializedSize (CASSANDRA-7948)
 * Make CQLSSTableWriter sync within partitions (CASSANDRA-7360)
 * Potentially use non-local replicas in CqlConfigHelper (CASSANDRA-7906)
 * Explicitly disallow mixing multi-column and single-column
   relations on clustering columns (CASSANDRA-7711)
 * Better error message when condition is set on PK column (CASSANDRA-7804)
 * Don't send schema change responses and events for no-op DDL
   statements (CASSANDRA-7600)
 * (Hadoop) fix cluster initialisation for a split fetching (CASSANDRA-7774)
 * Throw InvalidRequestException when queries contain relations on entire
   collection columns (CASSANDRA-7506)
 * (cqlsh) enable CTRL-R history search with libedit (CASSANDRA-7577)
 * (Hadoop) allow ACFRW to limit nodes to local DC (CASSANDRA-7252)
 * (cqlsh) cqlsh should automatically disable tracing when selecting
   from system_traces (CASSANDRA-7641)
 * (Hadoop) Add CqlOutputFormat (CASSANDRA-6927)
 * Don't depend on cassandra config for nodetool ring (CASSANDRA-7508)
 * (cqlsh) Fix failing cqlsh formatting tests (CASSANDRA-7703)
 * Fix IncompatibleClassChangeError from hadoop2 (CASSANDRA-7229)
 * Add 'nodetool sethintedhandoffthrottlekb' (CASSANDRA-7635)
 * (cqlsh) Add tab-completion for CREATE/DROP USER IF [NOT] EXISTS (CASSANDRA-7611)
 * Catch errors when the JVM pulls the rug out from GCInspector (CASSANDRA-5345)
 * cqlsh fails when version number parts are not int (CASSANDRA-7524)
 * Fix NPE when table dropped during streaming (CASSANDRA-7946)
 * Fix wrong progress when streaming uncompressed (CASSANDRA-7878)
 * Fix possible infinite loop in creating repair range (CASSANDRA-7983)
 * Fix unit in nodetool for streaming throughput (CASSANDRA-7375)
Merged from 1.2:
 * Don't index tombstones (CASSANDRA-7828)
 * Improve PasswordAuthenticator default super user setup (CASSANDRA-7788)


2.1.0
 * (cqlsh) Removed "ALTER TYPE <name> RENAME TO <name>" from tab-completion
   (CASSANDRA-7895)
 * Fixed IllegalStateException in anticompaction (CASSANDRA-7892)
 * cqlsh: DESCRIBE support for frozen UDTs, tuples (CASSANDRA-7863)
 * Avoid exposing internal classes over JMX (CASSANDRA-7879)
 * Add null check for keys when freezing collection (CASSANDRA-7869)
 * Improve stress workload realism (CASSANDRA-7519)
Merged from 2.0:
 * Configure system.paxos with LeveledCompactionStrategy (CASSANDRA-7753)
 * Fix ALTER clustering column type from DateType to TimestampType when
   using DESC clustering order (CASSANRDA-7797)
 * Throw EOFException if we run out of chunks in compressed datafile
   (CASSANDRA-7664)
 * Fix PRSI handling of CQL3 row markers for row cleanup (CASSANDRA-7787)
 * Fix dropping collection when it's the last regular column (CASSANDRA-7744)
 * Make StreamReceiveTask thread safe and gc friendly (CASSANDRA-7795)
 * Validate empty cell names from counter updates (CASSANDRA-7798)
Merged from 1.2:
 * Don't allow compacted sstables to be marked as compacting (CASSANDRA-7145)
 * Track expired tombstones (CASSANDRA-7810)


2.1.0-rc7
 * Add frozen keyword and require UDT to be frozen (CASSANDRA-7857)
 * Track added sstable size correctly (CASSANDRA-7239)
 * (cqlsh) Fix case insensitivity (CASSANDRA-7834)
 * Fix failure to stream ranges when moving (CASSANDRA-7836)
 * Correctly remove tmplink files (CASSANDRA-7803)
 * (cqlsh) Fix column name formatting for functions, CAS operations,
   and UDT field selections (CASSANDRA-7806)
 * (cqlsh) Fix COPY FROM handling of null/empty primary key
   values (CASSANDRA-7792)
 * Fix ordering of static cells (CASSANDRA-7763)
Merged from 2.0:
 * Forbid re-adding dropped counter columns (CASSANDRA-7831)
 * Fix CFMetaData#isThriftCompatible() for PK-only tables (CASSANDRA-7832)
 * Always reject inequality on the partition key without token()
   (CASSANDRA-7722)
 * Always send Paxos commit to all replicas (CASSANDRA-7479)
 * Make disruptor_thrift_server invocation pool configurable (CASSANDRA-7594)
 * Make repair no-op when RF=1 (CASSANDRA-7864)


2.1.0-rc6
 * Fix OOM issue from netty caching over time (CASSANDRA-7743)
 * json2sstable couldn't import JSON for CQL table (CASSANDRA-7477)
 * Invalidate all caches on table drop (CASSANDRA-7561)
 * Skip strict endpoint selection for ranges if RF == nodes (CASSANRA-7765)
 * Fix Thrift range filtering without 2ary index lookups (CASSANDRA-7741)
 * Add tracing entries about concurrent range requests (CASSANDRA-7599)
 * (cqlsh) Fix DESCRIBE for NTS keyspaces (CASSANDRA-7729)
 * Remove netty buffer ref-counting (CASSANDRA-7735)
 * Pass mutated cf to index updater for use by PRSI (CASSANDRA-7742)
 * Include stress yaml example in release and deb (CASSANDRA-7717)
 * workaround for netty issue causing corrupted data off the wire (CASSANDRA-7695)
 * cqlsh DESC CLUSTER fails retrieving ring information (CASSANDRA-7687)
 * Fix binding null values inside UDT (CASSANDRA-7685)
 * Fix UDT field selection with empty fields (CASSANDRA-7670)
 * Bogus deserialization of static cells from sstable (CASSANDRA-7684)
 * Fix NPE on compaction leftover cleanup for dropped table (CASSANDRA-7770)
Merged from 2.0:
 * Fix race condition in StreamTransferTask that could lead to
   infinite loops and premature sstable deletion (CASSANDRA-7704)
 * (cqlsh) Wait up to 10 sec for a tracing session (CASSANDRA-7222)
 * Fix NPE in FileCacheService.sizeInBytes (CASSANDRA-7756)
 * Remove duplicates from StorageService.getJoiningNodes (CASSANDRA-7478)
 * Clone token map outside of hot gossip loops (CASSANDRA-7758)
 * Fix MS expiring map timeout for Paxos messages (CASSANDRA-7752)
 * Do not flush on truncate if durable_writes is false (CASSANDRA-7750)
 * Give CRR a default input_cql Statement (CASSANDRA-7226)
 * Better error message when adding a collection with the same name
   than a previously dropped one (CASSANDRA-6276)
 * Fix validation when adding static columns (CASSANDRA-7730)
 * (Thrift) fix range deletion of supercolumns (CASSANDRA-7733)
 * Fix potential AssertionError in RangeTombstoneList (CASSANDRA-7700)
 * Validate arguments of blobAs* functions (CASSANDRA-7707)
 * Fix potential AssertionError with 2ndary indexes (CASSANDRA-6612)
 * Avoid logging CompactionInterrupted at ERROR (CASSANDRA-7694)
 * Minor leak in sstable2jon (CASSANDRA-7709)
 * Add cassandra.auto_bootstrap system property (CASSANDRA-7650)
 * Update java driver (for hadoop) (CASSANDRA-7618)
 * Remove CqlPagingRecordReader/CqlPagingInputFormat (CASSANDRA-7570)
 * Support connecting to ipv6 jmx with nodetool (CASSANDRA-7669)


2.1.0-rc5
 * Reject counters inside user types (CASSANDRA-7672)
 * Switch to notification-based GCInspector (CASSANDRA-7638)
 * (cqlsh) Handle nulls in UDTs and tuples correctly (CASSANDRA-7656)
 * Don't use strict consistency when replacing (CASSANDRA-7568)
 * Fix min/max cell name collection on 2.0 SSTables with range
   tombstones (CASSANDRA-7593)
 * Tolerate min/max cell names of different lengths (CASSANDRA-7651)
 * Filter cached results correctly (CASSANDRA-7636)
 * Fix tracing on the new SEPExecutor (CASSANDRA-7644)
 * Remove shuffle and taketoken (CASSANDRA-7601)
 * Clean up Windows batch scripts (CASSANDRA-7619)
 * Fix native protocol drop user type notification (CASSANDRA-7571)
 * Give read access to system.schema_usertypes to all authenticated users
   (CASSANDRA-7578)
 * (cqlsh) Fix cqlsh display when zero rows are returned (CASSANDRA-7580)
 * Get java version correctly when JAVA_TOOL_OPTIONS is set (CASSANDRA-7572)
 * Fix NPE when dropping index from non-existent keyspace, AssertionError when
   dropping non-existent index with IF EXISTS (CASSANDRA-7590)
 * Fix sstablelevelresetter hang (CASSANDRA-7614)
 * (cqlsh) Fix deserialization of blobs (CASSANDRA-7603)
 * Use "keyspace updated" schema change message for UDT changes in v1 and
   v2 protocols (CASSANDRA-7617)
 * Fix tracing of range slices and secondary index lookups that are local
   to the coordinator (CASSANDRA-7599)
 * Set -Dcassandra.storagedir for all tool shell scripts (CASSANDRA-7587)
 * Don't swap max/min col names when mutating sstable metadata (CASSANDRA-7596)
 * (cqlsh) Correctly handle paged result sets (CASSANDRA-7625)
 * (cqlsh) Improve waiting for a trace to complete (CASSANDRA-7626)
 * Fix tracing of concurrent range slices and 2ary index queries (CASSANDRA-7626)
 * Fix scrub against collection type (CASSANDRA-7665)
Merged from 2.0:
 * Set gc_grace_seconds to seven days for system schema tables (CASSANDRA-7668)
 * SimpleSeedProvider no longer caches seeds forever (CASSANDRA-7663)
 * Always flush on truncate (CASSANDRA-7511)
 * Fix ReversedType(DateType) mapping to native protocol (CASSANDRA-7576)
 * Always merge ranges owned by a single node (CASSANDRA-6930)
 * Track max/min timestamps for range tombstones (CASSANDRA-7647)
 * Fix NPE when listing saved caches dir (CASSANDRA-7632)


2.1.0-rc4
 * Fix word count hadoop example (CASSANDRA-7200)
 * Updated memtable_cleanup_threshold and memtable_flush_writers defaults
   (CASSANDRA-7551)
 * (Windows) fix startup when WMI memory query fails (CASSANDRA-7505)
 * Anti-compaction proceeds if any part of the repair failed (CASSANDRA-7521)
 * Add missing table name to DROP INDEX responses and notifications (CASSANDRA-7539)
 * Bump CQL version to 3.2.0 and update CQL documentation (CASSANDRA-7527)
 * Fix configuration error message when running nodetool ring (CASSANDRA-7508)
 * Support conditional updates, tuple type, and the v3 protocol in cqlsh (CASSANDRA-7509)
 * Handle queries on multiple secondary index types (CASSANDRA-7525)
 * Fix cqlsh authentication with v3 native protocol (CASSANDRA-7564)
 * Fix NPE when unknown prepared statement ID is used (CASSANDRA-7454)
Merged from 2.0:
 * (Windows) force range-based repair to non-sequential mode (CASSANDRA-7541)
 * Fix range merging when DES scores are zero (CASSANDRA-7535)
 * Warn when SSL certificates have expired (CASSANDRA-7528)
 * Fix error when doing reversed queries with static columns (CASSANDRA-7490)
Merged from 1.2:
 * Set correct stream ID on responses when non-Exception Throwables
   are thrown while handling native protocol messages (CASSANDRA-7470)


2.1.0-rc3
 * Consider expiry when reconciling otherwise equal cells (CASSANDRA-7403)
 * Introduce CQL support for stress tool (CASSANDRA-6146)
 * Fix ClassCastException processing expired messages (CASSANDRA-7496)
 * Fix prepared marker for collections inside UDT (CASSANDRA-7472)
 * Remove left-over populate_io_cache_on_flush and replicate_on_write
   uses (CASSANDRA-7493)
 * (Windows) handle spaces in path names (CASSANDRA-7451)
 * Ensure writes have completed after dropping a table, before recycling
   commit log segments (CASSANDRA-7437)
 * Remove left-over rows_per_partition_to_cache (CASSANDRA-7493)
 * Fix error when CONTAINS is used with a bind marker (CASSANDRA-7502)
 * Properly reject unknown UDT field (CASSANDRA-7484)
Merged from 2.0:
 * Fix CC#collectTimeOrderedData() tombstone optimisations (CASSANDRA-7394)
 * Support DISTINCT for static columns and fix behaviour when DISTINC is
   not use (CASSANDRA-7305).
 * Workaround JVM NPE on JMX bind failure (CASSANDRA-7254)
 * Fix race in FileCacheService RemovalListener (CASSANDRA-7278)
 * Fix inconsistent use of consistencyForCommit that allowed LOCAL_QUORUM
   operations to incorrect become full QUORUM (CASSANDRA-7345)
 * Properly handle unrecognized opcodes and flags (CASSANDRA-7440)
 * (Hadoop) close CqlRecordWriter clients when finished (CASSANDRA-7459)
 * Commit disk failure policy (CASSANDRA-7429)
 * Make sure high level sstables get compacted (CASSANDRA-7414)
 * Fix AssertionError when using empty clustering columns and static columns
   (CASSANDRA-7455)
 * Add option to disable STCS in L0 (CASSANDRA-6621)
 * Upgrade to snappy-java 1.0.5.2 (CASSANDRA-7476)


2.1.0-rc2
 * Fix heap size calculation for CompoundSparseCellName and
   CompoundSparseCellName.WithCollection (CASSANDRA-7421)
 * Allow counter mutations in UNLOGGED batches (CASSANDRA-7351)
 * Modify reconcile logic to always pick a tombstone over a counter cell
   (CASSANDRA-7346)
 * Avoid incremental compaction on Windows (CASSANDRA-7365)
 * Fix exception when querying a composite-keyed table with a collection index
   (CASSANDRA-7372)
 * Use node's host id in place of counter ids (CASSANDRA-7366)
 * Fix error when doing reversed queries with static columns (CASSANDRA-7490)
 * Backport CASSANDRA-6747 (CASSANDRA-7560)
 * Track max/min timestamps for range tombstones (CASSANDRA-7647)
 * Fix NPE when listing saved caches dir (CASSANDRA-7632)
 * Fix sstableloader unable to connect encrypted node (CASSANDRA-7585)
Merged from 1.2:
 * Clone token map outside of hot gossip loops (CASSANDRA-7758)
 * Add stop method to EmbeddedCassandraService (CASSANDRA-7595)
 * Support connecting to ipv6 jmx with nodetool (CASSANDRA-7669)
 * Set gc_grace_seconds to seven days for system schema tables (CASSANDRA-7668)
 * SimpleSeedProvider no longer caches seeds forever (CASSANDRA-7663)
 * Set correct stream ID on responses when non-Exception Throwables
   are thrown while handling native protocol messages (CASSANDRA-7470)
 * Fix row size miscalculation in LazilyCompactedRow (CASSANDRA-7543)
 * Fix race in background compaction check (CASSANDRA-7745)
 * Don't clear out range tombstones during compaction (CASSANDRA-7808)


2.1.0-rc1
 * Revert flush directory (CASSANDRA-6357)
 * More efficient executor service for fast operations (CASSANDRA-4718)
 * Move less common tools into a new cassandra-tools package (CASSANDRA-7160)
 * Support more concurrent requests in native protocol (CASSANDRA-7231)
 * Add tab-completion to debian nodetool packaging (CASSANDRA-6421)
 * Change concurrent_compactors defaults (CASSANDRA-7139)
 * Add PowerShell Windows launch scripts (CASSANDRA-7001)
 * Make commitlog archive+restore more robust (CASSANDRA-6974)
 * Fix marking commitlogsegments clean (CASSANDRA-6959)
 * Add snapshot "manifest" describing files included (CASSANDRA-6326)
 * Parallel streaming for sstableloader (CASSANDRA-3668)
 * Fix bugs in supercolumns handling (CASSANDRA-7138)
 * Fix ClassClassException on composite dense tables (CASSANDRA-7112)
 * Cleanup and optimize collation and slice iterators (CASSANDRA-7107)
 * Upgrade NBHM lib (CASSANDRA-7128)
 * Optimize netty server (CASSANDRA-6861)
 * Fix repair hang when given CF does not exist (CASSANDRA-7189)
 * Allow c* to be shutdown in an embedded mode (CASSANDRA-5635)
 * Add server side batching to native transport (CASSANDRA-5663)
 * Make batchlog replay asynchronous (CASSANDRA-6134)
 * remove unused classes (CASSANDRA-7197)
 * Limit user types to the keyspace they are defined in (CASSANDRA-6643)
 * Add validate method to CollectionType (CASSANDRA-7208)
 * New serialization format for UDT values (CASSANDRA-7209, CASSANDRA-7261)
 * Fix nodetool netstats (CASSANDRA-7270)
 * Fix potential ClassCastException in HintedHandoffManager (CASSANDRA-7284)
 * Use prepared statements internally (CASSANDRA-6975)
 * Fix broken paging state with prepared statement (CASSANDRA-7120)
 * Fix IllegalArgumentException in CqlStorage (CASSANDRA-7287)
 * Allow nulls/non-existant fields in UDT (CASSANDRA-7206)
 * Add Thrift MultiSliceRequest (CASSANDRA-6757, CASSANDRA-7027)
 * Handle overlapping MultiSlices (CASSANDRA-7279)
 * Fix DataOutputTest on Windows (CASSANDRA-7265)
 * Embedded sets in user defined data-types are not updating (CASSANDRA-7267)
 * Add tuple type to CQL/native protocol (CASSANDRA-7248)
 * Fix CqlPagingRecordReader on tables with few rows (CASSANDRA-7322)
Merged from 2.0:
 * Copy compaction options to make sure they are reloaded (CASSANDRA-7290)
 * Add option to do more aggressive tombstone compactions (CASSANDRA-6563)
 * Don't try to compact already-compacting files in HHOM (CASSANDRA-7288)
 * Always reallocate buffers in HSHA (CASSANDRA-6285)
 * (Hadoop) support authentication in CqlRecordReader (CASSANDRA-7221)
 * (Hadoop) Close java driver Cluster in CQLRR.close (CASSANDRA-7228)
 * Warn when 'USING TIMESTAMP' is used on a CAS BATCH (CASSANDRA-7067)
 * return all cpu values from BackgroundActivityMonitor.readAndCompute (CASSANDRA-7183)
 * Correctly delete scheduled range xfers (CASSANDRA-7143)
 * return all cpu values from BackgroundActivityMonitor.readAndCompute (CASSANDRA-7183)
 * reduce garbage creation in calculatePendingRanges (CASSANDRA-7191)
 * fix c* launch issues on Russian os's due to output of linux 'free' cmd (CASSANDRA-6162)
 * Fix disabling autocompaction (CASSANDRA-7187)
 * Fix potential NumberFormatException when deserializing IntegerType (CASSANDRA-7088)
 * cqlsh can't tab-complete disabling compaction (CASSANDRA-7185)
 * cqlsh: Accept and execute CQL statement(s) from command-line parameter (CASSANDRA-7172)
 * Fix IllegalStateException in CqlPagingRecordReader (CASSANDRA-7198)
 * Fix the InvertedIndex trigger example (CASSANDRA-7211)
 * Add --resolve-ip option to 'nodetool ring' (CASSANDRA-7210)
 * reduce garbage on codec flag deserialization (CASSANDRA-7244)
 * Fix duplicated error messages on directory creation error at startup (CASSANDRA-5818)
 * Proper null handle for IF with map element access (CASSANDRA-7155)
 * Improve compaction visibility (CASSANDRA-7242)
 * Correctly delete scheduled range xfers (CASSANDRA-7143)
 * Make batchlog replica selection rack-aware (CASSANDRA-6551)
 * Fix CFMetaData#getColumnDefinitionFromColumnName() (CASSANDRA-7074)
 * Fix writetime/ttl functions for static columns (CASSANDRA-7081)
 * Suggest CTRL-C or semicolon after three blank lines in cqlsh (CASSANDRA-7142)
 * Fix 2ndary index queries with DESC clustering order (CASSANDRA-6950)
 * Invalid key cache entries on DROP (CASSANDRA-6525)
 * Fix flapping RecoveryManagerTest (CASSANDRA-7084)
 * Add missing iso8601 patterns for date strings (CASSANDRA-6973)
 * Support selecting multiple rows in a partition using IN (CASSANDRA-6875)
 * Add authentication support to shuffle (CASSANDRA-6484)
 * Swap local and global default read repair chances (CASSANDRA-7320)
 * Add conditional CREATE/DROP USER support (CASSANDRA-7264)
 * Cqlsh counts non-empty lines for "Blank lines" warning (CASSANDRA-7325)
Merged from 1.2:
 * Add Cloudstack snitch (CASSANDRA-7147)
 * Update system.peers correctly when relocating tokens (CASSANDRA-7126)
 * Add Google Compute Engine snitch (CASSANDRA-7132)
 * remove duplicate query for local tokens (CASSANDRA-7182)
 * exit CQLSH with error status code if script fails (CASSANDRA-6344)
 * Fix bug with some IN queries missig results (CASSANDRA-7105)
 * Fix availability validation for LOCAL_ONE CL (CASSANDRA-7319)
 * Hint streaming can cause decommission to fail (CASSANDRA-7219)


2.1.0-beta2
 * Increase default CL space to 8GB (CASSANDRA-7031)
 * Add range tombstones to read repair digests (CASSANDRA-6863)
 * Fix BTree.clear for large updates (CASSANDRA-6943)
 * Fail write instead of logging a warning when unable to append to CL
   (CASSANDRA-6764)
 * Eliminate possibility of CL segment appearing twice in active list
   (CASSANDRA-6557)
 * Apply DONTNEED fadvise to commitlog segments (CASSANDRA-6759)
 * Switch CRC component to Adler and include it for compressed sstables
   (CASSANDRA-4165)
 * Allow cassandra-stress to set compaction strategy options (CASSANDRA-6451)
 * Add broadcast_rpc_address option to cassandra.yaml (CASSANDRA-5899)
 * Auto reload GossipingPropertyFileSnitch config (CASSANDRA-5897)
 * Fix overflow of memtable_total_space_in_mb (CASSANDRA-6573)
 * Fix ABTC NPE and apply update function correctly (CASSANDRA-6692)
 * Allow nodetool to use a file or prompt for password (CASSANDRA-6660)
 * Fix AIOOBE when concurrently accessing ABSC (CASSANDRA-6742)
 * Fix assertion error in ALTER TYPE RENAME (CASSANDRA-6705)
 * Scrub should not always clear out repaired status (CASSANDRA-5351)
 * Improve handling of range tombstone for wide partitions (CASSANDRA-6446)
 * Fix ClassCastException for compact table with composites (CASSANDRA-6738)
 * Fix potentially repairing with wrong nodes (CASSANDRA-6808)
 * Change caching option syntax (CASSANDRA-6745)
 * Fix stress to do proper counter reads (CASSANDRA-6835)
 * Fix help message for stress counter_write (CASSANDRA-6824)
 * Fix stress smart Thrift client to pick servers correctly (CASSANDRA-6848)
 * Add logging levels (minimal, normal or verbose) to stress tool (CASSANDRA-6849)
 * Fix race condition in Batch CLE (CASSANDRA-6860)
 * Improve cleanup/scrub/upgradesstables failure handling (CASSANDRA-6774)
 * ByteBuffer write() methods for serializing sstables (CASSANDRA-6781)
 * Proper compare function for CollectionType (CASSANDRA-6783)
 * Update native server to Netty 4 (CASSANDRA-6236)
 * Fix off-by-one error in stress (CASSANDRA-6883)
 * Make OpOrder AutoCloseable (CASSANDRA-6901)
 * Remove sync repair JMX interface (CASSANDRA-6900)
 * Add multiple memory allocation options for memtables (CASSANDRA-6689, 6694)
 * Remove adjusted op rate from stress output (CASSANDRA-6921)
 * Add optimized CF.hasColumns() implementations (CASSANDRA-6941)
 * Serialize batchlog mutations with the version of the target node
   (CASSANDRA-6931)
 * Optimize CounterColumn#reconcile() (CASSANDRA-6953)
 * Properly remove 1.2 sstable support in 2.1 (CASSANDRA-6869)
 * Lock counter cells, not partitions (CASSANDRA-6880)
 * Track presence of legacy counter shards in sstables (CASSANDRA-6888)
 * Ensure safe resource cleanup when replacing sstables (CASSANDRA-6912)
 * Add failure handler to async callback (CASSANDRA-6747)
 * Fix AE when closing SSTable without releasing reference (CASSANDRA-7000)
 * Clean up IndexInfo on keyspace/table drops (CASSANDRA-6924)
 * Only snapshot relative SSTables when sequential repair (CASSANDRA-7024)
 * Require nodetool rebuild_index to specify index names (CASSANDRA-7038)
 * fix cassandra stress errors on reads with native protocol (CASSANDRA-7033)
 * Use OpOrder to guard sstable references for reads (CASSANDRA-6919)
 * Preemptive opening of compaction result (CASSANDRA-6916)
 * Multi-threaded scrub/cleanup/upgradesstables (CASSANDRA-5547)
 * Optimize cellname comparison (CASSANDRA-6934)
 * Native protocol v3 (CASSANDRA-6855)
 * Optimize Cell liveness checks and clean up Cell (CASSANDRA-7119)
 * Support consistent range movements (CASSANDRA-2434)
 * Display min timestamp in sstablemetadata viewer (CASSANDRA-6767)
Merged from 2.0:
 * Avoid race-prone second "scrub" of system keyspace (CASSANDRA-6797)
 * Pool CqlRecordWriter clients by inetaddress rather than Range
   (CASSANDRA-6665)
 * Fix compaction_history timestamps (CASSANDRA-6784)
 * Compare scores of full replica ordering in DES (CASSANDRA-6683)
 * fix CME in SessionInfo updateProgress affecting netstats (CASSANDRA-6577)
 * Allow repairing between specific replicas (CASSANDRA-6440)
 * Allow per-dc enabling of hints (CASSANDRA-6157)
 * Add compatibility for Hadoop 0.2.x (CASSANDRA-5201)
 * Fix EstimatedHistogram races (CASSANDRA-6682)
 * Failure detector correctly converts initial value to nanos (CASSANDRA-6658)
 * Add nodetool taketoken to relocate vnodes (CASSANDRA-4445)
 * Expose bulk loading progress over JMX (CASSANDRA-4757)
 * Correctly handle null with IF conditions and TTL (CASSANDRA-6623)
 * Account for range/row tombstones in tombstone drop
   time histogram (CASSANDRA-6522)
 * Stop CommitLogSegment.close() from calling sync() (CASSANDRA-6652)
 * Make commitlog failure handling configurable (CASSANDRA-6364)
 * Avoid overlaps in LCS (CASSANDRA-6688)
 * Improve support for paginating over composites (CASSANDRA-4851)
 * Fix count(*) queries in a mixed cluster (CASSANDRA-6707)
 * Improve repair tasks(snapshot, differencing) concurrency (CASSANDRA-6566)
 * Fix replaying pre-2.0 commit logs (CASSANDRA-6714)
 * Add static columns to CQL3 (CASSANDRA-6561)
 * Optimize single partition batch statements (CASSANDRA-6737)
 * Disallow post-query re-ordering when paging (CASSANDRA-6722)
 * Fix potential paging bug with deleted columns (CASSANDRA-6748)
 * Fix NPE on BulkLoader caused by losing StreamEvent (CASSANDRA-6636)
 * Fix truncating compression metadata (CASSANDRA-6791)
 * Add CMSClassUnloadingEnabled JVM option (CASSANDRA-6541)
 * Catch memtable flush exceptions during shutdown (CASSANDRA-6735)
 * Fix upgradesstables NPE for non-CF-based indexes (CASSANDRA-6645)
 * Fix UPDATE updating PRIMARY KEY columns implicitly (CASSANDRA-6782)
 * Fix IllegalArgumentException when updating from 1.2 with SuperColumns
   (CASSANDRA-6733)
 * FBUtilities.singleton() should use the CF comparator (CASSANDRA-6778)
 * Fix CQLSStableWriter.addRow(Map<String, Object>) (CASSANDRA-6526)
 * Fix HSHA server introducing corrupt data (CASSANDRA-6285)
 * Fix CAS conditions for COMPACT STORAGE tables (CASSANDRA-6813)
 * Starting threads in OutboundTcpConnectionPool constructor causes race conditions (CASSANDRA-7177)
 * Allow overriding cassandra-rackdc.properties file (CASSANDRA-7072)
 * Set JMX RMI port to 7199 (CASSANDRA-7087)
 * Use LOCAL_QUORUM for data reads at LOCAL_SERIAL (CASSANDRA-6939)
 * Log a warning for large batches (CASSANDRA-6487)
 * Put nodes in hibernate when join_ring is false (CASSANDRA-6961)
 * Avoid early loading of non-system keyspaces before compaction-leftovers
   cleanup at startup (CASSANDRA-6913)
 * Restrict Windows to parallel repairs (CASSANDRA-6907)
 * (Hadoop) Allow manually specifying start/end tokens in CFIF (CASSANDRA-6436)
 * Fix NPE in MeteredFlusher (CASSANDRA-6820)
 * Fix race processing range scan responses (CASSANDRA-6820)
 * Allow deleting snapshots from dropped keyspaces (CASSANDRA-6821)
 * Add uuid() function (CASSANDRA-6473)
 * Omit tombstones from schema digests (CASSANDRA-6862)
 * Include correct consistencyLevel in LWT timeout (CASSANDRA-6884)
 * Lower chances for losing new SSTables during nodetool refresh and
   ColumnFamilyStore.loadNewSSTables (CASSANDRA-6514)
 * Add support for DELETE ... IF EXISTS to CQL3 (CASSANDRA-5708)
 * Update hadoop_cql3_word_count example (CASSANDRA-6793)
 * Fix handling of RejectedExecution in sync Thrift server (CASSANDRA-6788)
 * Log more information when exceeding tombstone_warn_threshold (CASSANDRA-6865)
 * Fix truncate to not abort due to unreachable fat clients (CASSANDRA-6864)
 * Fix schema concurrency exceptions (CASSANDRA-6841)
 * Fix leaking validator FH in StreamWriter (CASSANDRA-6832)
 * Fix saving triggers to schema (CASSANDRA-6789)
 * Fix trigger mutations when base mutation list is immutable (CASSANDRA-6790)
 * Fix accounting in FileCacheService to allow re-using RAR (CASSANDRA-6838)
 * Fix static counter columns (CASSANDRA-6827)
 * Restore expiring->deleted (cell) compaction optimization (CASSANDRA-6844)
 * Fix CompactionManager.needsCleanup (CASSANDRA-6845)
 * Correctly compare BooleanType values other than 0 and 1 (CASSANDRA-6779)
 * Read message id as string from earlier versions (CASSANDRA-6840)
 * Properly use the Paxos consistency for (non-protocol) batch (CASSANDRA-6837)
 * Add paranoid disk failure option (CASSANDRA-6646)
 * Improve PerRowSecondaryIndex performance (CASSANDRA-6876)
 * Extend triggers to support CAS updates (CASSANDRA-6882)
 * Static columns with IF NOT EXISTS don't always work as expected (CASSANDRA-6873)
 * Fix paging with SELECT DISTINCT (CASSANDRA-6857)
 * Fix UnsupportedOperationException on CAS timeout (CASSANDRA-6923)
 * Improve MeteredFlusher handling of MF-unaffected column families
   (CASSANDRA-6867)
 * Add CqlRecordReader using native pagination (CASSANDRA-6311)
 * Add QueryHandler interface (CASSANDRA-6659)
 * Track liveRatio per-memtable, not per-CF (CASSANDRA-6945)
 * Make sure upgradesstables keeps sstable level (CASSANDRA-6958)
 * Fix LIMIT with static columns (CASSANDRA-6956)
 * Fix clash with CQL column name in thrift validation (CASSANDRA-6892)
 * Fix error with super columns in mixed 1.2-2.0 clusters (CASSANDRA-6966)
 * Fix bad skip of sstables on slice query with composite start/finish (CASSANDRA-6825)
 * Fix unintended update with conditional statement (CASSANDRA-6893)
 * Fix map element access in IF (CASSANDRA-6914)
 * Avoid costly range calculations for range queries on system keyspaces
   (CASSANDRA-6906)
 * Fix SSTable not released if stream session fails (CASSANDRA-6818)
 * Avoid build failure due to ANTLR timeout (CASSANDRA-6991)
 * Queries on compact tables can return more rows that requested (CASSANDRA-7052)
 * USING TIMESTAMP for batches does not work (CASSANDRA-7053)
 * Fix performance regression from CASSANDRA-5614 (CASSANDRA-6949)
 * Ensure that batchlog and hint timeouts do not produce hints (CASSANDRA-7058)
 * Merge groupable mutations in TriggerExecutor#execute() (CASSANDRA-7047)
 * Plug holes in resource release when wiring up StreamSession (CASSANDRA-7073)
 * Re-add parameter columns to tracing session (CASSANDRA-6942)
 * Preserves CQL metadata when updating table from thrift (CASSANDRA-6831)
Merged from 1.2:
 * Fix nodetool display with vnodes (CASSANDRA-7082)
 * Add UNLOGGED, COUNTER options to BATCH documentation (CASSANDRA-6816)
 * add extra SSL cipher suites (CASSANDRA-6613)
 * fix nodetool getsstables for blob PK (CASSANDRA-6803)
 * Fix BatchlogManager#deleteBatch() use of millisecond timestamps
   (CASSANDRA-6822)
 * Continue assassinating even if the endpoint vanishes (CASSANDRA-6787)
 * Schedule schema pulls on change (CASSANDRA-6971)
 * Non-droppable verbs shouldn't be dropped from OTC (CASSANDRA-6980)
 * Shutdown batchlog executor in SS#drain() (CASSANDRA-7025)
 * Fix batchlog to account for CF truncation records (CASSANDRA-6999)
 * Fix CQLSH parsing of functions and BLOB literals (CASSANDRA-7018)
 * Properly load trustore in the native protocol (CASSANDRA-6847)
 * Always clean up references in SerializingCache (CASSANDRA-6994)
 * Don't shut MessagingService down when replacing a node (CASSANDRA-6476)
 * fix npe when doing -Dcassandra.fd_initial_value_ms (CASSANDRA-6751)


2.1.0-beta1
 * Add flush directory distinct from compaction directories (CASSANDRA-6357)
 * Require JNA by default (CASSANDRA-6575)
 * add listsnapshots command to nodetool (CASSANDRA-5742)
 * Introduce AtomicBTreeColumns (CASSANDRA-6271, 6692)
 * Multithreaded commitlog (CASSANDRA-3578)
 * allocate fixed index summary memory pool and resample cold index summaries
   to use less memory (CASSANDRA-5519)
 * Removed multithreaded compaction (CASSANDRA-6142)
 * Parallelize fetching rows for low-cardinality indexes (CASSANDRA-1337)
 * change logging from log4j to logback (CASSANDRA-5883)
 * switch to LZ4 compression for internode communication (CASSANDRA-5887)
 * Stop using Thrift-generated Index* classes internally (CASSANDRA-5971)
 * Remove 1.2 network compatibility code (CASSANDRA-5960)
 * Remove leveled json manifest migration code (CASSANDRA-5996)
 * Remove CFDefinition (CASSANDRA-6253)
 * Use AtomicIntegerFieldUpdater in RefCountedMemory (CASSANDRA-6278)
 * User-defined types for CQL3 (CASSANDRA-5590)
 * Use of o.a.c.metrics in nodetool (CASSANDRA-5871, 6406)
 * Batch read from OTC's queue and cleanup (CASSANDRA-1632)
 * Secondary index support for collections (CASSANDRA-4511, 6383)
 * SSTable metadata(Stats.db) format change (CASSANDRA-6356)
 * Push composites support in the storage engine
   (CASSANDRA-5417, CASSANDRA-6520)
 * Add snapshot space used to cfstats (CASSANDRA-6231)
 * Add cardinality estimator for key count estimation (CASSANDRA-5906)
 * CF id is changed to be non-deterministic. Data dir/key cache are created
   uniquely for CF id (CASSANDRA-5202)
 * New counters implementation (CASSANDRA-6504)
 * Replace UnsortedColumns, EmptyColumns, TreeMapBackedSortedColumns with new
   ArrayBackedSortedColumns (CASSANDRA-6630, CASSANDRA-6662, CASSANDRA-6690)
 * Add option to use row cache with a given amount of rows (CASSANDRA-5357)
 * Avoid repairing already repaired data (CASSANDRA-5351)
 * Reject counter updates with USING TTL/TIMESTAMP (CASSANDRA-6649)
 * Replace index_interval with min/max_index_interval (CASSANDRA-6379)
 * Lift limitation that order by columns must be selected for IN queries (CASSANDRA-4911)


2.0.5
 * Reduce garbage generated by bloom filter lookups (CASSANDRA-6609)
 * Add ks.cf names to tombstone logging (CASSANDRA-6597)
 * Use LOCAL_QUORUM for LWT operations at LOCAL_SERIAL (CASSANDRA-6495)
 * Wait for gossip to settle before accepting client connections (CASSANDRA-4288)
 * Delete unfinished compaction incrementally (CASSANDRA-6086)
 * Allow specifying custom secondary index options in CQL3 (CASSANDRA-6480)
 * Improve replica pinning for cache efficiency in DES (CASSANDRA-6485)
 * Fix LOCAL_SERIAL from thrift (CASSANDRA-6584)
 * Don't special case received counts in CAS timeout exceptions (CASSANDRA-6595)
 * Add support for 2.1 global counter shards (CASSANDRA-6505)
 * Fix NPE when streaming connection is not yet established (CASSANDRA-6210)
 * Avoid rare duplicate read repair triggering (CASSANDRA-6606)
 * Fix paging discardFirst (CASSANDRA-6555)
 * Fix ArrayIndexOutOfBoundsException in 2ndary index query (CASSANDRA-6470)
 * Release sstables upon rebuilding 2i (CASSANDRA-6635)
 * Add AbstractCompactionStrategy.startup() method (CASSANDRA-6637)
 * SSTableScanner may skip rows during cleanup (CASSANDRA-6638)
 * sstables from stalled repair sessions can resurrect deleted data (CASSANDRA-6503)
 * Switch stress to use ITransportFactory (CASSANDRA-6641)
 * Fix IllegalArgumentException during prepare (CASSANDRA-6592)
 * Fix possible loss of 2ndary index entries during compaction (CASSANDRA-6517)
 * Fix direct Memory on architectures that do not support unaligned long access
   (CASSANDRA-6628)
 * Let scrub optionally skip broken counter partitions (CASSANDRA-5930)
Merged from 1.2:
 * fsync compression metadata (CASSANDRA-6531)
 * Validate CF existence on execution for prepared statement (CASSANDRA-6535)
 * Add ability to throttle batchlog replay (CASSANDRA-6550)
 * Fix executing LOCAL_QUORUM with SimpleStrategy (CASSANDRA-6545)
 * Avoid StackOverflow when using large IN queries (CASSANDRA-6567)
 * Nodetool upgradesstables includes secondary indexes (CASSANDRA-6598)
 * Paginate batchlog replay (CASSANDRA-6569)
 * skip blocking on streaming during drain (CASSANDRA-6603)
 * Improve error message when schema doesn't match loaded sstable (CASSANDRA-6262)
 * Add properties to adjust FD initial value and max interval (CASSANDRA-4375)
 * Fix preparing with batch and delete from collection (CASSANDRA-6607)
 * Fix ABSC reverse iterator's remove() method (CASSANDRA-6629)
 * Handle host ID conflicts properly (CASSANDRA-6615)
 * Move handling of migration event source to solve bootstrap race. (CASSANDRA-6648)
 * Make sure compaction throughput value doesn't overflow with int math (CASSANDRA-6647)


2.0.4
 * Allow removing snapshots of no-longer-existing CFs (CASSANDRA-6418)
 * add StorageService.stopDaemon() (CASSANDRA-4268)
 * add IRE for invalid CF supplied to get_count (CASSANDRA-5701)
 * add client encryption support to sstableloader (CASSANDRA-6378)
 * Fix accept() loop for SSL sockets post-shutdown (CASSANDRA-6468)
 * Fix size-tiered compaction in LCS L0 (CASSANDRA-6496)
 * Fix assertion failure in filterColdSSTables (CASSANDRA-6483)
 * Fix row tombstones in larger-than-memory compactions (CASSANDRA-6008)
 * Fix cleanup ClassCastException (CASSANDRA-6462)
 * Reduce gossip memory use by interning VersionedValue strings (CASSANDRA-6410)
 * Allow specifying datacenters to participate in a repair (CASSANDRA-6218)
 * Fix divide-by-zero in PCI (CASSANDRA-6403)
 * Fix setting last compacted key in the wrong level for LCS (CASSANDRA-6284)
 * Add millisecond precision formats to the timestamp parser (CASSANDRA-6395)
 * Expose a total memtable size metric for a CF (CASSANDRA-6391)
 * cqlsh: handle symlinks properly (CASSANDRA-6425)
 * Fix potential infinite loop when paging query with IN (CASSANDRA-6464)
 * Fix assertion error in AbstractQueryPager.discardFirst (CASSANDRA-6447)
 * Fix streaming older SSTable yields unnecessary tombstones (CASSANDRA-6527)
Merged from 1.2:
 * Improved error message on bad properties in DDL queries (CASSANDRA-6453)
 * Randomize batchlog candidates selection (CASSANDRA-6481)
 * Fix thundering herd on endpoint cache invalidation (CASSANDRA-6345, 6485)
 * Improve batchlog write performance with vnodes (CASSANDRA-6488)
 * cqlsh: quote single quotes in strings inside collections (CASSANDRA-6172)
 * Improve gossip performance for typical messages (CASSANDRA-6409)
 * Throw IRE if a prepared statement has more markers than supported
   (CASSANDRA-5598)
 * Expose Thread metrics for the native protocol server (CASSANDRA-6234)
 * Change snapshot response message verb to INTERNAL to avoid dropping it
   (CASSANDRA-6415)
 * Warn when collection read has > 65K elements (CASSANDRA-5428)
 * Fix cache persistence when both row and key cache are enabled
   (CASSANDRA-6413)
 * (Hadoop) add describe_local_ring (CASSANDRA-6268)
 * Fix handling of concurrent directory creation failure (CASSANDRA-6459)
 * Allow executing CREATE statements multiple times (CASSANDRA-6471)
 * Don't send confusing info with timeouts (CASSANDRA-6491)
 * Don't resubmit counter mutation runnables internally (CASSANDRA-6427)
 * Don't drop local mutations without a hint (CASSANDRA-6510)
 * Don't allow null max_hint_window_in_ms (CASSANDRA-6419)
 * Validate SliceRange start and finish lengths (CASSANDRA-6521)


2.0.3
 * Fix FD leak on slice read path (CASSANDRA-6275)
 * Cancel read meter task when closing SSTR (CASSANDRA-6358)
 * free off-heap IndexSummary during bulk (CASSANDRA-6359)
 * Recover from IOException in accept() thread (CASSANDRA-6349)
 * Improve Gossip tolerance of abnormally slow tasks (CASSANDRA-6338)
 * Fix trying to hint timed out counter writes (CASSANDRA-6322)
 * Allow restoring specific columnfamilies from archived CL (CASSANDRA-4809)
 * Avoid flushing compaction_history after each operation (CASSANDRA-6287)
 * Fix repair assertion error when tombstones expire (CASSANDRA-6277)
 * Skip loading corrupt key cache (CASSANDRA-6260)
 * Fixes for compacting larger-than-memory rows (CASSANDRA-6274)
 * Compact hottest sstables first and optionally omit coldest from
   compaction entirely (CASSANDRA-6109)
 * Fix modifying column_metadata from thrift (CASSANDRA-6182)
 * cqlsh: fix LIST USERS output (CASSANDRA-6242)
 * Add IRequestSink interface (CASSANDRA-6248)
 * Update memtable size while flushing (CASSANDRA-6249)
 * Provide hooks around CQL2/CQL3 statement execution (CASSANDRA-6252)
 * Require Permission.SELECT for CAS updates (CASSANDRA-6247)
 * New CQL-aware SSTableWriter (CASSANDRA-5894)
 * Reject CAS operation when the protocol v1 is used (CASSANDRA-6270)
 * Correctly throw error when frame too large (CASSANDRA-5981)
 * Fix serialization bug in PagedRange with 2ndary indexes (CASSANDRA-6299)
 * Fix CQL3 table validation in Thrift (CASSANDRA-6140)
 * Fix bug missing results with IN clauses (CASSANDRA-6327)
 * Fix paging with reversed slices (CASSANDRA-6343)
 * Set minTimestamp correctly to be able to drop expired sstables (CASSANDRA-6337)
 * Support NaN and Infinity as float literals (CASSANDRA-6003)
 * Remove RF from nodetool ring output (CASSANDRA-6289)
 * Fix attempting to flush empty rows (CASSANDRA-6374)
 * Fix potential out of bounds exception when paging (CASSANDRA-6333)
Merged from 1.2:
 * Optimize FD phi calculation (CASSANDRA-6386)
 * Improve initial FD phi estimate when starting up (CASSANDRA-6385)
 * Don't list CQL3 table in CLI describe even if named explicitely
   (CASSANDRA-5750)
 * Invalidate row cache when dropping CF (CASSANDRA-6351)
 * add non-jamm path for cached statements (CASSANDRA-6293)
 * add windows bat files for shell commands (CASSANDRA-6145)
 * Require logging in for Thrift CQL2/3 statement preparation (CASSANDRA-6254)
 * restrict max_num_tokens to 1536 (CASSANDRA-6267)
 * Nodetool gets default JMX port from cassandra-env.sh (CASSANDRA-6273)
 * make calculatePendingRanges asynchronous (CASSANDRA-6244)
 * Remove blocking flushes in gossip thread (CASSANDRA-6297)
 * Fix potential socket leak in connectionpool creation (CASSANDRA-6308)
 * Allow LOCAL_ONE/LOCAL_QUORUM to work with SimpleStrategy (CASSANDRA-6238)
 * cqlsh: handle 'null' as session duration (CASSANDRA-6317)
 * Fix json2sstable handling of range tombstones (CASSANDRA-6316)
 * Fix missing one row in reverse query (CASSANDRA-6330)
 * Fix reading expired row value from row cache (CASSANDRA-6325)
 * Fix AssertionError when doing set element deletion (CASSANDRA-6341)
 * Make CL code for the native protocol match the one in C* 2.0
   (CASSANDRA-6347)
 * Disallow altering CQL3 table from thrift (CASSANDRA-6370)
 * Fix size computation of prepared statement (CASSANDRA-6369)


2.0.2
 * Update FailureDetector to use nanontime (CASSANDRA-4925)
 * Fix FileCacheService regressions (CASSANDRA-6149)
 * Never return WriteTimeout for CL.ANY (CASSANDRA-6132)
 * Fix race conditions in bulk loader (CASSANDRA-6129)
 * Add configurable metrics reporting (CASSANDRA-4430)
 * drop queries exceeding a configurable number of tombstones (CASSANDRA-6117)
 * Track and persist sstable read activity (CASSANDRA-5515)
 * Fixes for speculative retry (CASSANDRA-5932, CASSANDRA-6194)
 * Improve memory usage of metadata min/max column names (CASSANDRA-6077)
 * Fix thrift validation refusing row markers on CQL3 tables (CASSANDRA-6081)
 * Fix insertion of collections with CAS (CASSANDRA-6069)
 * Correctly send metadata on SELECT COUNT (CASSANDRA-6080)
 * Track clients' remote addresses in ClientState (CASSANDRA-6070)
 * Create snapshot dir if it does not exist when migrating
   leveled manifest (CASSANDRA-6093)
 * make sequential nodetool repair the default (CASSANDRA-5950)
 * Add more hooks for compaction strategy implementations (CASSANDRA-6111)
 * Fix potential NPE on composite 2ndary indexes (CASSANDRA-6098)
 * Delete can potentially be skipped in batch (CASSANDRA-6115)
 * Allow alter keyspace on system_traces (CASSANDRA-6016)
 * Disallow empty column names in cql (CASSANDRA-6136)
 * Use Java7 file-handling APIs and fix file moving on Windows (CASSANDRA-5383)
 * Save compaction history to system keyspace (CASSANDRA-5078)
 * Fix NPE if StorageService.getOperationMode() is executed before full startup (CASSANDRA-6166)
 * CQL3: support pre-epoch longs for TimestampType (CASSANDRA-6212)
 * Add reloadtriggers command to nodetool (CASSANDRA-4949)
 * cqlsh: ignore empty 'value alias' in DESCRIBE (CASSANDRA-6139)
 * Fix sstable loader (CASSANDRA-6205)
 * Reject bootstrapping if the node already exists in gossip (CASSANDRA-5571)
 * Fix NPE while loading paxos state (CASSANDRA-6211)
 * cqlsh: add SHOW SESSION <tracing-session> command (CASSANDRA-6228)
Merged from 1.2:
 * (Hadoop) Require CFRR batchSize to be at least 2 (CASSANDRA-6114)
 * Add a warning for small LCS sstable size (CASSANDRA-6191)
 * Add ability to list specific KS/CF combinations in nodetool cfstats (CASSANDRA-4191)
 * Mark CF clean if a mutation raced the drop and got it marked dirty (CASSANDRA-5946)
 * Add a LOCAL_ONE consistency level (CASSANDRA-6202)
 * Limit CQL prepared statement cache by size instead of count (CASSANDRA-6107)
 * Tracing should log write failure rather than raw exceptions (CASSANDRA-6133)
 * lock access to TM.endpointToHostIdMap (CASSANDRA-6103)
 * Allow estimated memtable size to exceed slab allocator size (CASSANDRA-6078)
 * Start MeteredFlusher earlier to prevent OOM during CL replay (CASSANDRA-6087)
 * Avoid sending Truncate command to fat clients (CASSANDRA-6088)
 * Allow where clause conditions to be in parenthesis (CASSANDRA-6037)
 * Do not open non-ssl storage port if encryption option is all (CASSANDRA-3916)
 * Move batchlog replay to its own executor (CASSANDRA-6079)
 * Add tombstone debug threshold and histogram (CASSANDRA-6042, 6057)
 * Enable tcp keepalive on incoming connections (CASSANDRA-4053)
 * Fix fat client schema pull NPE (CASSANDRA-6089)
 * Fix memtable flushing for indexed tables (CASSANDRA-6112)
 * Fix skipping columns with multiple slices (CASSANDRA-6119)
 * Expose connected thrift + native client counts (CASSANDRA-5084)
 * Optimize auth setup (CASSANDRA-6122)
 * Trace index selection (CASSANDRA-6001)
 * Update sstablesPerReadHistogram to use biased sampling (CASSANDRA-6164)
 * Log UnknownColumnfamilyException when closing socket (CASSANDRA-5725)
 * Properly error out on CREATE INDEX for counters table (CASSANDRA-6160)
 * Handle JMX notification failure for repair (CASSANDRA-6097)
 * (Hadoop) Fetch no more than 128 splits in parallel (CASSANDRA-6169)
 * stress: add username/password authentication support (CASSANDRA-6068)
 * Fix indexed queries with row cache enabled on parent table (CASSANDRA-5732)
 * Fix compaction race during columnfamily drop (CASSANDRA-5957)
 * Fix validation of empty column names for compact tables (CASSANDRA-6152)
 * Skip replaying mutations that pass CRC but fail to deserialize (CASSANDRA-6183)
 * Rework token replacement to use replace_address (CASSANDRA-5916)
 * Fix altering column types (CASSANDRA-6185)
 * cqlsh: fix CREATE/ALTER WITH completion (CASSANDRA-6196)
 * add windows bat files for shell commands (CASSANDRA-6145)
 * Fix potential stack overflow during range tombstones insertion (CASSANDRA-6181)
 * (Hadoop) Make LOCAL_ONE the default consistency level (CASSANDRA-6214)


2.0.1
 * Fix bug that could allow reading deleted data temporarily (CASSANDRA-6025)
 * Improve memory use defaults (CASSANDRA-6059)
 * Make ThriftServer more easlly extensible (CASSANDRA-6058)
 * Remove Hadoop dependency from ITransportFactory (CASSANDRA-6062)
 * add file_cache_size_in_mb setting (CASSANDRA-5661)
 * Improve error message when yaml contains invalid properties (CASSANDRA-5958)
 * Improve leveled compaction's ability to find non-overlapping L0 compactions
   to work on concurrently (CASSANDRA-5921)
 * Notify indexer of columns shadowed by range tombstones (CASSANDRA-5614)
 * Log Merkle tree stats (CASSANDRA-2698)
 * Switch from crc32 to adler32 for compressed sstable checksums (CASSANDRA-5862)
 * Improve offheap memcpy performance (CASSANDRA-5884)
 * Use a range aware scanner for cleanup (CASSANDRA-2524)
 * Cleanup doesn't need to inspect sstables that contain only local data
   (CASSANDRA-5722)
 * Add ability for CQL3 to list partition keys (CASSANDRA-4536)
 * Improve native protocol serialization (CASSANDRA-5664)
 * Upgrade Thrift to 0.9.1 (CASSANDRA-5923)
 * Require superuser status for adding triggers (CASSANDRA-5963)
 * Make standalone scrubber handle old and new style leveled manifest
   (CASSANDRA-6005)
 * Fix paxos bugs (CASSANDRA-6012, 6013, 6023)
 * Fix paged ranges with multiple replicas (CASSANDRA-6004)
 * Fix potential AssertionError during tracing (CASSANDRA-6041)
 * Fix NPE in sstablesplit (CASSANDRA-6027)
 * Migrate pre-2.0 key/value/column aliases to system.schema_columns
   (CASSANDRA-6009)
 * Paging filter empty rows too agressively (CASSANDRA-6040)
 * Support variadic parameters for IN clauses (CASSANDRA-4210)
 * cqlsh: return the result of CAS writes (CASSANDRA-5796)
 * Fix validation of IN clauses with 2ndary indexes (CASSANDRA-6050)
 * Support named bind variables in CQL (CASSANDRA-6033)
Merged from 1.2:
 * Allow cache-keys-to-save to be set at runtime (CASSANDRA-5980)
 * Avoid second-guessing out-of-space state (CASSANDRA-5605)
 * Tuning knobs for dealing with large blobs and many CFs (CASSANDRA-5982)
 * (Hadoop) Fix CQLRW for thrift tables (CASSANDRA-6002)
 * Fix possible divide-by-zero in HHOM (CASSANDRA-5990)
 * Allow local batchlog writes for CL.ANY (CASSANDRA-5967)
 * Upgrade metrics-core to version 2.2.0 (CASSANDRA-5947)
 * Fix CqlRecordWriter with composite keys (CASSANDRA-5949)
 * Add snitch, schema version, cluster, partitioner to JMX (CASSANDRA-5881)
 * Allow disabling SlabAllocator (CASSANDRA-5935)
 * Make user-defined compaction JMX blocking (CASSANDRA-4952)
 * Fix streaming does not transfer wrapped range (CASSANDRA-5948)
 * Fix loading index summary containing empty key (CASSANDRA-5965)
 * Correctly handle limits in CompositesSearcher (CASSANDRA-5975)
 * Pig: handle CQL collections (CASSANDRA-5867)
 * Pass the updated cf to the PRSI index() method (CASSANDRA-5999)
 * Allow empty CQL3 batches (as no-op) (CASSANDRA-5994)
 * Support null in CQL3 functions (CASSANDRA-5910)
 * Replace the deprecated MapMaker with CacheLoader (CASSANDRA-6007)
 * Add SSTableDeletingNotification to DataTracker (CASSANDRA-6010)
 * Fix snapshots in use get deleted during snapshot repair (CASSANDRA-6011)
 * Move hints and exception count to o.a.c.metrics (CASSANDRA-6017)
 * Fix memory leak in snapshot repair (CASSANDRA-6047)
 * Fix sstable2sjon for CQL3 tables (CASSANDRA-5852)


2.0.0
 * Fix thrift validation when inserting into CQL3 tables (CASSANDRA-5138)
 * Fix periodic memtable flushing behavior with clean memtables (CASSANDRA-5931)
 * Fix dateOf() function for pre-2.0 timestamp columns (CASSANDRA-5928)
 * Fix SSTable unintentionally loads BF when opened for batch (CASSANDRA-5938)
 * Add stream session progress to JMX (CASSANDRA-4757)
 * Fix NPE during CAS operation (CASSANDRA-5925)
Merged from 1.2:
 * Fix getBloomFilterDiskSpaceUsed for AlwaysPresentFilter (CASSANDRA-5900)
 * Don't announce schema version until we've loaded the changes locally
   (CASSANDRA-5904)
 * Fix to support off heap bloom filters size greater than 2 GB (CASSANDRA-5903)
 * Properly handle parsing huge map and set literals (CASSANDRA-5893)


2.0.0-rc2
 * enable vnodes by default (CASSANDRA-5869)
 * fix CAS contention timeout (CASSANDRA-5830)
 * fix HsHa to respect max frame size (CASSANDRA-4573)
 * Fix (some) 2i on composite components omissions (CASSANDRA-5851)
 * cqlsh: add DESCRIBE FULL SCHEMA variant (CASSANDRA-5880)
Merged from 1.2:
 * Correctly validate sparse composite cells in scrub (CASSANDRA-5855)
 * Add KeyCacheHitRate metric to CF metrics (CASSANDRA-5868)
 * cqlsh: add support for multiline comments (CASSANDRA-5798)
 * Handle CQL3 SELECT duplicate IN restrictions on clustering columns
   (CASSANDRA-5856)


2.0.0-rc1
 * improve DecimalSerializer performance (CASSANDRA-5837)
 * fix potential spurious wakeup in AsyncOneResponse (CASSANDRA-5690)
 * fix schema-related trigger issues (CASSANDRA-5774)
 * Better validation when accessing CQL3 table from thrift (CASSANDRA-5138)
 * Fix assertion error during repair (CASSANDRA-5801)
 * Fix range tombstone bug (CASSANDRA-5805)
 * DC-local CAS (CASSANDRA-5797)
 * Add a native_protocol_version column to the system.local table (CASSANRDA-5819)
 * Use index_interval from cassandra.yaml when upgraded (CASSANDRA-5822)
 * Fix buffer underflow on socket close (CASSANDRA-5792)
Merged from 1.2:
 * Fix reading DeletionTime from 1.1-format sstables (CASSANDRA-5814)
 * cqlsh: add collections support to COPY (CASSANDRA-5698)
 * retry important messages for any IOException (CASSANDRA-5804)
 * Allow empty IN relations in SELECT/UPDATE/DELETE statements (CASSANDRA-5626)
 * cqlsh: fix crashing on Windows due to libedit detection (CASSANDRA-5812)
 * fix bulk-loading compressed sstables (CASSANDRA-5820)
 * (Hadoop) fix quoting in CqlPagingRecordReader and CqlRecordWriter
   (CASSANDRA-5824)
 * update default LCS sstable size to 160MB (CASSANDRA-5727)
 * Allow compacting 2Is via nodetool (CASSANDRA-5670)
 * Hex-encode non-String keys in OPP (CASSANDRA-5793)
 * nodetool history logging (CASSANDRA-5823)
 * (Hadoop) fix support for Thrift tables in CqlPagingRecordReader
   (CASSANDRA-5752)
 * add "all time blocked" to StatusLogger output (CASSANDRA-5825)
 * Future-proof inter-major-version schema migrations (CASSANDRA-5845)
 * (Hadoop) add CqlPagingRecordReader support for ReversedType in Thrift table
   (CASSANDRA-5718)
 * Add -no-snapshot option to scrub (CASSANDRA-5891)
 * Fix to support off heap bloom filters size greater than 2 GB (CASSANDRA-5903)
 * Properly handle parsing huge map and set literals (CASSANDRA-5893)
 * Fix LCS L0 compaction may overlap in L1 (CASSANDRA-5907)
 * New sstablesplit tool to split large sstables offline (CASSANDRA-4766)
 * Fix potential deadlock in native protocol server (CASSANDRA-5926)
 * Disallow incompatible type change in CQL3 (CASSANDRA-5882)
Merged from 1.1:
 * Correctly validate sparse composite cells in scrub (CASSANDRA-5855)


2.0.0-beta2
 * Replace countPendingHints with Hints Created metric (CASSANDRA-5746)
 * Allow nodetool with no args, and with help to run without a server (CASSANDRA-5734)
 * Cleanup AbstractType/TypeSerializer classes (CASSANDRA-5744)
 * Remove unimplemented cli option schema-mwt (CASSANDRA-5754)
 * Support range tombstones in thrift (CASSANDRA-5435)
 * Normalize table-manipulating CQL3 statements' class names (CASSANDRA-5759)
 * cqlsh: add missing table options to DESCRIBE output (CASSANDRA-5749)
 * Fix assertion error during repair (CASSANDRA-5757)
 * Fix bulkloader (CASSANDRA-5542)
 * Add LZ4 compression to the native protocol (CASSANDRA-5765)
 * Fix bugs in the native protocol v2 (CASSANDRA-5770)
 * CAS on 'primary key only' table (CASSANDRA-5715)
 * Support streaming SSTables of old versions (CASSANDRA-5772)
 * Always respect protocol version in native protocol (CASSANDRA-5778)
 * Fix ConcurrentModificationException during streaming (CASSANDRA-5782)
 * Update deletion timestamp in Commit#updatesWithPaxosTime (CASSANDRA-5787)
 * Thrift cas() method crashes if input columns are not sorted (CASSANDRA-5786)
 * Order columns names correctly when querying for CAS (CASSANDRA-5788)
 * Fix streaming retry (CASSANDRA-5775)
Merged from 1.2:
 * if no seeds can be a reached a node won't start in a ring by itself (CASSANDRA-5768)
 * add cassandra.unsafesystem property (CASSANDRA-5704)
 * (Hadoop) quote identifiers in CqlPagingRecordReader (CASSANDRA-5763)
 * Add replace_node functionality for vnodes (CASSANDRA-5337)
 * Add timeout events to query traces (CASSANDRA-5520)
 * Fix serialization of the LEFT gossip value (CASSANDRA-5696)
 * Pig: support for cql3 tables (CASSANDRA-5234)
 * Fix skipping range tombstones with reverse queries (CASSANDRA-5712)
 * Expire entries out of ThriftSessionManager (CASSANDRA-5719)
 * Don't keep ancestor information in memory (CASSANDRA-5342)
 * Expose native protocol server status in nodetool info (CASSANDRA-5735)
 * Fix pathetic performance of range tombstones (CASSANDRA-5677)
 * Fix querying with an empty (impossible) range (CASSANDRA-5573)
 * cqlsh: handle CUSTOM 2i in DESCRIBE output (CASSANDRA-5760)
 * Fix minor bug in Range.intersects(Bound) (CASSANDRA-5771)
 * cqlsh: handle disabled compression in DESCRIBE output (CASSANDRA-5766)
 * Ensure all UP events are notified on the native protocol (CASSANDRA-5769)
 * Fix formatting of sstable2json with multiple -k arguments (CASSANDRA-5781)
 * Don't rely on row marker for queries in general to hide lost markers
   after TTL expires (CASSANDRA-5762)
 * Sort nodetool help output (CASSANDRA-5776)
 * Fix column expiring during 2 phases compaction (CASSANDRA-5799)
 * now() is being rejected in INSERTs when inside collections (CASSANDRA-5795)


2.0.0-beta1
 * Add support for indexing clustered columns (CASSANDRA-5125)
 * Removed on-heap row cache (CASSANDRA-5348)
 * use nanotime consistently for node-local timeouts (CASSANDRA-5581)
 * Avoid unnecessary second pass on name-based queries (CASSANDRA-5577)
 * Experimental triggers (CASSANDRA-1311)
 * JEMalloc support for off-heap allocation (CASSANDRA-3997)
 * Single-pass compaction (CASSANDRA-4180)
 * Removed token range bisection (CASSANDRA-5518)
 * Removed compatibility with pre-1.2.5 sstables and network messages
   (CASSANDRA-5511)
 * removed PBSPredictor (CASSANDRA-5455)
 * CAS support (CASSANDRA-5062, 5441, 5442, 5443, 5619, 5667)
 * Leveled compaction performs size-tiered compactions in L0
   (CASSANDRA-5371, 5439)
 * Add yaml network topology snitch for mixed ec2/other envs (CASSANDRA-5339)
 * Log when a node is down longer than the hint window (CASSANDRA-4554)
 * Optimize tombstone creation for ExpiringColumns (CASSANDRA-4917)
 * Improve LeveledScanner work estimation (CASSANDRA-5250, 5407)
 * Replace compaction lock with runWithCompactionsDisabled (CASSANDRA-3430)
 * Change Message IDs to ints (CASSANDRA-5307)
 * Move sstable level information into the Stats component, removing the
   need for a separate Manifest file (CASSANDRA-4872)
 * avoid serializing to byte[] on commitlog append (CASSANDRA-5199)
 * make index_interval configurable per columnfamily (CASSANDRA-3961, CASSANDRA-5650)
 * add default_time_to_live (CASSANDRA-3974)
 * add memtable_flush_period_in_ms (CASSANDRA-4237)
 * replace supercolumns internally by composites (CASSANDRA-3237, 5123)
 * upgrade thrift to 0.9.0 (CASSANDRA-3719)
 * drop unnecessary keyspace parameter from user-defined compaction API
   (CASSANDRA-5139)
 * more robust solution to incomplete compactions + counters (CASSANDRA-5151)
 * Change order of directory searching for c*.in.sh (CASSANDRA-3983)
 * Add tool to reset SSTable compaction level for LCS (CASSANDRA-5271)
 * Allow custom configuration loader (CASSANDRA-5045)
 * Remove memory emergency pressure valve logic (CASSANDRA-3534)
 * Reduce request latency with eager retry (CASSANDRA-4705)
 * cqlsh: Remove ASSUME command (CASSANDRA-5331)
 * Rebuild BF when loading sstables if bloom_filter_fp_chance
   has changed since compaction (CASSANDRA-5015)
 * remove row-level bloom filters (CASSANDRA-4885)
 * Change Kernel Page Cache skipping into row preheating (disabled by default)
   (CASSANDRA-4937)
 * Improve repair by deciding on a gcBefore before sending
   out TreeRequests (CASSANDRA-4932)
 * Add an official way to disable compactions (CASSANDRA-5074)
 * Reenable ALTER TABLE DROP with new semantics (CASSANDRA-3919)
 * Add binary protocol versioning (CASSANDRA-5436)
 * Swap THshaServer for TThreadedSelectorServer (CASSANDRA-5530)
 * Add alias support to SELECT statement (CASSANDRA-5075)
 * Don't create empty RowMutations in CommitLogReplayer (CASSANDRA-5541)
 * Use range tombstones when dropping cfs/columns from schema (CASSANDRA-5579)
 * cqlsh: drop CQL2/CQL3-beta support (CASSANDRA-5585)
 * Track max/min column names in sstables to be able to optimize slice
   queries (CASSANDRA-5514, CASSANDRA-5595, CASSANDRA-5600)
 * Binary protocol: allow batching already prepared statements (CASSANDRA-4693)
 * Allow preparing timestamp, ttl and limit in CQL3 queries (CASSANDRA-4450)
 * Support native link w/o JNA in Java7 (CASSANDRA-3734)
 * Use SASL authentication in binary protocol v2 (CASSANDRA-5545)
 * Replace Thrift HsHa with LMAX Disruptor based implementation (CASSANDRA-5582)
 * cqlsh: Add row count to SELECT output (CASSANDRA-5636)
 * Include a timestamp with all read commands to determine column expiration
   (CASSANDRA-5149)
 * Streaming 2.0 (CASSANDRA-5286, 5699)
 * Conditional create/drop ks/table/index statements in CQL3 (CASSANDRA-2737)
 * more pre-table creation property validation (CASSANDRA-5693)
 * Redesign repair messages (CASSANDRA-5426)
 * Fix ALTER RENAME post-5125 (CASSANDRA-5702)
 * Disallow renaming a 2ndary indexed column (CASSANDRA-5705)
 * Rename Table to Keyspace (CASSANDRA-5613)
 * Ensure changing column_index_size_in_kb on different nodes don't corrupt the
   sstable (CASSANDRA-5454)
 * Move resultset type information into prepare, not execute (CASSANDRA-5649)
 * Auto paging in binary protocol (CASSANDRA-4415, 5714)
 * Don't tie client side use of AbstractType to JDBC (CASSANDRA-4495)
 * Adds new TimestampType to replace DateType (CASSANDRA-5723, CASSANDRA-5729)
Merged from 1.2:
 * make starting native protocol server idempotent (CASSANDRA-5728)
 * Fix loading key cache when a saved entry is no longer valid (CASSANDRA-5706)
 * Fix serialization of the LEFT gossip value (CASSANDRA-5696)
 * cqlsh: Don't show 'null' in place of empty values (CASSANDRA-5675)
 * Race condition in detecting version on a mixed 1.1/1.2 cluster
   (CASSANDRA-5692)
 * Fix skipping range tombstones with reverse queries (CASSANDRA-5712)
 * Expire entries out of ThriftSessionManager (CASSANRDA-5719)
 * Don't keep ancestor information in memory (CASSANDRA-5342)
 * cqlsh: fix handling of semicolons inside BATCH queries (CASSANDRA-5697)


1.2.6
 * Fix tracing when operation completes before all responses arrive
   (CASSANDRA-5668)
 * Fix cross-DC mutation forwarding (CASSANDRA-5632)
 * Reduce SSTableLoader memory usage (CASSANDRA-5555)
 * Scale hinted_handoff_throttle_in_kb to cluster size (CASSANDRA-5272)
 * (Hadoop) Add CQL3 input/output formats (CASSANDRA-4421, 5622)
 * (Hadoop) Fix InputKeyRange in CFIF (CASSANDRA-5536)
 * Fix dealing with ridiculously large max sstable sizes in LCS (CASSANDRA-5589)
 * Ignore pre-truncate hints (CASSANDRA-4655)
 * Move System.exit on OOM into a separate thread (CASSANDRA-5273)
 * Write row markers when serializing schema (CASSANDRA-5572)
 * Check only SSTables for the requested range when streaming (CASSANDRA-5569)
 * Improve batchlog replay behavior and hint ttl handling (CASSANDRA-5314)
 * Exclude localTimestamp from validation for tombstones (CASSANDRA-5398)
 * cqlsh: add custom prompt support (CASSANDRA-5539)
 * Reuse prepared statements in hot auth queries (CASSANDRA-5594)
 * cqlsh: add vertical output option (see EXPAND) (CASSANDRA-5597)
 * Add a rate limit option to stress (CASSANDRA-5004)
 * have BulkLoader ignore snapshots directories (CASSANDRA-5587)
 * fix SnitchProperties logging context (CASSANDRA-5602)
 * Expose whether jna is enabled and memory is locked via JMX (CASSANDRA-5508)
 * cqlsh: fix COPY FROM with ReversedType (CASSANDRA-5610)
 * Allow creating CUSTOM indexes on collections (CASSANDRA-5615)
 * Evaluate now() function at execution time (CASSANDRA-5616)
 * Expose detailed read repair metrics (CASSANDRA-5618)
 * Correct blob literal + ReversedType parsing (CASSANDRA-5629)
 * Allow GPFS to prefer the internal IP like EC2MRS (CASSANDRA-5630)
 * fix help text for -tspw cassandra-cli (CASSANDRA-5643)
 * don't throw away initial causes exceptions for internode encryption issues
   (CASSANDRA-5644)
 * Fix message spelling errors for cql select statements (CASSANDRA-5647)
 * Suppress custom exceptions thru jmx (CASSANDRA-5652)
 * Update CREATE CUSTOM INDEX syntax (CASSANDRA-5639)
 * Fix PermissionDetails.equals() method (CASSANDRA-5655)
 * Never allow partition key ranges in CQL3 without token() (CASSANDRA-5666)
 * Gossiper incorrectly drops AppState for an upgrading node (CASSANDRA-5660)
 * Connection thrashing during multi-region ec2 during upgrade, due to
   messaging version (CASSANDRA-5669)
 * Avoid over reconnecting in EC2MRS (CASSANDRA-5678)
 * Fix ReadResponseSerializer.serializedSize() for digest reads (CASSANDRA-5476)
 * allow sstable2json on 2i CFs (CASSANDRA-5694)
Merged from 1.1:
 * Remove buggy thrift max message length option (CASSANDRA-5529)
 * Fix NPE in Pig's widerow mode (CASSANDRA-5488)
 * Add split size parameter to Pig and disable split combination (CASSANDRA-5544)


1.2.5
 * make BytesToken.toString only return hex bytes (CASSANDRA-5566)
 * Ensure that submitBackground enqueues at least one task (CASSANDRA-5554)
 * fix 2i updates with identical values and timestamps (CASSANDRA-5540)
 * fix compaction throttling bursty-ness (CASSANDRA-4316)
 * reduce memory consumption of IndexSummary (CASSANDRA-5506)
 * remove per-row column name bloom filters (CASSANDRA-5492)
 * Include fatal errors in trace events (CASSANDRA-5447)
 * Ensure that PerRowSecondaryIndex is notified of row-level deletes
   (CASSANDRA-5445)
 * Allow empty blob literals in CQL3 (CASSANDRA-5452)
 * Fix streaming RangeTombstones at column index boundary (CASSANDRA-5418)
 * Fix preparing statements when current keyspace is not set (CASSANDRA-5468)
 * Fix SemanticVersion.isSupportedBy minor/patch handling (CASSANDRA-5496)
 * Don't provide oldCfId for post-1.1 system cfs (CASSANDRA-5490)
 * Fix primary range ignores replication strategy (CASSANDRA-5424)
 * Fix shutdown of binary protocol server (CASSANDRA-5507)
 * Fix repair -snapshot not working (CASSANDRA-5512)
 * Set isRunning flag later in binary protocol server (CASSANDRA-5467)
 * Fix use of CQL3 functions with descending clustering order (CASSANDRA-5472)
 * Disallow renaming columns one at a time for thrift table in CQL3
   (CASSANDRA-5531)
 * cqlsh: add CLUSTERING ORDER BY support to DESCRIBE (CASSANDRA-5528)
 * Add custom secondary index support to CQL3 (CASSANDRA-5484)
 * Fix repair hanging silently on unexpected error (CASSANDRA-5229)
 * Fix Ec2Snitch regression introduced by CASSANDRA-5171 (CASSANDRA-5432)
 * Add nodetool enablebackup/disablebackup (CASSANDRA-5556)
 * cqlsh: fix DESCRIBE after case insensitive USE (CASSANDRA-5567)
Merged from 1.1
 * Add retry mechanism to OTC for non-droppable_verbs (CASSANDRA-5393)
 * Use allocator information to improve memtable memory usage estimate
   (CASSANDRA-5497)
 * Fix trying to load deleted row into row cache on startup (CASSANDRA-4463)
 * fsync leveled manifest to avoid corruption (CASSANDRA-5535)
 * Fix Bound intersection computation (CASSANDRA-5551)
 * sstablescrub now respects max memory size in cassandra.in.sh (CASSANDRA-5562)


1.2.4
 * Ensure that PerRowSecondaryIndex updates see the most recent values
   (CASSANDRA-5397)
 * avoid duplicate index entries ind PrecompactedRow and
   ParallelCompactionIterable (CASSANDRA-5395)
 * remove the index entry on oldColumn when new column is a tombstone
   (CASSANDRA-5395)
 * Change default stream throughput from 400 to 200 mbps (CASSANDRA-5036)
 * Gossiper logs DOWN for symmetry with UP (CASSANDRA-5187)
 * Fix mixing prepared statements between keyspaces (CASSANDRA-5352)
 * Fix consistency level during bootstrap - strike 3 (CASSANDRA-5354)
 * Fix transposed arguments in AlreadyExistsException (CASSANDRA-5362)
 * Improve asynchronous hint delivery (CASSANDRA-5179)
 * Fix Guava dependency version (12.0 -> 13.0.1) for Maven (CASSANDRA-5364)
 * Validate that provided CQL3 collection value are < 64K (CASSANDRA-5355)
 * Make upgradeSSTable skip current version sstables by default (CASSANDRA-5366)
 * Optimize min/max timestamp collection (CASSANDRA-5373)
 * Invalid streamId in cql binary protocol when using invalid CL
   (CASSANDRA-5164)
 * Fix validation for IN where clauses with collections (CASSANDRA-5376)
 * Copy resultSet on count query to avoid ConcurrentModificationException
   (CASSANDRA-5382)
 * Correctly typecheck in CQL3 even with ReversedType (CASSANDRA-5386)
 * Fix streaming compressed files when using encryption (CASSANDRA-5391)
 * cassandra-all 1.2.0 pom missing netty dependency (CASSANDRA-5392)
 * Fix writetime/ttl functions on null values (CASSANDRA-5341)
 * Fix NPE during cql3 select with token() (CASSANDRA-5404)
 * IndexHelper.skipBloomFilters won't skip non-SHA filters (CASSANDRA-5385)
 * cqlsh: Print maps ordered by key, sort sets (CASSANDRA-5413)
 * Add null syntax support in CQL3 for inserts (CASSANDRA-3783)
 * Allow unauthenticated set_keyspace() calls (CASSANDRA-5423)
 * Fix potential incremental backups race (CASSANDRA-5410)
 * Fix prepared BATCH statements with batch-level timestamps (CASSANDRA-5415)
 * Allow overriding superuser setup delay (CASSANDRA-5430)
 * cassandra-shuffle with JMX usernames and passwords (CASSANDRA-5431)
Merged from 1.1:
 * cli: Quote ks and cf names in schema output when needed (CASSANDRA-5052)
 * Fix bad default for min/max timestamp in SSTableMetadata (CASSANDRA-5372)
 * Fix cf name extraction from manifest in Directories.migrateFile()
   (CASSANDRA-5242)
 * Support pluggable internode authentication (CASSANDRA-5401)


1.2.3
 * add check for sstable overlap within a level on startup (CASSANDRA-5327)
 * replace ipv6 colons in jmx object names (CASSANDRA-5298, 5328)
 * Avoid allocating SSTableBoundedScanner during repair when the range does
   not intersect the sstable (CASSANDRA-5249)
 * Don't lowercase property map keys (this breaks NTS) (CASSANDRA-5292)
 * Fix composite comparator with super columns (CASSANDRA-5287)
 * Fix insufficient validation of UPDATE queries against counter cfs
   (CASSANDRA-5300)
 * Fix PropertyFileSnitch default DC/Rack behavior (CASSANDRA-5285)
 * Handle null values when executing prepared statement (CASSANDRA-5081)
 * Add netty to pom dependencies (CASSANDRA-5181)
 * Include type arguments in Thrift CQLPreparedResult (CASSANDRA-5311)
 * Fix compaction not removing columns when bf_fp_ratio is 1 (CASSANDRA-5182)
 * cli: Warn about missing CQL3 tables in schema descriptions (CASSANDRA-5309)
 * Re-enable unknown option in replication/compaction strategies option for
   backward compatibility (CASSANDRA-4795)
 * Add binary protocol support to stress (CASSANDRA-4993)
 * cqlsh: Fix COPY FROM value quoting and null handling (CASSANDRA-5305)
 * Fix repair -pr for vnodes (CASSANDRA-5329)
 * Relax CL for auth queries for non-default users (CASSANDRA-5310)
 * Fix AssertionError during repair (CASSANDRA-5245)
 * Don't announce migrations to pre-1.2 nodes (CASSANDRA-5334)
Merged from 1.1:
 * Update offline scrub for 1.0 -> 1.1 directory structure (CASSANDRA-5195)
 * add tmp flag to Descriptor hashcode (CASSANDRA-4021)
 * fix logging of "Found table data in data directories" when only system tables
   are present (CASSANDRA-5289)
 * cli: Add JMX authentication support (CASSANDRA-5080)
 * nodetool: ability to repair specific range (CASSANDRA-5280)
 * Fix possible assertion triggered in SliceFromReadCommand (CASSANDRA-5284)
 * cqlsh: Add inet type support on Windows (ipv4-only) (CASSANDRA-4801)
 * Fix race when initializing ColumnFamilyStore (CASSANDRA-5350)
 * Add UseTLAB JVM flag (CASSANDRA-5361)


1.2.2
 * fix potential for multiple concurrent compactions of the same sstables
   (CASSANDRA-5256)
 * avoid no-op caching of byte[] on commitlog append (CASSANDRA-5199)
 * fix symlinks under data dir not working (CASSANDRA-5185)
 * fix bug in compact storage metadata handling (CASSANDRA-5189)
 * Validate login for USE queries (CASSANDRA-5207)
 * cli: remove default username and password (CASSANDRA-5208)
 * configure populate_io_cache_on_flush per-CF (CASSANDRA-4694)
 * allow configuration of internode socket buffer (CASSANDRA-3378)
 * Make sstable directory picking blacklist-aware again (CASSANDRA-5193)
 * Correctly expire gossip states for edge cases (CASSANDRA-5216)
 * Improve handling of directory creation failures (CASSANDRA-5196)
 * Expose secondary indicies to the rest of nodetool (CASSANDRA-4464)
 * Binary protocol: avoid sending notification for 0.0.0.0 (CASSANDRA-5227)
 * add UseCondCardMark XX jvm settings on jdk 1.7 (CASSANDRA-4366)
 * CQL3 refactor to allow conversion function (CASSANDRA-5226)
 * Fix drop of sstables in some circumstance (CASSANDRA-5232)
 * Implement caching of authorization results (CASSANDRA-4295)
 * Add support for LZ4 compression (CASSANDRA-5038)
 * Fix missing columns in wide rows queries (CASSANDRA-5225)
 * Simplify auth setup and make system_auth ks alterable (CASSANDRA-5112)
 * Stop compactions from hanging during bootstrap (CASSANDRA-5244)
 * fix compressed streaming sending extra chunk (CASSANDRA-5105)
 * Add CQL3-based implementations of IAuthenticator and IAuthorizer
   (CASSANDRA-4898)
 * Fix timestamp-based tomstone removal logic (CASSANDRA-5248)
 * cli: Add JMX authentication support (CASSANDRA-5080)
 * Fix forceFlush behavior (CASSANDRA-5241)
 * cqlsh: Add username autocompletion (CASSANDRA-5231)
 * Fix CQL3 composite partition key error (CASSANDRA-5240)
 * Allow IN clause on last clustering key (CASSANDRA-5230)
Merged from 1.1:
 * fix start key/end token validation for wide row iteration (CASSANDRA-5168)
 * add ConfigHelper support for Thrift frame and max message sizes (CASSANDRA-5188)
 * fix nodetool repair not fail on node down (CASSANDRA-5203)
 * always collect tombstone hints (CASSANDRA-5068)
 * Fix error when sourcing file in cqlsh (CASSANDRA-5235)


1.2.1
 * stream undelivered hints on decommission (CASSANDRA-5128)
 * GossipingPropertyFileSnitch loads saved dc/rack info if needed (CASSANDRA-5133)
 * drain should flush system CFs too (CASSANDRA-4446)
 * add inter_dc_tcp_nodelay setting (CASSANDRA-5148)
 * re-allow wrapping ranges for start_token/end_token range pairitspwng (CASSANDRA-5106)
 * fix validation compaction of empty rows (CASSANDRA-5136)
 * nodetool methods to enable/disable hint storage/delivery (CASSANDRA-4750)
 * disallow bloom filter false positive chance of 0 (CASSANDRA-5013)
 * add threadpool size adjustment methods to JMXEnabledThreadPoolExecutor and
   CompactionManagerMBean (CASSANDRA-5044)
 * fix hinting for dropped local writes (CASSANDRA-4753)
 * off-heap cache doesn't need mutable column container (CASSANDRA-5057)
 * apply disk_failure_policy to bad disks on initial directory creation
   (CASSANDRA-4847)
 * Optimize name-based queries to use ArrayBackedSortedColumns (CASSANDRA-5043)
 * Fall back to old manifest if most recent is unparseable (CASSANDRA-5041)
 * pool [Compressed]RandomAccessReader objects on the partitioned read path
   (CASSANDRA-4942)
 * Add debug logging to list filenames processed by Directories.migrateFile
   method (CASSANDRA-4939)
 * Expose black-listed directories via JMX (CASSANDRA-4848)
 * Log compaction merge counts (CASSANDRA-4894)
 * Minimize byte array allocation by AbstractData{Input,Output} (CASSANDRA-5090)
 * Add SSL support for the binary protocol (CASSANDRA-5031)
 * Allow non-schema system ks modification for shuffle to work (CASSANDRA-5097)
 * cqlsh: Add default limit to SELECT statements (CASSANDRA-4972)
 * cqlsh: fix DESCRIBE for 1.1 cfs in CQL3 (CASSANDRA-5101)
 * Correctly gossip with nodes >= 1.1.7 (CASSANDRA-5102)
 * Ensure CL guarantees on digest mismatch (CASSANDRA-5113)
 * Validate correctly selects on composite partition key (CASSANDRA-5122)
 * Fix exception when adding collection (CASSANDRA-5117)
 * Handle states for non-vnode clusters correctly (CASSANDRA-5127)
 * Refuse unrecognized replication and compaction strategy options (CASSANDRA-4795)
 * Pick the correct value validator in sstable2json for cql3 tables (CASSANDRA-5134)
 * Validate login for describe_keyspace, describe_keyspaces and set_keyspace
   (CASSANDRA-5144)
 * Fix inserting empty maps (CASSANDRA-5141)
 * Don't remove tokens from System table for node we know (CASSANDRA-5121)
 * fix streaming progress report for compresed files (CASSANDRA-5130)
 * Coverage analysis for low-CL queries (CASSANDRA-4858)
 * Stop interpreting dates as valid timeUUID value (CASSANDRA-4936)
 * Adds E notation for floating point numbers (CASSANDRA-4927)
 * Detect (and warn) unintentional use of the cql2 thrift methods when cql3 was
   intended (CASSANDRA-5172)
 * cli: Quote ks and cf names in schema output when needed (CASSANDRA-5052)
 * Fix cf name extraction from manifest in Directories.migrateFile() (CASSANDRA-5242)
 * Replace mistaken usage of commons-logging with slf4j (CASSANDRA-5464)
 * Ensure Jackson dependency matches lib (CASSANDRA-5126)
 * Expose droppable tombstone ratio stats over JMX (CASSANDRA-5159)
Merged from 1.1:
 * Simplify CompressedRandomAccessReader to work around JDK FD bug (CASSANDRA-5088)
 * Improve handling a changing target throttle rate mid-compaction (CASSANDRA-5087)
 * Pig: correctly decode row keys in widerow mode (CASSANDRA-5098)
 * nodetool repair command now prints progress (CASSANDRA-4767)
 * fix user defined compaction to run against 1.1 data directory (CASSANDRA-5118)
 * Fix CQL3 BATCH authorization caching (CASSANDRA-5145)
 * fix get_count returns incorrect value with TTL (CASSANDRA-5099)
 * better handling for mid-compaction failure (CASSANDRA-5137)
 * convert default marshallers list to map for better readability (CASSANDRA-5109)
 * fix ConcurrentModificationException in getBootstrapSource (CASSANDRA-5170)
 * fix sstable maxtimestamp for row deletes and pre-1.1.1 sstables (CASSANDRA-5153)
 * Fix thread growth on node removal (CASSANDRA-5175)
 * Make Ec2Region's datacenter name configurable (CASSANDRA-5155)


1.2.0
 * Disallow counters in collections (CASSANDRA-5082)
 * cqlsh: add unit tests (CASSANDRA-3920)
 * fix default bloom_filter_fp_chance for LeveledCompactionStrategy (CASSANDRA-5093)
Merged from 1.1:
 * add validation for get_range_slices with start_key and end_token (CASSANDRA-5089)


1.2.0-rc2
 * fix nodetool ownership display with vnodes (CASSANDRA-5065)
 * cqlsh: add DESCRIBE KEYSPACES command (CASSANDRA-5060)
 * Fix potential infinite loop when reloading CFS (CASSANDRA-5064)
 * Fix SimpleAuthorizer example (CASSANDRA-5072)
 * cqlsh: force CL.ONE for tracing and system.schema* queries (CASSANDRA-5070)
 * Includes cassandra-shuffle in the debian package (CASSANDRA-5058)
Merged from 1.1:
 * fix multithreaded compaction deadlock (CASSANDRA-4492)
 * fix temporarily missing schema after upgrade from pre-1.1.5 (CASSANDRA-5061)
 * Fix ALTER TABLE overriding compression options with defaults
   (CASSANDRA-4996, 5066)
 * fix specifying and altering crc_check_chance (CASSANDRA-5053)
 * fix Murmur3Partitioner ownership% calculation (CASSANDRA-5076)
 * Don't expire columns sooner than they should in 2ndary indexes (CASSANDRA-5079)


1.2-rc1
 * rename rpc_timeout settings to request_timeout (CASSANDRA-5027)
 * add BF with 0.1 FP to LCS by default (CASSANDRA-5029)
 * Fix preparing insert queries (CASSANDRA-5016)
 * Fix preparing queries with counter increment (CASSANDRA-5022)
 * Fix preparing updates with collections (CASSANDRA-5017)
 * Don't generate UUID based on other node address (CASSANDRA-5002)
 * Fix message when trying to alter a clustering key type (CASSANDRA-5012)
 * Update IAuthenticator to match the new IAuthorizer (CASSANDRA-5003)
 * Fix inserting only a key in CQL3 (CASSANDRA-5040)
 * Fix CQL3 token() function when used with strings (CASSANDRA-5050)
Merged from 1.1:
 * reduce log spam from invalid counter shards (CASSANDRA-5026)
 * Improve schema propagation performance (CASSANDRA-5025)
 * Fix for IndexHelper.IndexFor throws OOB Exception (CASSANDRA-5030)
 * cqlsh: make it possible to describe thrift CFs (CASSANDRA-4827)
 * cqlsh: fix timestamp formatting on some platforms (CASSANDRA-5046)


1.2-beta3
 * make consistency level configurable in cqlsh (CASSANDRA-4829)
 * fix cqlsh rendering of blob fields (CASSANDRA-4970)
 * fix cqlsh DESCRIBE command (CASSANDRA-4913)
 * save truncation position in system table (CASSANDRA-4906)
 * Move CompressionMetadata off-heap (CASSANDRA-4937)
 * allow CLI to GET cql3 columnfamily data (CASSANDRA-4924)
 * Fix rare race condition in getExpireTimeForEndpoint (CASSANDRA-4402)
 * acquire references to overlapping sstables during compaction so bloom filter
   doesn't get free'd prematurely (CASSANDRA-4934)
 * Don't share slice query filter in CQL3 SelectStatement (CASSANDRA-4928)
 * Separate tracing from Log4J (CASSANDRA-4861)
 * Exclude gcable tombstones from merkle-tree computation (CASSANDRA-4905)
 * Better printing of AbstractBounds for tracing (CASSANDRA-4931)
 * Optimize mostRecentTombstone check in CC.collectAllData (CASSANDRA-4883)
 * Change stream session ID to UUID to avoid collision from same node (CASSANDRA-4813)
 * Use Stats.db when bulk loading if present (CASSANDRA-4957)
 * Skip repair on system_trace and keyspaces with RF=1 (CASSANDRA-4956)
 * (cql3) Remove arbitrary SELECT limit (CASSANDRA-4918)
 * Correctly handle prepared operation on collections (CASSANDRA-4945)
 * Fix CQL3 LIMIT (CASSANDRA-4877)
 * Fix Stress for CQL3 (CASSANDRA-4979)
 * Remove cassandra specific exceptions from JMX interface (CASSANDRA-4893)
 * (CQL3) Force using ALLOW FILTERING on potentially inefficient queries (CASSANDRA-4915)
 * (cql3) Fix adding column when the table has collections (CASSANDRA-4982)
 * (cql3) Fix allowing collections with compact storage (CASSANDRA-4990)
 * (cql3) Refuse ttl/writetime function on collections (CASSANDRA-4992)
 * Replace IAuthority with new IAuthorizer (CASSANDRA-4874)
 * clqsh: fix KEY pseudocolumn escaping when describing Thrift tables
   in CQL3 mode (CASSANDRA-4955)
 * add basic authentication support for Pig CassandraStorage (CASSANDRA-3042)
 * fix CQL2 ALTER TABLE compaction_strategy_class altering (CASSANDRA-4965)
Merged from 1.1:
 * Fall back to old describe_splits if d_s_ex is not available (CASSANDRA-4803)
 * Improve error reporting when streaming ranges fail (CASSANDRA-5009)
 * Fix cqlsh timestamp formatting of timezone info (CASSANDRA-4746)
 * Fix assertion failure with leveled compaction (CASSANDRA-4799)
 * Check for null end_token in get_range_slice (CASSANDRA-4804)
 * Remove all remnants of removed nodes (CASSANDRA-4840)
 * Add aut-reloading of the log4j file in debian package (CASSANDRA-4855)
 * Fix estimated row cache entry size (CASSANDRA-4860)
 * reset getRangeSlice filter after finishing a row for get_paged_slice
   (CASSANDRA-4919)
 * expunge row cache post-truncate (CASSANDRA-4940)
 * Allow static CF definition with compact storage (CASSANDRA-4910)
 * Fix endless loop/compaction of schema_* CFs due to broken timestamps (CASSANDRA-4880)
 * Fix 'wrong class type' assertion in CounterColumn (CASSANDRA-4976)


1.2-beta2
 * fp rate of 1.0 disables BF entirely; LCS defaults to 1.0 (CASSANDRA-4876)
 * off-heap bloom filters for row keys (CASSANDRA_4865)
 * add extension point for sstable components (CASSANDRA-4049)
 * improve tracing output (CASSANDRA-4852, 4862)
 * make TRACE verb droppable (CASSANDRA-4672)
 * fix BulkLoader recognition of CQL3 columnfamilies (CASSANDRA-4755)
 * Sort commitlog segments for replay by id instead of mtime (CASSANDRA-4793)
 * Make hint delivery asynchronous (CASSANDRA-4761)
 * Pluggable Thrift transport factories for CLI and cqlsh (CASSANDRA-4609, 4610)
 * cassandra-cli: allow Double value type to be inserted to a column (CASSANDRA-4661)
 * Add ability to use custom TServerFactory implementations (CASSANDRA-4608)
 * optimize batchlog flushing to skip successful batches (CASSANDRA-4667)
 * include metadata for system keyspace itself in schema tables (CASSANDRA-4416)
 * add check to PropertyFileSnitch to verify presence of location for
   local node (CASSANDRA-4728)
 * add PBSPredictor consistency modeler (CASSANDRA-4261)
 * remove vestiges of Thrift unframed mode (CASSANDRA-4729)
 * optimize single-row PK lookups (CASSANDRA-4710)
 * adjust blockFor calculation to account for pending ranges due to node
   movement (CASSANDRA-833)
 * Change CQL version to 3.0.0 and stop accepting 3.0.0-beta1 (CASSANDRA-4649)
 * (CQL3) Make prepared statement global instead of per connection
   (CASSANDRA-4449)
 * Fix scrubbing of CQL3 created tables (CASSANDRA-4685)
 * (CQL3) Fix validation when using counter and regular columns in the same
   table (CASSANDRA-4706)
 * Fix bug starting Cassandra with simple authentication (CASSANDRA-4648)
 * Add support for batchlog in CQL3 (CASSANDRA-4545, 4738)
 * Add support for multiple column family outputs in CFOF (CASSANDRA-4208)
 * Support repairing only the local DC nodes (CASSANDRA-4747)
 * Use rpc_address for binary protocol and change default port (CASSANDRA-4751)
 * Fix use of collections in prepared statements (CASSANDRA-4739)
 * Store more information into peers table (CASSANDRA-4351, 4814)
 * Configurable bucket size for size tiered compaction (CASSANDRA-4704)
 * Run leveled compaction in parallel (CASSANDRA-4310)
 * Fix potential NPE during CFS reload (CASSANDRA-4786)
 * Composite indexes may miss results (CASSANDRA-4796)
 * Move consistency level to the protocol level (CASSANDRA-4734, 4824)
 * Fix Subcolumn slice ends not respected (CASSANDRA-4826)
 * Fix Assertion error in cql3 select (CASSANDRA-4783)
 * Fix list prepend logic (CQL3) (CASSANDRA-4835)
 * Add booleans as literals in CQL3 (CASSANDRA-4776)
 * Allow renaming PK columns in CQL3 (CASSANDRA-4822)
 * Fix binary protocol NEW_NODE event (CASSANDRA-4679)
 * Fix potential infinite loop in tombstone compaction (CASSANDRA-4781)
 * Remove system tables accounting from schema (CASSANDRA-4850)
 * (cql3) Force provided columns in clustering key order in
   'CLUSTERING ORDER BY' (CASSANDRA-4881)
 * Fix composite index bug (CASSANDRA-4884)
 * Fix short read protection for CQL3 (CASSANDRA-4882)
 * Add tracing support to the binary protocol (CASSANDRA-4699)
 * (cql3) Don't allow prepared marker inside collections (CASSANDRA-4890)
 * Re-allow order by on non-selected columns (CASSANDRA-4645)
 * Bug when composite index is created in a table having collections (CASSANDRA-4909)
 * log index scan subject in CompositesSearcher (CASSANDRA-4904)
Merged from 1.1:
 * add get[Row|Key]CacheEntries to CacheServiceMBean (CASSANDRA-4859)
 * fix get_paged_slice to wrap to next row correctly (CASSANDRA-4816)
 * fix indexing empty column values (CASSANDRA-4832)
 * allow JdbcDate to compose null Date objects (CASSANDRA-4830)
 * fix possible stackoverflow when compacting 1000s of sstables
   (CASSANDRA-4765)
 * fix wrong leveled compaction progress calculation (CASSANDRA-4807)
 * add a close() method to CRAR to prevent leaking file descriptors (CASSANDRA-4820)
 * fix potential infinite loop in get_count (CASSANDRA-4833)
 * fix compositeType.{get/from}String methods (CASSANDRA-4842)
 * (CQL) fix CREATE COLUMNFAMILY permissions check (CASSANDRA-4864)
 * Fix DynamicCompositeType same type comparison (CASSANDRA-4711)
 * Fix duplicate SSTable reference when stream session failed (CASSANDRA-3306)
 * Allow static CF definition with compact storage (CASSANDRA-4910)
 * Fix endless loop/compaction of schema_* CFs due to broken timestamps (CASSANDRA-4880)
 * Fix 'wrong class type' assertion in CounterColumn (CASSANDRA-4976)


1.2-beta1
 * add atomic_batch_mutate (CASSANDRA-4542, -4635)
 * increase default max_hint_window_in_ms to 3h (CASSANDRA-4632)
 * include message initiation time to replicas so they can more
   accurately drop timed-out requests (CASSANDRA-2858)
 * fix clientutil.jar dependencies (CASSANDRA-4566)
 * optimize WriteResponse (CASSANDRA-4548)
 * new metrics (CASSANDRA-4009)
 * redesign KEYS indexes to avoid read-before-write (CASSANDRA-2897)
 * debug tracing (CASSANDRA-1123)
 * parallelize row cache loading (CASSANDRA-4282)
 * Make compaction, flush JBOD-aware (CASSANDRA-4292)
 * run local range scans on the read stage (CASSANDRA-3687)
 * clean up ioexceptions (CASSANDRA-2116)
 * add disk_failure_policy (CASSANDRA-2118)
 * Introduce new json format with row level deletion (CASSANDRA-4054)
 * remove redundant "name" column from schema_keyspaces (CASSANDRA-4433)
 * improve "nodetool ring" handling of multi-dc clusters (CASSANDRA-3047)
 * update NTS calculateNaturalEndpoints to be O(N log N) (CASSANDRA-3881)
 * split up rpc timeout by operation type (CASSANDRA-2819)
 * rewrite key cache save/load to use only sequential i/o (CASSANDRA-3762)
 * update MS protocol with a version handshake + broadcast address id
   (CASSANDRA-4311)
 * multithreaded hint replay (CASSANDRA-4189)
 * add inter-node message compression (CASSANDRA-3127)
 * remove COPP (CASSANDRA-2479)
 * Track tombstone expiration and compact when tombstone content is
   higher than a configurable threshold, default 20% (CASSANDRA-3442, 4234)
 * update MurmurHash to version 3 (CASSANDRA-2975)
 * (CLI) track elapsed time for `delete' operation (CASSANDRA-4060)
 * (CLI) jline version is bumped to 1.0 to properly  support
   'delete' key function (CASSANDRA-4132)
 * Save IndexSummary into new SSTable 'Summary' component (CASSANDRA-2392, 4289)
 * Add support for range tombstones (CASSANDRA-3708)
 * Improve MessagingService efficiency (CASSANDRA-3617)
 * Avoid ID conflicts from concurrent schema changes (CASSANDRA-3794)
 * Set thrift HSHA server thread limit to unlimited by default (CASSANDRA-4277)
 * Avoids double serialization of CF id in RowMutation messages
   (CASSANDRA-4293)
 * stream compressed sstables directly with java nio (CASSANDRA-4297)
 * Support multiple ranges in SliceQueryFilter (CASSANDRA-3885)
 * Add column metadata to system column families (CASSANDRA-4018)
 * (cql3) Always use composite types by default (CASSANDRA-4329)
 * (cql3) Add support for set, map and list (CASSANDRA-3647)
 * Validate date type correctly (CASSANDRA-4441)
 * (cql3) Allow definitions with only a PK (CASSANDRA-4361)
 * (cql3) Add support for row key composites (CASSANDRA-4179)
 * improve DynamicEndpointSnitch by using reservoir sampling (CASSANDRA-4038)
 * (cql3) Add support for 2ndary indexes (CASSANDRA-3680)
 * (cql3) fix defining more than one PK to be invalid (CASSANDRA-4477)
 * remove schema agreement checking from all external APIs (Thrift, CQL and CQL3) (CASSANDRA-4487)
 * add Murmur3Partitioner and make it default for new installations (CASSANDRA-3772, 4621)
 * (cql3) update pseudo-map syntax to use map syntax (CASSANDRA-4497)
 * Finer grained exceptions hierarchy and provides error code with exceptions (CASSANDRA-3979)
 * Adds events push to binary protocol (CASSANDRA-4480)
 * Rewrite nodetool help (CASSANDRA-2293)
 * Make CQL3 the default for CQL (CASSANDRA-4640)
 * update stress tool to be able to use CQL3 (CASSANDRA-4406)
 * Accept all thrift update on CQL3 cf but don't expose their metadata (CASSANDRA-4377)
 * Replace Throttle with Guava's RateLimiter for HintedHandOff (CASSANDRA-4541)
 * fix counter add/get using CQL2 and CQL3 in stress tool (CASSANDRA-4633)
 * Add sstable count per level to cfstats (CASSANDRA-4537)
 * (cql3) Add ALTER KEYSPACE statement (CASSANDRA-4611)
 * (cql3) Allow defining default consistency levels (CASSANDRA-4448)
 * (cql3) Fix queries using LIMIT missing results (CASSANDRA-4579)
 * fix cross-version gossip messaging (CASSANDRA-4576)
 * added inet data type (CASSANDRA-4627)


1.1.6
 * Wait for writes on synchronous read digest mismatch (CASSANDRA-4792)
 * fix commitlog replay for nanotime-infected sstables (CASSANDRA-4782)
 * preflight check ttl for maximum of 20 years (CASSANDRA-4771)
 * (Pig) fix widerow input with single column rows (CASSANDRA-4789)
 * Fix HH to compact with correct gcBefore, which avoids wiping out
   undelivered hints (CASSANDRA-4772)
 * LCS will merge up to 32 L0 sstables as intended (CASSANDRA-4778)
 * NTS will default unconfigured DC replicas to zero (CASSANDRA-4675)
 * use default consistency level in counter validation if none is
   explicitly provide (CASSANDRA-4700)
 * Improve IAuthority interface by introducing fine-grained
   access permissions and grant/revoke commands (CASSANDRA-4490, 4644)
 * fix assumption error in CLI when updating/describing keyspace
   (CASSANDRA-4322)
 * Adds offline sstablescrub to debian packaging (CASSANDRA-4642)
 * Automatic fixing of overlapping leveled sstables (CASSANDRA-4644)
 * fix error when using ORDER BY with extended selections (CASSANDRA-4689)
 * (CQL3) Fix validation for IN queries for non-PK cols (CASSANDRA-4709)
 * fix re-created keyspace disappering after 1.1.5 upgrade
   (CASSANDRA-4698, 4752)
 * (CLI) display elapsed time in 2 fraction digits (CASSANDRA-3460)
 * add authentication support to sstableloader (CASSANDRA-4712)
 * Fix CQL3 'is reversed' logic (CASSANDRA-4716, 4759)
 * (CQL3) Don't return ReversedType in result set metadata (CASSANDRA-4717)
 * Backport adding AlterKeyspace statement (CASSANDRA-4611)
 * (CQL3) Correcty accept upper-case data types (CASSANDRA-4770)
 * Add binary protocol events for schema changes (CASSANDRA-4684)
Merged from 1.0:
 * Switch from NBHM to CHM in MessagingService's callback map, which
   prevents OOM in long-running instances (CASSANDRA-4708)


1.1.5
 * add SecondaryIndex.reload API (CASSANDRA-4581)
 * use millis + atomicint for commitlog segment creation instead of
   nanotime, which has issues under some hypervisors (CASSANDRA-4601)
 * fix FD leak in slice queries (CASSANDRA-4571)
 * avoid recursion in leveled compaction (CASSANDRA-4587)
 * increase stack size under Java7 to 180K
 * Log(info) schema changes (CASSANDRA-4547)
 * Change nodetool setcachecapcity to manipulate global caches (CASSANDRA-4563)
 * (cql3) fix setting compaction strategy (CASSANDRA-4597)
 * fix broken system.schema_* timestamps on system startup (CASSANDRA-4561)
 * fix wrong skip of cache saving (CASSANDRA-4533)
 * Avoid NPE when lost+found is in data dir (CASSANDRA-4572)
 * Respect five-minute flush moratorium after initial CL replay (CASSANDRA-4474)
 * Adds ntp as recommended in debian packaging (CASSANDRA-4606)
 * Configurable transport in CF Record{Reader|Writer} (CASSANDRA-4558)
 * (cql3) fix potential NPE with both equal and unequal restriction (CASSANDRA-4532)
 * (cql3) improves ORDER BY validation (CASSANDRA-4624)
 * Fix potential deadlock during counter writes (CASSANDRA-4578)
 * Fix cql error with ORDER BY when using IN (CASSANDRA-4612)
Merged from 1.0:
 * increase Xss to 160k to accomodate latest 1.6 JVMs (CASSANDRA-4602)
 * fix toString of hint destination tokens (CASSANDRA-4568)
 * Fix multiple values for CurrentLocal NodeID (CASSANDRA-4626)


1.1.4
 * fix offline scrub to catch >= out of order rows (CASSANDRA-4411)
 * fix cassandra-env.sh on RHEL and other non-dash-based systems
   (CASSANDRA-4494)
Merged from 1.0:
 * (Hadoop) fix setting key length for old-style mapred api (CASSANDRA-4534)
 * (Hadoop) fix iterating through a resultset consisting entirely
   of tombstoned rows (CASSANDRA-4466)


1.1.3
 * (cqlsh) add COPY TO (CASSANDRA-4434)
 * munmap commitlog segments before rename (CASSANDRA-4337)
 * (JMX) rename getRangeKeySample to sampleKeyRange to avoid returning
   multi-MB results as an attribute (CASSANDRA-4452)
 * flush based on data size, not throughput; overwritten columns no
   longer artificially inflate liveRatio (CASSANDRA-4399)
 * update default commitlog segment size to 32MB and total commitlog
   size to 32/1024 MB for 32/64 bit JVMs, respectively (CASSANDRA-4422)
 * avoid using global partitioner to estimate ranges in index sstables
   (CASSANDRA-4403)
 * restore pre-CASSANDRA-3862 approach to removing expired tombstones
   from row cache during compaction (CASSANDRA-4364)
 * (stress) support for CQL prepared statements (CASSANDRA-3633)
 * Correctly catch exception when Snappy cannot be loaded (CASSANDRA-4400)
 * (cql3) Support ORDER BY when IN condition is given in WHERE clause (CASSANDRA-4327)
 * (cql3) delete "component_index" column on DROP TABLE call (CASSANDRA-4420)
 * change nanoTime() to currentTimeInMillis() in schema related code (CASSANDRA-4432)
 * add a token generation tool (CASSANDRA-3709)
 * Fix LCS bug with sstable containing only 1 row (CASSANDRA-4411)
 * fix "Can't Modify Index Name" problem on CF update (CASSANDRA-4439)
 * Fix assertion error in getOverlappingSSTables during repair (CASSANDRA-4456)
 * fix nodetool's setcompactionthreshold command (CASSANDRA-4455)
 * Ensure compacted files are never used, to avoid counter overcount (CASSANDRA-4436)
Merged from 1.0:
 * Push the validation of secondary index values to the SecondaryIndexManager (CASSANDRA-4240)
 * allow dropping columns shadowed by not-yet-expired supercolumn or row
   tombstones in PrecompactedRow (CASSANDRA-4396)


1.1.2
 * Fix cleanup not deleting index entries (CASSANDRA-4379)
 * Use correct partitioner when saving + loading caches (CASSANDRA-4331)
 * Check schema before trying to export sstable (CASSANDRA-2760)
 * Raise a meaningful exception instead of NPE when PFS encounters
   an unconfigured node + no default (CASSANDRA-4349)
 * fix bug in sstable blacklisting with LCS (CASSANDRA-4343)
 * LCS no longer promotes tiny sstables out of L0 (CASSANDRA-4341)
 * skip tombstones during hint replay (CASSANDRA-4320)
 * fix NPE in compactionstats (CASSANDRA-4318)
 * enforce 1m min keycache for auto (CASSANDRA-4306)
 * Have DeletedColumn.isMFD always return true (CASSANDRA-4307)
 * (cql3) exeption message for ORDER BY constraints said primary filter can be
    an IN clause, which is misleading (CASSANDRA-4319)
 * (cql3) Reject (not yet supported) creation of 2ndardy indexes on tables with
   composite primary keys (CASSANDRA-4328)
 * Set JVM stack size to 160k for java 7 (CASSANDRA-4275)
 * cqlsh: add COPY command to load data from CSV flat files (CASSANDRA-4012)
 * CFMetaData.fromThrift to throw ConfigurationException upon error (CASSANDRA-4353)
 * Use CF comparator to sort indexed columns in SecondaryIndexManager
   (CASSANDRA-4365)
 * add strategy_options to the KSMetaData.toString() output (CASSANDRA-4248)
 * (cql3) fix range queries containing unqueried results (CASSANDRA-4372)
 * (cql3) allow updating column_alias types (CASSANDRA-4041)
 * (cql3) Fix deletion bug (CASSANDRA-4193)
 * Fix computation of overlapping sstable for leveled compaction (CASSANDRA-4321)
 * Improve scrub and allow to run it offline (CASSANDRA-4321)
 * Fix assertionError in StorageService.bulkLoad (CASSANDRA-4368)
 * (cqlsh) add option to authenticate to a keyspace at startup (CASSANDRA-4108)
 * (cqlsh) fix ASSUME functionality (CASSANDRA-4352)
 * Fix ColumnFamilyRecordReader to not return progress > 100% (CASSANDRA-3942)
Merged from 1.0:
 * Set gc_grace on index CF to 0 (CASSANDRA-4314)


1.1.1
 * add populate_io_cache_on_flush option (CASSANDRA-2635)
 * allow larger cache capacities than 2GB (CASSANDRA-4150)
 * add getsstables command to nodetool (CASSANDRA-4199)
 * apply parent CF compaction settings to secondary index CFs (CASSANDRA-4280)
 * preserve commitlog size cap when recycling segments at startup
   (CASSANDRA-4201)
 * (Hadoop) fix split generation regression (CASSANDRA-4259)
 * ignore min/max compactions settings in LCS, while preserving
   behavior that min=max=0 disables autocompaction (CASSANDRA-4233)
 * log number of rows read from saved cache (CASSANDRA-4249)
 * calculate exact size required for cleanup operations (CASSANDRA-1404)
 * avoid blocking additional writes during flush when the commitlog
   gets behind temporarily (CASSANDRA-1991)
 * enable caching on index CFs based on data CF cache setting (CASSANDRA-4197)
 * warn on invalid replication strategy creation options (CASSANDRA-4046)
 * remove [Freeable]Memory finalizers (CASSANDRA-4222)
 * include tombstone size in ColumnFamily.size, which can prevent OOM
   during sudden mass delete operations by yielding a nonzero liveRatio
   (CASSANDRA-3741)
 * Open 1 sstableScanner per level for leveled compaction (CASSANDRA-4142)
 * Optimize reads when row deletion timestamps allow us to restrict
   the set of sstables we check (CASSANDRA-4116)
 * add support for commitlog archiving and point-in-time recovery
   (CASSANDRA-3690)
 * avoid generating redundant compaction tasks during streaming
   (CASSANDRA-4174)
 * add -cf option to nodetool snapshot, and takeColumnFamilySnapshot to
   StorageService mbean (CASSANDRA-556)
 * optimize cleanup to drop entire sstables where possible (CASSANDRA-4079)
 * optimize truncate when autosnapshot is disabled (CASSANDRA-4153)
 * update caches to use byte[] keys to reduce memory overhead (CASSANDRA-3966)
 * add column limit to cli (CASSANDRA-3012, 4098)
 * clean up and optimize DataOutputBuffer, used by CQL compression and
   CompositeType (CASSANDRA-4072)
 * optimize commitlog checksumming (CASSANDRA-3610)
 * identify and blacklist corrupted SSTables from future compactions
   (CASSANDRA-2261)
 * Move CfDef and KsDef validation out of thrift (CASSANDRA-4037)
 * Expose API to repair a user provided range (CASSANDRA-3912)
 * Add way to force the cassandra-cli to refresh its schema (CASSANDRA-4052)
 * Avoid having replicate on write tasks stacking up at CL.ONE (CASSANDRA-2889)
 * (cql3) Backwards compatibility for composite comparators in non-cql3-aware
   clients (CASSANDRA-4093)
 * (cql3) Fix order by for reversed queries (CASSANDRA-4160)
 * (cql3) Add ReversedType support (CASSANDRA-4004)
 * (cql3) Add timeuuid type (CASSANDRA-4194)
 * (cql3) Minor fixes (CASSANDRA-4185)
 * (cql3) Fix prepared statement in BATCH (CASSANDRA-4202)
 * (cql3) Reduce the list of reserved keywords (CASSANDRA-4186)
 * (cql3) Move max/min compaction thresholds to compaction strategy options
   (CASSANDRA-4187)
 * Fix exception during move when localhost is the only source (CASSANDRA-4200)
 * (cql3) Allow paging through non-ordered partitioner results (CASSANDRA-3771)
 * (cql3) Fix drop index (CASSANDRA-4192)
 * (cql3) Don't return range ghosts anymore (CASSANDRA-3982)
 * fix re-creating Keyspaces/ColumnFamilies with the same name as dropped
   ones (CASSANDRA-4219)
 * fix SecondaryIndex LeveledManifest save upon snapshot (CASSANDRA-4230)
 * fix missing arrayOffset in FBUtilities.hash (CASSANDRA-4250)
 * (cql3) Add name of parameters in CqlResultSet (CASSANDRA-4242)
 * (cql3) Correctly validate order by queries (CASSANDRA-4246)
 * rename stress to cassandra-stress for saner packaging (CASSANDRA-4256)
 * Fix exception on colum metadata with non-string comparator (CASSANDRA-4269)
 * Check for unknown/invalid compression options (CASSANDRA-4266)
 * (cql3) Adds simple access to column timestamp and ttl (CASSANDRA-4217)
 * (cql3) Fix range queries with secondary indexes (CASSANDRA-4257)
 * Better error messages from improper input in cli (CASSANDRA-3865)
 * Try to stop all compaction upon Keyspace or ColumnFamily drop (CASSANDRA-4221)
 * (cql3) Allow keyspace properties to contain hyphens (CASSANDRA-4278)
 * (cql3) Correctly validate keyspace access in create table (CASSANDRA-4296)
 * Avoid deadlock in migration stage (CASSANDRA-3882)
 * Take supercolumn names and deletion info into account in memtable throughput
   (CASSANDRA-4264)
 * Add back backward compatibility for old style replication factor (CASSANDRA-4294)
 * Preserve compatibility with pre-1.1 index queries (CASSANDRA-4262)
Merged from 1.0:
 * Fix super columns bug where cache is not updated (CASSANDRA-4190)
 * fix maxTimestamp to include row tombstones (CASSANDRA-4116)
 * (CLI) properly handle quotes in create/update keyspace commands (CASSANDRA-4129)
 * Avoids possible deadlock during bootstrap (CASSANDRA-4159)
 * fix stress tool that hangs forever on timeout or error (CASSANDRA-4128)
 * stress tool to return appropriate exit code on failure (CASSANDRA-4188)
 * fix compaction NPE when out of disk space and assertions disabled
   (CASSANDRA-3985)
 * synchronize LCS getEstimatedTasks to avoid CME (CASSANDRA-4255)
 * ensure unique streaming session id's (CASSANDRA-4223)
 * kick off background compaction when min/max thresholds change
   (CASSANDRA-4279)
 * improve ability of STCS.getBuckets to deal with 100s of 1000s of
   sstables, such as when convertinb back from LCS (CASSANDRA-4287)
 * Oversize integer in CQL throws NumberFormatException (CASSANDRA-4291)
 * fix 1.0.x node join to mixed version cluster, other nodes >= 1.1 (CASSANDRA-4195)
 * Fix LCS splitting sstable base on uncompressed size (CASSANDRA-4419)
 * Push the validation of secondary index values to the SecondaryIndexManager (CASSANDRA-4240)
 * Don't purge columns during upgradesstables (CASSANDRA-4462)
 * Make cqlsh work with piping (CASSANDRA-4113)
 * Validate arguments for nodetool decommission (CASSANDRA-4061)
 * Report thrift status in nodetool info (CASSANDRA-4010)


1.1.0-final
 * average a reduced liveRatio estimate with the previous one (CASSANDRA-4065)
 * Allow KS and CF names up to 48 characters (CASSANDRA-4157)
 * fix stress build (CASSANDRA-4140)
 * add time remaining estimate to nodetool compactionstats (CASSANDRA-4167)
 * (cql) fix NPE in cql3 ALTER TABLE (CASSANDRA-4163)
 * (cql) Add support for CL.TWO and CL.THREE in CQL (CASSANDRA-4156)
 * (cql) Fix type in CQL3 ALTER TABLE preventing update (CASSANDRA-4170)
 * (cql) Throw invalid exception from CQL3 on obsolete options (CASSANDRA-4171)
 * (cqlsh) fix recognizing uppercase SELECT keyword (CASSANDRA-4161)
 * Pig: wide row support (CASSANDRA-3909)
Merged from 1.0:
 * avoid streaming empty files with bulk loader if sstablewriter errors out
   (CASSANDRA-3946)


1.1-rc1
 * Include stress tool in binary builds (CASSANDRA-4103)
 * (Hadoop) fix wide row iteration when last row read was deleted
   (CASSANDRA-4154)
 * fix read_repair_chance to really default to 0.1 in the cli (CASSANDRA-4114)
 * Adds caching and bloomFilterFpChange to CQL options (CASSANDRA-4042)
 * Adds posibility to autoconfigure size of the KeyCache (CASSANDRA-4087)
 * fix KEYS index from skipping results (CASSANDRA-3996)
 * Remove sliced_buffer_size_in_kb dead option (CASSANDRA-4076)
 * make loadNewSStable preserve sstable version (CASSANDRA-4077)
 * Respect 1.0 cache settings as much as possible when upgrading
   (CASSANDRA-4088)
 * relax path length requirement for sstable files when upgrading on
   non-Windows platforms (CASSANDRA-4110)
 * fix terminination of the stress.java when errors were encountered
   (CASSANDRA-4128)
 * Move CfDef and KsDef validation out of thrift (CASSANDRA-4037)
 * Fix get_paged_slice (CASSANDRA-4136)
 * CQL3: Support slice with exclusive start and stop (CASSANDRA-3785)
Merged from 1.0:
 * support PropertyFileSnitch in bulk loader (CASSANDRA-4145)
 * add auto_snapshot option allowing disabling snapshot before drop/truncate
   (CASSANDRA-3710)
 * allow short snitch names (CASSANDRA-4130)


1.1-beta2
 * rename loaded sstables to avoid conflicts with local snapshots
   (CASSANDRA-3967)
 * start hint replay as soon as FD notifies that the target is back up
   (CASSANDRA-3958)
 * avoid unproductive deserializing of cached rows during compaction
   (CASSANDRA-3921)
 * fix concurrency issues with CQL keyspace creation (CASSANDRA-3903)
 * Show Effective Owership via Nodetool ring <keyspace> (CASSANDRA-3412)
 * Update ORDER BY syntax for CQL3 (CASSANDRA-3925)
 * Fix BulkRecordWriter to not throw NPE if reducer gets no map data from Hadoop (CASSANDRA-3944)
 * Fix bug with counters in super columns (CASSANDRA-3821)
 * Remove deprecated merge_shard_chance (CASSANDRA-3940)
 * add a convenient way to reset a node's schema (CASSANDRA-2963)
 * fix for intermittent SchemaDisagreementException (CASSANDRA-3884)
 * CLI `list <CF>` to limit number of columns and their order (CASSANDRA-3012)
 * ignore deprecated KsDef/CfDef/ColumnDef fields in native schema (CASSANDRA-3963)
 * CLI to report when unsupported column_metadata pair was given (CASSANDRA-3959)
 * reincarnate removed and deprecated KsDef/CfDef attributes (CASSANDRA-3953)
 * Fix race between writes and read for cache (CASSANDRA-3862)
 * perform static initialization of StorageProxy on start-up (CASSANDRA-3797)
 * support trickling fsync() on writes (CASSANDRA-3950)
 * expose counters for unavailable/timeout exceptions given to thrift clients (CASSANDRA-3671)
 * avoid quadratic startup time in LeveledManifest (CASSANDRA-3952)
 * Add type information to new schema_ columnfamilies and remove thrift
   serialization for schema (CASSANDRA-3792)
 * add missing column validator options to the CLI help (CASSANDRA-3926)
 * skip reading saved key cache if CF's caching strategy is NONE or ROWS_ONLY (CASSANDRA-3954)
 * Unify migration code (CASSANDRA-4017)
Merged from 1.0:
 * cqlsh: guess correct version of Python for Arch Linux (CASSANDRA-4090)
 * (CLI) properly handle quotes in create/update keyspace commands (CASSANDRA-4129)
 * Avoids possible deadlock during bootstrap (CASSANDRA-4159)
 * fix stress tool that hangs forever on timeout or error (CASSANDRA-4128)
 * Fix super columns bug where cache is not updated (CASSANDRA-4190)
 * stress tool to return appropriate exit code on failure (CASSANDRA-4188)


1.0.9
 * improve index sampling performance (CASSANDRA-4023)
 * always compact away deleted hints immediately after handoff (CASSANDRA-3955)
 * delete hints from dropped ColumnFamilies on handoff instead of
   erroring out (CASSANDRA-3975)
 * add CompositeType ref to the CLI doc for create/update column family (CASSANDRA-3980)
 * Pig: support Counter ColumnFamilies (CASSANDRA-3973)
 * Pig: Composite column support (CASSANDRA-3684)
 * Avoid NPE during repair when a keyspace has no CFs (CASSANDRA-3988)
 * Fix division-by-zero error on get_slice (CASSANDRA-4000)
 * don't change manifest level for cleanup, scrub, and upgradesstables
   operations under LeveledCompactionStrategy (CASSANDRA-3989, 4112)
 * fix race leading to super columns assertion failure (CASSANDRA-3957)
 * fix NPE on invalid CQL delete command (CASSANDRA-3755)
 * allow custom types in CLI's assume command (CASSANDRA-4081)
 * fix totalBytes count for parallel compactions (CASSANDRA-3758)
 * fix intermittent NPE in get_slice (CASSANDRA-4095)
 * remove unnecessary asserts in native code interfaces (CASSANDRA-4096)
 * Validate blank keys in CQL to avoid assertion errors (CASSANDRA-3612)
 * cqlsh: fix bad decoding of some column names (CASSANDRA-4003)
 * cqlsh: fix incorrect padding with unicode chars (CASSANDRA-4033)
 * Fix EC2 snitch incorrectly reporting region (CASSANDRA-4026)
 * Shut down thrift during decommission (CASSANDRA-4086)
 * Expose nodetool cfhistograms for 2ndary indexes (CASSANDRA-4063)
Merged from 0.8:
 * Fix ConcurrentModificationException in gossiper (CASSANDRA-4019)


1.1-beta1
 * (cqlsh)
   + add SOURCE and CAPTURE commands, and --file option (CASSANDRA-3479)
   + add ALTER COLUMNFAMILY WITH (CASSANDRA-3523)
   + bundle Python dependencies with Cassandra (CASSANDRA-3507)
   + added to Debian package (CASSANDRA-3458)
   + display byte data instead of erroring out on decode failure
     (CASSANDRA-3874)
 * add nodetool rebuild_index (CASSANDRA-3583)
 * add nodetool rangekeysample (CASSANDRA-2917)
 * Fix streaming too much data during move operations (CASSANDRA-3639)
 * Nodetool and CLI connect to localhost by default (CASSANDRA-3568)
 * Reduce memory used by primary index sample (CASSANDRA-3743)
 * (Hadoop) separate input/output configurations (CASSANDRA-3197, 3765)
 * avoid returning internal Cassandra classes over JMX (CASSANDRA-2805)
 * add row-level isolation via SnapTree (CASSANDRA-2893)
 * Optimize key count estimation when opening sstable on startup
   (CASSANDRA-2988)
 * multi-dc replication optimization supporting CL > ONE (CASSANDRA-3577)
 * add command to stop compactions (CASSANDRA-1740, 3566, 3582)
 * multithreaded streaming (CASSANDRA-3494)
 * removed in-tree redhat spec (CASSANDRA-3567)
 * "defragment" rows for name-based queries under STCS, again (CASSANDRA-2503)
 * Recycle commitlog segments for improved performance
   (CASSANDRA-3411, 3543, 3557, 3615)
 * update size-tiered compaction to prioritize small tiers (CASSANDRA-2407)
 * add message expiration logic to OutboundTcpConnection (CASSANDRA-3005)
 * off-heap cache to use sun.misc.Unsafe instead of JNA (CASSANDRA-3271)
 * EACH_QUORUM is only supported for writes (CASSANDRA-3272)
 * replace compactionlock use in schema migration by checking CFS.isValid
   (CASSANDRA-3116)
 * recognize that "SELECT first ... *" isn't really "SELECT *" (CASSANDRA-3445)
 * Use faster bytes comparison (CASSANDRA-3434)
 * Bulk loader is no longer a fat client, (HADOOP) bulk load output format
   (CASSANDRA-3045)
 * (Hadoop) add support for KeyRange.filter
 * remove assumption that keys and token are in bijection
   (CASSANDRA-1034, 3574, 3604)
 * always remove endpoints from delevery queue in HH (CASSANDRA-3546)
 * fix race between cf flush and its 2ndary indexes flush (CASSANDRA-3547)
 * fix potential race in AES when a repair fails (CASSANDRA-3548)
 * Remove columns shadowed by a deleted container even when we cannot purge
   (CASSANDRA-3538)
 * Improve memtable slice iteration performance (CASSANDRA-3545)
 * more efficient allocation of small bloom filters (CASSANDRA-3618)
 * Use separate writer thread in SSTableSimpleUnsortedWriter (CASSANDRA-3619)
 * fsync the directory after new sstable or commitlog segment are created (CASSANDRA-3250)
 * fix minor issues reported by FindBugs (CASSANDRA-3658)
 * global key/row caches (CASSANDRA-3143, 3849)
 * optimize memtable iteration during range scan (CASSANDRA-3638)
 * introduce 'crc_check_chance' in CompressionParameters to support
   a checksum percentage checking chance similarly to read-repair (CASSANDRA-3611)
 * a way to deactivate global key/row cache on per-CF basis (CASSANDRA-3667)
 * fix LeveledCompactionStrategy broken because of generation pre-allocation
   in LeveledManifest (CASSANDRA-3691)
 * finer-grained control over data directories (CASSANDRA-2749)
 * Fix ClassCastException during hinted handoff (CASSANDRA-3694)
 * Upgrade Thrift to 0.7 (CASSANDRA-3213)
 * Make stress.java insert operation to use microseconds (CASSANDRA-3725)
 * Allows (internally) doing a range query with a limit of columns instead of
   rows (CASSANDRA-3742)
 * Allow rangeSlice queries to be start/end inclusive/exclusive (CASSANDRA-3749)
 * Fix BulkLoader to support new SSTable layout and add stream
   throttling to prevent an NPE when there is no yaml config (CASSANDRA-3752)
 * Allow concurrent schema migrations (CASSANDRA-1391, 3832)
 * Add SnapshotCommand to trigger snapshot on remote node (CASSANDRA-3721)
 * Make CFMetaData conversions to/from thrift/native schema inverses
   (CASSANDRA_3559)
 * Add initial code for CQL 3.0-beta (CASSANDRA-2474, 3781, 3753)
 * Add wide row support for ColumnFamilyInputFormat (CASSANDRA-3264)
 * Allow extending CompositeType comparator (CASSANDRA-3657)
 * Avoids over-paging during get_count (CASSANDRA-3798)
 * Add new command to rebuild a node without (repair) merkle tree calculations
   (CASSANDRA-3483, 3922)
 * respect not only row cache capacity but caching mode when
   trying to read data (CASSANDRA-3812)
 * fix system tests (CASSANDRA-3827)
 * CQL support for altering row key type in ALTER TABLE (CASSANDRA-3781)
 * turn compression on by default (CASSANDRA-3871)
 * make hexToBytes refuse invalid input (CASSANDRA-2851)
 * Make secondary indexes CF inherit compression and compaction from their
   parent CF (CASSANDRA-3877)
 * Finish cleanup up tombstone purge code (CASSANDRA-3872)
 * Avoid NPE on aboarted stream-out sessions (CASSANDRA-3904)
 * BulkRecordWriter throws NPE for counter columns (CASSANDRA-3906)
 * Support compression using BulkWriter (CASSANDRA-3907)


1.0.8
 * fix race between cleanup and flush on secondary index CFSes (CASSANDRA-3712)
 * avoid including non-queried nodes in rangeslice read repair
   (CASSANDRA-3843)
 * Only snapshot CF being compacted for snapshot_before_compaction
   (CASSANDRA-3803)
 * Log active compactions in StatusLogger (CASSANDRA-3703)
 * Compute more accurate compaction score per level (CASSANDRA-3790)
 * Return InvalidRequest when using a keyspace that doesn't exist
   (CASSANDRA-3764)
 * disallow user modification of System keyspace (CASSANDRA-3738)
 * allow using sstable2json on secondary index data (CASSANDRA-3738)
 * (cqlsh) add DESCRIBE COLUMNFAMILIES (CASSANDRA-3586)
 * (cqlsh) format blobs correctly and use colors to improve output
   readability (CASSANDRA-3726)
 * synchronize BiMap of bootstrapping tokens (CASSANDRA-3417)
 * show index options in CLI (CASSANDRA-3809)
 * add optional socket timeout for streaming (CASSANDRA-3838)
 * fix truncate not to leave behind non-CFS backed secondary indexes
   (CASSANDRA-3844)
 * make CLI `show schema` to use output stream directly instead
   of StringBuilder (CASSANDRA-3842)
 * remove the wait on hint future during write (CASSANDRA-3870)
 * (cqlsh) ignore missing CfDef opts (CASSANDRA-3933)
 * (cqlsh) look for cqlshlib relative to realpath (CASSANDRA-3767)
 * Fix short read protection (CASSANDRA-3934)
 * Make sure infered and actual schema match (CASSANDRA-3371)
 * Fix NPE during HH delivery (CASSANDRA-3677)
 * Don't put boostrapping node in 'hibernate' status (CASSANDRA-3737)
 * Fix double quotes in windows bat files (CASSANDRA-3744)
 * Fix bad validator lookup (CASSANDRA-3789)
 * Fix soft reset in EC2MultiRegionSnitch (CASSANDRA-3835)
 * Don't leave zombie connections with THSHA thrift server (CASSANDRA-3867)
 * (cqlsh) fix deserialization of data (CASSANDRA-3874)
 * Fix removetoken force causing an inconsistent state (CASSANDRA-3876)
 * Fix ahndling of some types with Pig (CASSANDRA-3886)
 * Don't allow to drop the system keyspace (CASSANDRA-3759)
 * Make Pig deletes disabled by default and configurable (CASSANDRA-3628)
Merged from 0.8:
 * (Pig) fix CassandraStorage to use correct comparator in Super ColumnFamily
   case (CASSANDRA-3251)
 * fix thread safety issues in commitlog replay, primarily affecting
   systems with many (100s) of CF definitions (CASSANDRA-3751)
 * Fix relevant tombstone ignored with super columns (CASSANDRA-3875)


1.0.7
 * fix regression in HH page size calculation (CASSANDRA-3624)
 * retry failed stream on IOException (CASSANDRA-3686)
 * allow configuring bloom_filter_fp_chance (CASSANDRA-3497)
 * attempt hint delivery every ten minutes, or when failure detector
   notifies us that a node is back up, whichever comes first.  hint
   handoff throttle delay default changed to 1ms, from 50 (CASSANDRA-3554)
 * add nodetool setstreamthroughput (CASSANDRA-3571)
 * fix assertion when dropping a columnfamily with no sstables (CASSANDRA-3614)
 * more efficient allocation of small bloom filters (CASSANDRA-3618)
 * CLibrary.createHardLinkWithExec() to check for errors (CASSANDRA-3101)
 * Avoid creating empty and non cleaned writer during compaction (CASSANDRA-3616)
 * stop thrift service in shutdown hook so we can quiesce MessagingService
   (CASSANDRA-3335)
 * (CQL) compaction_strategy_options and compression_parameters for
   CREATE COLUMNFAMILY statement (CASSANDRA-3374)
 * Reset min/max compaction threshold when creating size tiered compaction
   strategy (CASSANDRA-3666)
 * Don't ignore IOException during compaction (CASSANDRA-3655)
 * Fix assertion error for CF with gc_grace=0 (CASSANDRA-3579)
 * Shutdown ParallelCompaction reducer executor after use (CASSANDRA-3711)
 * Avoid < 0 value for pending tasks in leveled compaction (CASSANDRA-3693)
 * (Hadoop) Support TimeUUID in Pig CassandraStorage (CASSANDRA-3327)
 * Check schema is ready before continuing boostrapping (CASSANDRA-3629)
 * Catch overflows during parsing of chunk_length_kb (CASSANDRA-3644)
 * Improve stream protocol mismatch errors (CASSANDRA-3652)
 * Avoid multiple thread doing HH to the same target (CASSANDRA-3681)
 * Add JMX property for rp_timeout_in_ms (CASSANDRA-2940)
 * Allow DynamicCompositeType to compare component of different types
   (CASSANDRA-3625)
 * Flush non-cfs backed secondary indexes (CASSANDRA-3659)
 * Secondary Indexes should report memory consumption (CASSANDRA-3155)
 * fix for SelectStatement start/end key are not set correctly
   when a key alias is involved (CASSANDRA-3700)
 * fix CLI `show schema` command insert of an extra comma in
   column_metadata (CASSANDRA-3714)
Merged from 0.8:
 * avoid logging (harmless) exception when GC takes < 1ms (CASSANDRA-3656)
 * prevent new nodes from thinking down nodes are up forever (CASSANDRA-3626)
 * use correct list of replicas for LOCAL_QUORUM reads when read repair
   is disabled (CASSANDRA-3696)
 * block on flush before compacting hints (may prevent OOM) (CASSANDRA-3733)


1.0.6
 * (CQL) fix cqlsh support for replicate_on_write (CASSANDRA-3596)
 * fix adding to leveled manifest after streaming (CASSANDRA-3536)
 * filter out unavailable cipher suites when using encryption (CASSANDRA-3178)
 * (HADOOP) add old-style api support for CFIF and CFRR (CASSANDRA-2799)
 * Support TimeUUIDType column names in Stress.java tool (CASSANDRA-3541)
 * (CQL) INSERT/UPDATE/DELETE/TRUNCATE commands should allow CF names to
   be qualified by keyspace (CASSANDRA-3419)
 * always remove endpoints from delevery queue in HH (CASSANDRA-3546)
 * fix race between cf flush and its 2ndary indexes flush (CASSANDRA-3547)
 * fix potential race in AES when a repair fails (CASSANDRA-3548)
 * fix default value validation usage in CLI SET command (CASSANDRA-3553)
 * Optimize componentsFor method for compaction and startup time
   (CASSANDRA-3532)
 * (CQL) Proper ColumnFamily metadata validation on CREATE COLUMNFAMILY
   (CASSANDRA-3565)
 * fix compression "chunk_length_kb" option to set correct kb value for
   thrift/avro (CASSANDRA-3558)
 * fix missing response during range slice repair (CASSANDRA-3551)
 * 'describe ring' moved from CLI to nodetool and available through JMX (CASSANDRA-3220)
 * add back partitioner to sstable metadata (CASSANDRA-3540)
 * fix NPE in get_count for counters (CASSANDRA-3601)
Merged from 0.8:
 * remove invalid assertion that table was opened before dropping it
   (CASSANDRA-3580)
 * range and index scans now only send requests to enough replicas to
   satisfy requested CL + RR (CASSANDRA-3598)
 * use cannonical host for local node in nodetool info (CASSANDRA-3556)
 * remove nonlocal DC write optimization since it only worked with
   CL.ONE or CL.LOCAL_QUORUM (CASSANDRA-3577, 3585)
 * detect misuses of CounterColumnType (CASSANDRA-3422)
 * turn off string interning in json2sstable, take 2 (CASSANDRA-2189)
 * validate compression parameters on add/update of the ColumnFamily
   (CASSANDRA-3573)
 * Check for 0.0.0.0 is incorrect in CFIF (CASSANDRA-3584)
 * Increase vm.max_map_count in debian packaging (CASSANDRA-3563)
 * gossiper will never add itself to saved endpoints (CASSANDRA-3485)


1.0.5
 * revert CASSANDRA-3407 (see CASSANDRA-3540)
 * fix assertion error while forwarding writes to local nodes (CASSANDRA-3539)


1.0.4
 * fix self-hinting of timed out read repair updates and make hinted handoff
   less prone to OOMing a coordinator (CASSANDRA-3440)
 * expose bloom filter sizes via JMX (CASSANDRA-3495)
 * enforce RP tokens 0..2**127 (CASSANDRA-3501)
 * canonicalize paths exposed through JMX (CASSANDRA-3504)
 * fix "liveSize" stat when sstables are removed (CASSANDRA-3496)
 * add bloom filter FP rates to nodetool cfstats (CASSANDRA-3347)
 * record partitioner in sstable metadata component (CASSANDRA-3407)
 * add new upgradesstables nodetool command (CASSANDRA-3406)
 * skip --debug requirement to see common exceptions in CLI (CASSANDRA-3508)
 * fix incorrect query results due to invalid max timestamp (CASSANDRA-3510)
 * make sstableloader recognize compressed sstables (CASSANDRA-3521)
 * avoids race in OutboundTcpConnection in multi-DC setups (CASSANDRA-3530)
 * use SETLOCAL in cassandra.bat (CASSANDRA-3506)
 * fix ConcurrentModificationException in Table.all() (CASSANDRA-3529)
Merged from 0.8:
 * fix concurrence issue in the FailureDetector (CASSANDRA-3519)
 * fix array out of bounds error in counter shard removal (CASSANDRA-3514)
 * avoid dropping tombstones when they might still be needed to shadow
   data in a different sstable (CASSANDRA-2786)


1.0.3
 * revert name-based query defragmentation aka CASSANDRA-2503 (CASSANDRA-3491)
 * fix invalidate-related test failures (CASSANDRA-3437)
 * add next-gen cqlsh to bin/ (CASSANDRA-3188, 3131, 3493)
 * (CQL) fix handling of rows with no columns (CASSANDRA-3424, 3473)
 * fix querying supercolumns by name returning only a subset of
   subcolumns or old subcolumn versions (CASSANDRA-3446)
 * automatically compute sha1 sum for uncompressed data files (CASSANDRA-3456)
 * fix reading metadata/statistics component for version < h (CASSANDRA-3474)
 * add sstable forward-compatibility (CASSANDRA-3478)
 * report compression ratio in CFSMBean (CASSANDRA-3393)
 * fix incorrect size exception during streaming of counters (CASSANDRA-3481)
 * (CQL) fix for counter decrement syntax (CASSANDRA-3418)
 * Fix race introduced by CASSANDRA-2503 (CASSANDRA-3482)
 * Fix incomplete deletion of delivered hints (CASSANDRA-3466)
 * Avoid rescheduling compactions when no compaction was executed
   (CASSANDRA-3484)
 * fix handling of the chunk_length_kb compression options (CASSANDRA-3492)
Merged from 0.8:
 * fix updating CF row_cache_provider (CASSANDRA-3414)
 * CFMetaData.convertToThrift method to set RowCacheProvider (CASSANDRA-3405)
 * acquire compactionlock during truncate (CASSANDRA-3399)
 * fix displaying cfdef entries for super columnfamilies (CASSANDRA-3415)
 * Make counter shard merging thread safe (CASSANDRA-3178)
 * Revert CASSANDRA-2855
 * Fix bug preventing the use of efficient cross-DC writes (CASSANDRA-3472)
 * `describe ring` command for CLI (CASSANDRA-3220)
 * (Hadoop) skip empty rows when entire row is requested, redux (CASSANDRA-2855)


1.0.2
 * "defragment" rows for name-based queries under STCS (CASSANDRA-2503)
 * Add timing information to cassandra-cli GET/SET/LIST queries (CASSANDRA-3326)
 * Only create one CompressionMetadata object per sstable (CASSANDRA-3427)
 * cleanup usage of StorageService.setMode() (CASSANDRA-3388)
 * Avoid large array allocation for compressed chunk offsets (CASSANDRA-3432)
 * fix DecimalType bytebuffer marshalling (CASSANDRA-3421)
 * fix bug that caused first column in per row indexes to be ignored
   (CASSANDRA-3441)
 * add JMX call to clean (failed) repair sessions (CASSANDRA-3316)
 * fix sstableloader reference acquisition bug (CASSANDRA-3438)
 * fix estimated row size regression (CASSANDRA-3451)
 * make sure we don't return more columns than asked (CASSANDRA-3303, 3395)
Merged from 0.8:
 * acquire compactionlock during truncate (CASSANDRA-3399)
 * fix displaying cfdef entries for super columnfamilies (CASSANDRA-3415)


1.0.1
 * acquire references during index build to prevent delete problems
   on Windows (CASSANDRA-3314)
 * describe_ring should include datacenter/topology information (CASSANDRA-2882)
 * Thrift sockets are not properly buffered (CASSANDRA-3261)
 * performance improvement for bytebufferutil compare function (CASSANDRA-3286)
 * add system.versions ColumnFamily (CASSANDRA-3140)
 * reduce network copies (CASSANDRA-3333, 3373)
 * limit nodetool to 32MB of heap (CASSANDRA-3124)
 * (CQL) update parser to accept "timestamp" instead of "date" (CASSANDRA-3149)
 * Fix CLI `show schema` to include "compression_options" (CASSANDRA-3368)
 * Snapshot to include manifest under LeveledCompactionStrategy (CASSANDRA-3359)
 * (CQL) SELECT query should allow CF name to be qualified by keyspace (CASSANDRA-3130)
 * (CQL) Fix internal application error specifying 'using consistency ...'
   in lower case (CASSANDRA-3366)
 * fix Deflate compression when compression actually makes the data bigger
   (CASSANDRA-3370)
 * optimize UUIDGen to avoid lock contention on InetAddress.getLocalHost
   (CASSANDRA-3387)
 * tolerate index being dropped mid-mutation (CASSANDRA-3334, 3313)
 * CompactionManager is now responsible for checking for new candidates
   post-task execution, enabling more consistent leveled compaction
   (CASSANDRA-3391)
 * Cache HSHA threads (CASSANDRA-3372)
 * use CF/KS names as snapshot prefix for drop + truncate operations
   (CASSANDRA-2997)
 * Break bloom filters up to avoid heap fragmentation (CASSANDRA-2466)
 * fix cassandra hanging on jsvc stop (CASSANDRA-3302)
 * Avoid leveled compaction getting blocked on errors (CASSANDRA-3408)
 * Make reloading the compaction strategy safe (CASSANDRA-3409)
 * ignore 0.8 hints even if compaction begins before we try to purge
   them (CASSANDRA-3385)
 * remove procrun (bin\daemon) from Cassandra source tree and
   artifacts (CASSANDRA-3331)
 * make cassandra compile under JDK7 (CASSANDRA-3275)
 * remove dependency of clientutil.jar to FBUtilities (CASSANDRA-3299)
 * avoid truncation errors by using long math on long values (CASSANDRA-3364)
 * avoid clock drift on some Windows machine (CASSANDRA-3375)
 * display cache provider in cli 'describe keyspace' command (CASSANDRA-3384)
 * fix incomplete topology information in describe_ring (CASSANDRA-3403)
 * expire dead gossip states based on time (CASSANDRA-2961)
 * improve CompactionTask extensibility (CASSANDRA-3330)
 * Allow one leveled compaction task to kick off another (CASSANDRA-3363)
 * allow encryption only between datacenters (CASSANDRA-2802)
Merged from 0.8:
 * fix truncate allowing data to be replayed post-restart (CASSANDRA-3297)
 * make iwriter final in IndexWriter to avoid NPE (CASSANDRA-2863)
 * (CQL) update grammar to require key clause in DELETE statement
   (CASSANDRA-3349)
 * (CQL) allow numeric keyspace names in USE statement (CASSANDRA-3350)
 * (Hadoop) skip empty rows when slicing the entire row (CASSANDRA-2855)
 * Fix handling of tombstone by SSTableExport/Import (CASSANDRA-3357)
 * fix ColumnIndexer to use long offsets (CASSANDRA-3358)
 * Improved CLI exceptions (CASSANDRA-3312)
 * Fix handling of tombstone by SSTableExport/Import (CASSANDRA-3357)
 * Only count compaction as active (for throttling) when they have
   successfully acquired the compaction lock (CASSANDRA-3344)
 * Display CLI version string on startup (CASSANDRA-3196)
 * (Hadoop) make CFIF try rpc_address or fallback to listen_address
   (CASSANDRA-3214)
 * (Hadoop) accept comma delimited lists of initial thrift connections
   (CASSANDRA-3185)
 * ColumnFamily min_compaction_threshold should be >= 2 (CASSANDRA-3342)
 * (Pig) add 0.8+ types and key validation type in schema (CASSANDRA-3280)
 * Fix completely removing column metadata using CLI (CASSANDRA-3126)
 * CLI `describe cluster;` output should be on separate lines for separate versions
   (CASSANDRA-3170)
 * fix changing durable_writes keyspace option during CF creation
   (CASSANDRA-3292)
 * avoid locking on update when no indexes are involved (CASSANDRA-3386)
 * fix assertionError during repair with ordered partitioners (CASSANDRA-3369)
 * correctly serialize key_validation_class for avro (CASSANDRA-3391)
 * don't expire counter tombstone after streaming (CASSANDRA-3394)
 * prevent nodes that failed to join from hanging around forever
   (CASSANDRA-3351)
 * remove incorrect optimization from slice read path (CASSANDRA-3390)
 * Fix race in AntiEntropyService (CASSANDRA-3400)


1.0.0-final
 * close scrubbed sstable fd before deleting it (CASSANDRA-3318)
 * fix bug preventing obsolete commitlog segments from being removed
   (CASSANDRA-3269)
 * tolerate whitespace in seed CDL (CASSANDRA-3263)
 * Change default heap thresholds to max(min(1/2 ram, 1G), min(1/4 ram, 8GB))
   (CASSANDRA-3295)
 * Fix broken CompressedRandomAccessReaderTest (CASSANDRA-3298)
 * (CQL) fix type information returned for wildcard queries (CASSANDRA-3311)
 * add estimated tasks to LeveledCompactionStrategy (CASSANDRA-3322)
 * avoid including compaction cache-warming in keycache stats (CASSANDRA-3325)
 * run compaction and hinted handoff threads at MIN_PRIORITY (CASSANDRA-3308)
 * default hsha thrift server to cpu core count in rpc pool (CASSANDRA-3329)
 * add bin\daemon to binary tarball for Windows service (CASSANDRA-3331)
 * Fix places where uncompressed size of sstables was use in place of the
   compressed one (CASSANDRA-3338)
 * Fix hsha thrift server (CASSANDRA-3346)
 * Make sure repair only stream needed sstables (CASSANDRA-3345)


1.0.0-rc2
 * Log a meaningful warning when a node receives a message for a repair session
   that doesn't exist anymore (CASSANDRA-3256)
 * test for NUMA policy support as well as numactl presence (CASSANDRA-3245)
 * Fix FD leak when internode encryption is enabled (CASSANDRA-3257)
 * Remove incorrect assertion in mergeIterator (CASSANDRA-3260)
 * FBUtilities.hexToBytes(String) to throw NumberFormatException when string
   contains non-hex characters (CASSANDRA-3231)
 * Keep SimpleSnitch proximity ordering unchanged from what the Strategy
   generates, as intended (CASSANDRA-3262)
 * remove Scrub from compactionstats when finished (CASSANDRA-3255)
 * fix counter entry in jdbc TypesMap (CASSANDRA-3268)
 * fix full queue scenario for ParallelCompactionIterator (CASSANDRA-3270)
 * fix bootstrap process (CASSANDRA-3285)
 * don't try delivering hints if when there isn't any (CASSANDRA-3176)
 * CLI documentation change for ColumnFamily `compression_options` (CASSANDRA-3282)
 * ignore any CF ids sent by client for adding CF/KS (CASSANDRA-3288)
 * remove obsolete hints on first startup (CASSANDRA-3291)
 * use correct ISortedColumns for time-optimized reads (CASSANDRA-3289)
 * Evict gossip state immediately when a token is taken over by a new IP
   (CASSANDRA-3259)


1.0.0-rc1
 * Update CQL to generate microsecond timestamps by default (CASSANDRA-3227)
 * Fix counting CFMetadata towards Memtable liveRatio (CASSANDRA-3023)
 * Kill server on wrapped OOME such as from FileChannel.map (CASSANDRA-3201)
 * remove unnecessary copy when adding to row cache (CASSANDRA-3223)
 * Log message when a full repair operation completes (CASSANDRA-3207)
 * Fix streamOutSession keeping sstables references forever if the remote end
   dies (CASSANDRA-3216)
 * Remove dynamic_snitch boolean from example configuration (defaulting to
   true) and set default badness threshold to 0.1 (CASSANDRA-3229)
 * Base choice of random or "balanced" token on bootstrap on whether
   schema definitions were found (CASSANDRA-3219)
 * Fixes for LeveledCompactionStrategy score computation, prioritization,
   scheduling, and performance (CASSANDRA-3224, 3234)
 * parallelize sstable open at server startup (CASSANDRA-2988)
 * fix handling of exceptions writing to OutboundTcpConnection (CASSANDRA-3235)
 * Allow using quotes in "USE <keyspace>;" CLI command (CASSANDRA-3208)
 * Don't allow any cache loading exceptions to halt startup (CASSANDRA-3218)
 * Fix sstableloader --ignores option (CASSANDRA-3247)
 * File descriptor limit increased in packaging (CASSANDRA-3206)
 * Fix deadlock in commit log during flush (CASSANDRA-3253)


1.0.0-beta1
 * removed binarymemtable (CASSANDRA-2692)
 * add commitlog_total_space_in_mb to prevent fragmented logs (CASSANDRA-2427)
 * removed commitlog_rotation_threshold_in_mb configuration (CASSANDRA-2771)
 * make AbstractBounds.normalize de-overlapp overlapping ranges (CASSANDRA-2641)
 * replace CollatingIterator, ReducingIterator with MergeIterator
   (CASSANDRA-2062)
 * Fixed the ability to set compaction strategy in cli using create column
   family command (CASSANDRA-2778)
 * clean up tmp files after failed compaction (CASSANDRA-2468)
 * restrict repair streaming to specific columnfamilies (CASSANDRA-2280)
 * don't bother persisting columns shadowed by a row tombstone (CASSANDRA-2589)
 * reset CF and SC deletion times after gc_grace (CASSANDRA-2317)
 * optimize away seek when compacting wide rows (CASSANDRA-2879)
 * single-pass streaming (CASSANDRA-2677, 2906, 2916, 3003)
 * use reference counting for deleting sstables instead of relying on GC
   (CASSANDRA-2521, 3179)
 * store hints as serialized mutations instead of pointers to data row
   (CASSANDRA-2045)
 * store hints in the coordinator node instead of in the closest replica
   (CASSANDRA-2914)
 * add row_cache_keys_to_save CF option (CASSANDRA-1966)
 * check column family validity in nodetool repair (CASSANDRA-2933)
 * use lazy initialization instead of class initialization in NodeId
   (CASSANDRA-2953)
 * add paging to get_count (CASSANDRA-2894)
 * fix "short reads" in [multi]get (CASSANDRA-2643, 3157, 3192)
 * add optional compression for sstables (CASSANDRA-47, 2994, 3001, 3128)
 * add scheduler JMX metrics (CASSANDRA-2962)
 * add block level checksum for compressed data (CASSANDRA-1717)
 * make column family backed column map pluggable and introduce unsynchronized
   ArrayList backed one to speedup reads (CASSANDRA-2843, 3165, 3205)
 * refactoring of the secondary index api (CASSANDRA-2982)
 * make CL > ONE reads wait for digest reconciliation before returning
   (CASSANDRA-2494)
 * fix missing logging for some exceptions (CASSANDRA-2061)
 * refactor and optimize ColumnFamilyStore.files(...) and Descriptor.fromFilename(String)
   and few other places responsible for work with SSTable files (CASSANDRA-3040)
 * Stop reading from sstables once we know we have the most recent columns,
   for query-by-name requests (CASSANDRA-2498)
 * Add query-by-column mode to stress.java (CASSANDRA-3064)
 * Add "install" command to cassandra.bat (CASSANDRA-292)
 * clean up KSMetadata, CFMetadata from unnecessary
   Thrift<->Avro conversion methods (CASSANDRA-3032)
 * Add timeouts to client request schedulers (CASSANDRA-3079, 3096)
 * Cli to use hashes rather than array of hashes for strategy options (CASSANDRA-3081)
 * LeveledCompactionStrategy (CASSANDRA-1608, 3085, 3110, 3087, 3145, 3154, 3182)
 * Improvements of the CLI `describe` command (CASSANDRA-2630)
 * reduce window where dropped CF sstables may not be deleted (CASSANDRA-2942)
 * Expose gossip/FD info to JMX (CASSANDRA-2806)
 * Fix streaming over SSL when compressed SSTable involved (CASSANDRA-3051)
 * Add support for pluggable secondary index implementations (CASSANDRA-3078)
 * remove compaction_thread_priority setting (CASSANDRA-3104)
 * generate hints for replicas that timeout, not just replicas that are known
   to be down before starting (CASSANDRA-2034)
 * Add throttling for internode streaming (CASSANDRA-3080)
 * make the repair of a range repair all replica (CASSANDRA-2610, 3194)
 * expose the ability to repair the first range (as returned by the
   partitioner) of a node (CASSANDRA-2606)
 * Streams Compression (CASSANDRA-3015)
 * add ability to use multiple threads during a single compaction
   (CASSANDRA-2901)
 * make AbstractBounds.normalize support overlapping ranges (CASSANDRA-2641)
 * fix of the CQL count() behavior (CASSANDRA-3068)
 * use TreeMap backed column families for the SSTable simple writers
   (CASSANDRA-3148)
 * fix inconsistency of the CLI syntax when {} should be used instead of [{}]
   (CASSANDRA-3119)
 * rename CQL type names to match expected SQL behavior (CASSANDRA-3149, 3031)
 * Arena-based allocation for memtables (CASSANDRA-2252, 3162, 3163, 3168)
 * Default RR chance to 0.1 (CASSANDRA-3169)
 * Add RowLevel support to secondary index API (CASSANDRA-3147)
 * Make SerializingCacheProvider the default if JNA is available (CASSANDRA-3183)
 * Fix backwards compatibilty for CQL memtable properties (CASSANDRA-3190)
 * Add five-minute delay before starting compactions on a restarted server
   (CASSANDRA-3181)
 * Reduce copies done for intra-host messages (CASSANDRA-1788, 3144)
 * support of compaction strategy option for stress.java (CASSANDRA-3204)
 * make memtable throughput and column count thresholds no-ops (CASSANDRA-2449)
 * Return schema information along with the resultSet in CQL (CASSANDRA-2734)
 * Add new DecimalType (CASSANDRA-2883)
 * Fix assertion error in RowRepairResolver (CASSANDRA-3156)
 * Reduce unnecessary high buffer sizes (CASSANDRA-3171)
 * Pluggable compaction strategy (CASSANDRA-1610)
 * Add new broadcast_address config option (CASSANDRA-2491)


0.8.7
 * Kill server on wrapped OOME such as from FileChannel.map (CASSANDRA-3201)
 * Allow using quotes in "USE <keyspace>;" CLI command (CASSANDRA-3208)
 * Log message when a full repair operation completes (CASSANDRA-3207)
 * Don't allow any cache loading exceptions to halt startup (CASSANDRA-3218)
 * Fix sstableloader --ignores option (CASSANDRA-3247)
 * File descriptor limit increased in packaging (CASSANDRA-3206)
 * Log a meaningfull warning when a node receive a message for a repair session
   that doesn't exist anymore (CASSANDRA-3256)
 * Fix FD leak when internode encryption is enabled (CASSANDRA-3257)
 * FBUtilities.hexToBytes(String) to throw NumberFormatException when string
   contains non-hex characters (CASSANDRA-3231)
 * Keep SimpleSnitch proximity ordering unchanged from what the Strategy
   generates, as intended (CASSANDRA-3262)
 * remove Scrub from compactionstats when finished (CASSANDRA-3255)
 * Fix tool .bat files when CASSANDRA_HOME contains spaces (CASSANDRA-3258)
 * Force flush of status table when removing/updating token (CASSANDRA-3243)
 * Evict gossip state immediately when a token is taken over by a new IP (CASSANDRA-3259)
 * Fix bug where the failure detector can take too long to mark a host
   down (CASSANDRA-3273)
 * (Hadoop) allow wrapping ranges in queries (CASSANDRA-3137)
 * (Hadoop) check all interfaces for a match with split location
   before falling back to random replica (CASSANDRA-3211)
 * (Hadoop) Make Pig storage handle implements LoadMetadata (CASSANDRA-2777)
 * (Hadoop) Fix exception during PIG 'dump' (CASSANDRA-2810)
 * Fix stress COUNTER_GET option (CASSANDRA-3301)
 * Fix missing fields in CLI `show schema` output (CASSANDRA-3304)
 * Nodetool no longer leaks threads and closes JMX connections (CASSANDRA-3309)
 * fix truncate allowing data to be replayed post-restart (CASSANDRA-3297)
 * Move SimpleAuthority and SimpleAuthenticator to examples (CASSANDRA-2922)
 * Fix handling of tombstone by SSTableExport/Import (CASSANDRA-3357)
 * Fix transposition in cfHistograms (CASSANDRA-3222)
 * Allow using number as DC name when creating keyspace in CQL (CASSANDRA-3239)
 * Force flush of system table after updating/removing a token (CASSANDRA-3243)


0.8.6
 * revert CASSANDRA-2388
 * change TokenRange.endpoints back to listen/broadcast address to match
   pre-1777 behavior, and add TokenRange.rpc_endpoints instead (CASSANDRA-3187)
 * avoid trying to watch cassandra-topology.properties when loaded from jar
   (CASSANDRA-3138)
 * prevent users from creating keyspaces with LocalStrategy replication
   (CASSANDRA-3139)
 * fix CLI `show schema;` to output correct keyspace definition statement
   (CASSANDRA-3129)
 * CustomTThreadPoolServer to log TTransportException at DEBUG level
   (CASSANDRA-3142)
 * allow topology sort to work with non-unique rack names between
   datacenters (CASSANDRA-3152)
 * Improve caching of same-version Messages on digest and repair paths
   (CASSANDRA-3158)
 * Randomize choice of first replica for counter increment (CASSANDRA-2890)
 * Fix using read_repair_chance instead of merge_shard_change (CASSANDRA-3202)
 * Avoid streaming data to nodes that already have it, on move as well as
   decommission (CASSANDRA-3041)
 * Fix divide by zero error in GCInspector (CASSANDRA-3164)
 * allow quoting of the ColumnFamily name in CLI `create column family`
   statement (CASSANDRA-3195)
 * Fix rolling upgrade from 0.7 to 0.8 problem (CASSANDRA-3166)
 * Accomodate missing encryption_options in IncomingTcpConnection.stream
   (CASSANDRA-3212)


0.8.5
 * fix NPE when encryption_options is unspecified (CASSANDRA-3007)
 * include column name in validation failure exceptions (CASSANDRA-2849)
 * make sure truncate clears out the commitlog so replay won't re-
   populate with truncated data (CASSANDRA-2950)
 * fix NPE when debug logging is enabled and dropped CF is present
   in a commitlog segment (CASSANDRA-3021)
 * fix cassandra.bat when CASSANDRA_HOME contains spaces (CASSANDRA-2952)
 * fix to SSTableSimpleUnsortedWriter bufferSize calculation (CASSANDRA-3027)
 * make cleanup and normal compaction able to skip empty rows
   (rows containing nothing but expired tombstones) (CASSANDRA-3039)
 * work around native memory leak in com.sun.management.GarbageCollectorMXBean
   (CASSANDRA-2868)
 * validate that column names in column_metadata are not equal to key_alias
   on create/update of the ColumnFamily and CQL 'ALTER' statement (CASSANDRA-3036)
 * return an InvalidRequestException if an indexed column is assigned
   a value larger than 64KB (CASSANDRA-3057)
 * fix of numeric-only and string column names handling in CLI "drop index"
   (CASSANDRA-3054)
 * prune index scan resultset back to original request for lazy
   resultset expansion case (CASSANDRA-2964)
 * (Hadoop) fail jobs when Cassandra node has failed but TaskTracker
   has not (CASSANDRA-2388)
 * fix dynamic snitch ignoring nodes when read_repair_chance is zero
   (CASSANDRA-2662)
 * avoid retaining references to dropped CFS objects in
   CompactionManager.estimatedCompactions (CASSANDRA-2708)
 * expose rpc timeouts per host in MessagingServiceMBean (CASSANDRA-2941)
 * avoid including cwd in classpath for deb and rpm packages (CASSANDRA-2881)
 * remove gossip state when a new IP takes over a token (CASSANDRA-3071)
 * allow sstable2json to work on index sstable files (CASSANDRA-3059)
 * always hint counters (CASSANDRA-3099)
 * fix log4j initialization in EmbeddedCassandraService (CASSANDRA-2857)
 * remove gossip state when a new IP takes over a token (CASSANDRA-3071)
 * work around native memory leak in com.sun.management.GarbageCollectorMXBean
    (CASSANDRA-2868)
 * fix UnavailableException with writes at CL.EACH_QUORM (CASSANDRA-3084)
 * fix parsing of the Keyspace and ColumnFamily names in numeric
   and string representations in CLI (CASSANDRA-3075)
 * fix corner cases in Range.differenceToFetch (CASSANDRA-3084)
 * fix ip address String representation in the ring cache (CASSANDRA-3044)
 * fix ring cache compatibility when mixing pre-0.8.4 nodes with post-
   in the same cluster (CASSANDRA-3023)
 * make repair report failure when a node participating dies (instead of
   hanging forever) (CASSANDRA-2433)
 * fix handling of the empty byte buffer by ReversedType (CASSANDRA-3111)
 * Add validation that Keyspace names are case-insensitively unique (CASSANDRA-3066)
 * catch invalid key_validation_class before instantiating UpdateColumnFamily (CASSANDRA-3102)
 * make Range and Bounds objects client-safe (CASSANDRA-3108)
 * optionally skip log4j configuration (CASSANDRA-3061)
 * bundle sstableloader with the debian package (CASSANDRA-3113)
 * don't try to build secondary indexes when there is none (CASSANDRA-3123)
 * improve SSTableSimpleUnsortedWriter speed for large rows (CASSANDRA-3122)
 * handle keyspace arguments correctly in nodetool snapshot (CASSANDRA-3038)
 * Fix SSTableImportTest on windows (CASSANDRA-3043)
 * expose compactionThroughputMbPerSec through JMX (CASSANDRA-3117)
 * log keyspace and CF of large rows being compacted


0.8.4
 * change TokenRing.endpoints to be a list of rpc addresses instead of
   listen/broadcast addresses (CASSANDRA-1777)
 * include files-to-be-streamed in StreamInSession.getSources (CASSANDRA-2972)
 * use JAVA env var in cassandra-env.sh (CASSANDRA-2785, 2992)
 * avoid doing read for no-op replicate-on-write at CL=1 (CASSANDRA-2892)
 * refuse counter write for CL.ANY (CASSANDRA-2990)
 * switch back to only logging recent dropped messages (CASSANDRA-3004)
 * always deserialize RowMutation for counters (CASSANDRA-3006)
 * ignore saved replication_factor strategy_option for NTS (CASSANDRA-3011)
 * make sure pre-truncate CL segments are discarded (CASSANDRA-2950)


0.8.3
 * add ability to drop local reads/writes that are going to timeout
   (CASSANDRA-2943)
 * revamp token removal process, keep gossip states for 3 days (CASSANDRA-2496)
 * don't accept extra args for 0-arg nodetool commands (CASSANDRA-2740)
 * log unavailableexception details at debug level (CASSANDRA-2856)
 * expose data_dir though jmx (CASSANDRA-2770)
 * don't include tmp files as sstable when create cfs (CASSANDRA-2929)
 * log Java classpath on startup (CASSANDRA-2895)
 * keep gossipped version in sync with actual on migration coordinator
   (CASSANDRA-2946)
 * use lazy initialization instead of class initialization in NodeId
   (CASSANDRA-2953)
 * check column family validity in nodetool repair (CASSANDRA-2933)
 * speedup bytes to hex conversions dramatically (CASSANDRA-2850)
 * Flush memtables on shutdown when durable writes are disabled
   (CASSANDRA-2958)
 * improved POSIX compatibility of start scripts (CASsANDRA-2965)
 * add counter support to Hadoop InputFormat (CASSANDRA-2981)
 * fix bug where dirty commitlog segments were removed (and avoid keeping
   segments with no post-flush activity permanently dirty) (CASSANDRA-2829)
 * fix throwing exception with batch mutation of counter super columns
   (CASSANDRA-2949)
 * ignore system tables during repair (CASSANDRA-2979)
 * throw exception when NTS is given replication_factor as an option
   (CASSANDRA-2960)
 * fix assertion error during compaction of counter CFs (CASSANDRA-2968)
 * avoid trying to create index names, when no index exists (CASSANDRA-2867)
 * don't sample the system table when choosing a bootstrap token
   (CASSANDRA-2825)
 * gossiper notifies of local state changes (CASSANDRA-2948)
 * add asynchronous and half-sync/half-async (hsha) thrift servers
   (CASSANDRA-1405)
 * fix potential use of free'd native memory in SerializingCache
   (CASSANDRA-2951)
 * prune index scan resultset back to original request for lazy
   resultset expansion case (CASSANDRA-2964)
 * (Hadoop) fail jobs when Cassandra node has failed but TaskTracker
    has not (CASSANDRA-2388)


0.8.2
 * CQL:
   - include only one row per unique key for IN queries (CASSANDRA-2717)
   - respect client timestamp on full row deletions (CASSANDRA-2912)
 * improve thread-safety in StreamOutSession (CASSANDRA-2792)
 * allow deleting a row and updating indexed columns in it in the
   same mutation (CASSANDRA-2773)
 * Expose number of threads blocked on submitting memtable to flush
   in JMX (CASSANDRA-2817)
 * add ability to return "endpoints" to nodetool (CASSANDRA-2776)
 * Add support for multiple (comma-delimited) coordinator addresses
   to ColumnFamilyInputFormat (CASSANDRA-2807)
 * fix potential NPE while scheduling read repair for range slice
   (CASSANDRA-2823)
 * Fix race in SystemTable.getCurrentLocalNodeId (CASSANDRA-2824)
 * Correctly set default for replicate_on_write (CASSANDRA-2835)
 * improve nodetool compactionstats formatting (CASSANDRA-2844)
 * fix index-building status display (CASSANDRA-2853)
 * fix CLI perpetuating obsolete KsDef.replication_factor (CASSANDRA-2846)
 * improve cli treatment of multiline comments (CASSANDRA-2852)
 * handle row tombstones correctly in EchoedRow (CASSANDRA-2786)
 * add MessagingService.get[Recently]DroppedMessages and
   StorageService.getExceptionCount (CASSANDRA-2804)
 * fix possibility of spurious UnavailableException for LOCAL_QUORUM
   reads with dynamic snitch + read repair disabled (CASSANDRA-2870)
 * add ant-optional as dependence for the debian package (CASSANDRA-2164)
 * add option to specify limit for get_slice in the CLI (CASSANDRA-2646)
 * decrease HH page size (CASSANDRA-2832)
 * reset cli keyspace after dropping the current one (CASSANDRA-2763)
 * add KeyRange option to Hadoop inputformat (CASSANDRA-1125)
 * fix protocol versioning (CASSANDRA-2818, 2860)
 * support spaces in path to log4j configuration (CASSANDRA-2383)
 * avoid including inferred types in CF update (CASSANDRA-2809)
 * fix JMX bulkload call (CASSANDRA-2908)
 * fix updating KS with durable_writes=false (CASSANDRA-2907)
 * add simplified facade to SSTableWriter for bulk loading use
   (CASSANDRA-2911)
 * fix re-using index CF sstable names after drop/recreate (CASSANDRA-2872)
 * prepend CF to default index names (CASSANDRA-2903)
 * fix hint replay (CASSANDRA-2928)
 * Properly synchronize repair's merkle tree computation (CASSANDRA-2816)


0.8.1
 * CQL:
   - support for insert, delete in BATCH (CASSANDRA-2537)
   - support for IN to SELECT, UPDATE (CASSANDRA-2553)
   - timestamp support for INSERT, UPDATE, and BATCH (CASSANDRA-2555)
   - TTL support (CASSANDRA-2476)
   - counter support (CASSANDRA-2473)
   - ALTER COLUMNFAMILY (CASSANDRA-1709)
   - DROP INDEX (CASSANDRA-2617)
   - add SCHEMA/TABLE as aliases for KS/CF (CASSANDRA-2743)
   - server handles wait-for-schema-agreement (CASSANDRA-2756)
   - key alias support (CASSANDRA-2480)
 * add support for comparator parameters and a generic ReverseType
   (CASSANDRA-2355)
 * add CompositeType and DynamicCompositeType (CASSANDRA-2231)
 * optimize batches containing multiple updates to the same row
   (CASSANDRA-2583)
 * adjust hinted handoff page size to avoid OOM with large columns
   (CASSANDRA-2652)
 * mark BRAF buffer invalid post-flush so we don't re-flush partial
   buffers again, especially on CL writes (CASSANDRA-2660)
 * add DROP INDEX support to CLI (CASSANDRA-2616)
 * don't perform HH to client-mode [storageproxy] nodes (CASSANDRA-2668)
 * Improve forceDeserialize/getCompactedRow encapsulation (CASSANDRA-2659)
 * Don't write CounterUpdateColumn to disk in tests (CASSANDRA-2650)
 * Add sstable bulk loading utility (CASSANDRA-1278)
 * avoid replaying hints to dropped columnfamilies (CASSANDRA-2685)
 * add placeholders for missing rows in range query pseudo-RR (CASSANDRA-2680)
 * remove no-op HHOM.renameHints (CASSANDRA-2693)
 * clone super columns to avoid modifying them during flush (CASSANDRA-2675)
 * allow writes to bypass the commitlog for certain keyspaces (CASSANDRA-2683)
 * avoid NPE when bypassing commitlog during memtable flush (CASSANDRA-2781)
 * Added support for making bootstrap retry if nodes flap (CASSANDRA-2644)
 * Added statusthrift to nodetool to report if thrift server is running (CASSANDRA-2722)
 * Fixed rows being cached if they do not exist (CASSANDRA-2723)
 * Support passing tableName and cfName to RowCacheProviders (CASSANDRA-2702)
 * close scrub file handles (CASSANDRA-2669)
 * throttle migration replay (CASSANDRA-2714)
 * optimize column serializer creation (CASSANDRA-2716)
 * Added support for making bootstrap retry if nodes flap (CASSANDRA-2644)
 * Added statusthrift to nodetool to report if thrift server is running
   (CASSANDRA-2722)
 * Fixed rows being cached if they do not exist (CASSANDRA-2723)
 * fix truncate/compaction race (CASSANDRA-2673)
 * workaround large resultsets causing large allocation retention
   by nio sockets (CASSANDRA-2654)
 * fix nodetool ring use with Ec2Snitch (CASSANDRA-2733)
 * fix removing columns and subcolumns that are supressed by a row or
   supercolumn tombstone during replica resolution (CASSANDRA-2590)
 * support sstable2json against snapshot sstables (CASSANDRA-2386)
 * remove active-pull schema requests (CASSANDRA-2715)
 * avoid marking entire list of sstables as actively being compacted
   in multithreaded compaction (CASSANDRA-2765)
 * seek back after deserializing a row to update cache with (CASSANDRA-2752)
 * avoid skipping rows in scrub for counter column family (CASSANDRA-2759)
 * fix ConcurrentModificationException in repair when dealing with 0.7 node
   (CASSANDRA-2767)
 * use threadsafe collections for StreamInSession (CASSANDRA-2766)
 * avoid infinite loop when creating merkle tree (CASSANDRA-2758)
 * avoids unmarking compacting sstable prematurely in cleanup (CASSANDRA-2769)
 * fix NPE when the commit log is bypassed (CASSANDRA-2718)
 * don't throw an exception in SS.isRPCServerRunning (CASSANDRA-2721)
 * make stress.jar executable (CASSANDRA-2744)
 * add daemon mode to java stress (CASSANDRA-2267)
 * expose the DC and rack of a node through JMX and nodetool ring (CASSANDRA-2531)
 * fix cache mbean getSize (CASSANDRA-2781)
 * Add Date, Float, Double, and Boolean types (CASSANDRA-2530)
 * Add startup flag to renew counter node id (CASSANDRA-2788)
 * add jamm agent to cassandra.bat (CASSANDRA-2787)
 * fix repair hanging if a neighbor has nothing to send (CASSANDRA-2797)
 * purge tombstone even if row is in only one sstable (CASSANDRA-2801)
 * Fix wrong purge of deleted cf during compaction (CASSANDRA-2786)
 * fix race that could result in Hadoop writer failing to throw an
   exception encountered after close() (CASSANDRA-2755)
 * fix scan wrongly throwing assertion error (CASSANDRA-2653)
 * Always use even distribution for merkle tree with RandomPartitionner
   (CASSANDRA-2841)
 * fix describeOwnership for OPP (CASSANDRA-2800)
 * ensure that string tokens do not contain commas (CASSANDRA-2762)


0.8.0-final
 * fix CQL grammar warning and cqlsh regression from CASSANDRA-2622
 * add ant generate-cql-html target (CASSANDRA-2526)
 * update CQL consistency levels (CASSANDRA-2566)
 * debian packaging fixes (CASSANDRA-2481, 2647)
 * fix UUIDType, IntegerType for direct buffers (CASSANDRA-2682, 2684)
 * switch to native Thrift for Hadoop map/reduce (CASSANDRA-2667)
 * fix StackOverflowError when building from eclipse (CASSANDRA-2687)
 * only provide replication_factor to strategy_options "help" for
   SimpleStrategy, OldNetworkTopologyStrategy (CASSANDRA-2678, 2713)
 * fix exception adding validators to non-string columns (CASSANDRA-2696)
 * avoid instantiating DatabaseDescriptor in JDBC (CASSANDRA-2694)
 * fix potential stack overflow during compaction (CASSANDRA-2626)
 * clone super columns to avoid modifying them during flush (CASSANDRA-2675)
 * reset underlying iterator in EchoedRow constructor (CASSANDRA-2653)


0.8.0-rc1
 * faster flushes and compaction from fixing excessively pessimistic
   rebuffering in BRAF (CASSANDRA-2581)
 * fix returning null column values in the python cql driver (CASSANDRA-2593)
 * fix merkle tree splitting exiting early (CASSANDRA-2605)
 * snapshot_before_compaction directory name fix (CASSANDRA-2598)
 * Disable compaction throttling during bootstrap (CASSANDRA-2612)
 * fix CQL treatment of > and < operators in range slices (CASSANDRA-2592)
 * fix potential double-application of counter updates on commitlog replay
   by moving replay position from header to sstable metadata (CASSANDRA-2419)
 * JDBC CQL driver exposes getColumn for access to timestamp
 * JDBC ResultSetMetadata properties added to AbstractType
 * r/m clustertool (CASSANDRA-2607)
 * add support for presenting row key as a column in CQL result sets
   (CASSANDRA-2622)
 * Don't allow {LOCAL|EACH}_QUORUM unless strategy is NTS (CASSANDRA-2627)
 * validate keyspace strategy_options during CQL create (CASSANDRA-2624)
 * fix empty Result with secondary index when limit=1 (CASSANDRA-2628)
 * Fix regression where bootstrapping a node with no schema fails
   (CASSANDRA-2625)
 * Allow removing LocationInfo sstables (CASSANDRA-2632)
 * avoid attempting to replay mutations from dropped keyspaces (CASSANDRA-2631)
 * avoid using cached position of a key when GT is requested (CASSANDRA-2633)
 * fix counting bloom filter true positives (CASSANDRA-2637)
 * initialize local ep state prior to gossip startup if needed (CASSANDRA-2638)
 * fix counter increment lost after restart (CASSANDRA-2642)
 * add quote-escaping via backslash to CLI (CASSANDRA-2623)
 * fix pig example script (CASSANDRA-2487)
 * fix dynamic snitch race in adding latencies (CASSANDRA-2618)
 * Start/stop cassandra after more important services such as mdadm in
   debian packaging (CASSANDRA-2481)


0.8.0-beta2
 * fix NPE compacting index CFs (CASSANDRA-2528)
 * Remove checking all column families on startup for compaction candidates
   (CASSANDRA-2444)
 * validate CQL create keyspace options (CASSANDRA-2525)
 * fix nodetool setcompactionthroughput (CASSANDRA-2550)
 * move	gossip heartbeat back to its own thread (CASSANDRA-2554)
 * validate cql TRUNCATE columnfamily before truncating (CASSANDRA-2570)
 * fix batch_mutate for mixed standard-counter mutations (CASSANDRA-2457)
 * disallow making schema changes to system keyspace (CASSANDRA-2563)
 * fix sending mutation messages multiple times (CASSANDRA-2557)
 * fix incorrect use of NBHM.size in ReadCallback that could cause
   reads to time out even when responses were received (CASSANDRA-2552)
 * trigger read repair correctly for LOCAL_QUORUM reads (CASSANDRA-2556)
 * Allow configuring the number of compaction thread (CASSANDRA-2558)
 * forceUserDefinedCompaction will attempt to compact what it is given
   even if the pessimistic estimate is that there is not enough disk space;
   automatic compactions will only compact 2 or more sstables (CASSANDRA-2575)
 * refuse to apply migrations with older timestamps than the current
   schema (CASSANDRA-2536)
 * remove unframed Thrift transport option
 * include indexes in snapshots (CASSANDRA-2596)
 * improve ignoring of obsolete mutations in index maintenance (CASSANDRA-2401)
 * recognize attempt to drop just the index while leaving the column
   definition alone (CASSANDRA-2619)


0.8.0-beta1
 * remove Avro RPC support (CASSANDRA-926)
 * support for columns that act as incr/decr counters
   (CASSANDRA-1072, 1937, 1944, 1936, 2101, 2093, 2288, 2105, 2384, 2236, 2342,
   2454)
 * CQL (CASSANDRA-1703, 1704, 1705, 1706, 1707, 1708, 1710, 1711, 1940,
   2124, 2302, 2277, 2493)
 * avoid double RowMutation serialization on write path (CASSANDRA-1800)
 * make NetworkTopologyStrategy the default (CASSANDRA-1960)
 * configurable internode encryption (CASSANDRA-1567, 2152)
 * human readable column names in sstable2json output (CASSANDRA-1933)
 * change default JMX port to 7199 (CASSANDRA-2027)
 * backwards compatible internal messaging (CASSANDRA-1015)
 * atomic switch of memtables and sstables (CASSANDRA-2284)
 * add pluggable SeedProvider (CASSANDRA-1669)
 * Fix clustertool to not throw exception when calling get_endpoints (CASSANDRA-2437)
 * upgrade to thrift 0.6 (CASSANDRA-2412)
 * repair works on a token range instead of full ring (CASSANDRA-2324)
 * purge tombstones from row cache (CASSANDRA-2305)
 * push replication_factor into strategy_options (CASSANDRA-1263)
 * give snapshots the same name on each node (CASSANDRA-1791)
 * remove "nodetool loadbalance" (CASSANDRA-2448)
 * multithreaded compaction (CASSANDRA-2191)
 * compaction throttling (CASSANDRA-2156)
 * add key type information and alias (CASSANDRA-2311, 2396)
 * cli no longer divides read_repair_chance by 100 (CASSANDRA-2458)
 * made CompactionInfo.getTaskType return an enum (CASSANDRA-2482)
 * add a server-wide cap on measured memtable memory usage and aggressively
   flush to keep under that threshold (CASSANDRA-2006)
 * add unified UUIDType (CASSANDRA-2233)
 * add off-heap row cache support (CASSANDRA-1969)


0.7.5
 * improvements/fixes to PIG driver (CASSANDRA-1618, CASSANDRA-2387,
   CASSANDRA-2465, CASSANDRA-2484)
 * validate index names (CASSANDRA-1761)
 * reduce contention on Table.flusherLock (CASSANDRA-1954)
 * try harder to detect failures during streaming, cleaning up temporary
   files more reliably (CASSANDRA-2088)
 * shut down server for OOM on a Thrift thread (CASSANDRA-2269)
 * fix tombstone handling in repair and sstable2json (CASSANDRA-2279)
 * preserve version when streaming data from old sstables (CASSANDRA-2283)
 * don't start repair if a neighboring node is marked as dead (CASSANDRA-2290)
 * purge tombstones from row cache (CASSANDRA-2305)
 * Avoid seeking when sstable2json exports the entire file (CASSANDRA-2318)
 * clear Built flag in system table when dropping an index (CASSANDRA-2320)
 * don't allow arbitrary argument for stress.java (CASSANDRA-2323)
 * validate values for index predicates in get_indexed_slice (CASSANDRA-2328)
 * queue secondary indexes for flush before the parent (CASSANDRA-2330)
 * allow job configuration to set the CL used in Hadoop jobs (CASSANDRA-2331)
 * add memtable_flush_queue_size defaulting to 4 (CASSANDRA-2333)
 * Allow overriding of initial_token, storage_port and rpc_port from system
   properties (CASSANDRA-2343)
 * fix comparator used for non-indexed secondary expressions in index scan
   (CASSANDRA-2347)
 * ensure size calculation and write phase of large-row compaction use
   the same threshold for TTL expiration (CASSANDRA-2349)
 * fix race when iterating CFs during add/drop (CASSANDRA-2350)
 * add ConsistencyLevel command to CLI (CASSANDRA-2354)
 * allow negative numbers in the cli (CASSANDRA-2358)
 * hard code serialVersionUID for tokens class (CASSANDRA-2361)
 * fix potential infinite loop in ByteBufferUtil.inputStream (CASSANDRA-2365)
 * fix encoding bugs in HintedHandoffManager, SystemTable when default
   charset is not UTF8 (CASSANDRA-2367)
 * avoids having removed node reappearing in Gossip (CASSANDRA-2371)
 * fix incorrect truncation of long to int when reading columns via block
   index (CASSANDRA-2376)
 * fix NPE during stream session (CASSANDRA-2377)
 * fix race condition that could leave orphaned data files when dropping CF or
   KS (CASSANDRA-2381)
 * fsync statistics component on write (CASSANDRA-2382)
 * fix duplicate results from CFS.scan (CASSANDRA-2406)
 * add IntegerType to CLI help (CASSANDRA-2414)
 * avoid caching token-only decoratedkeys (CASSANDRA-2416)
 * convert mmap assertion to if/throw so scrub can catch it (CASSANDRA-2417)
 * don't overwrite gc log (CASSANDR-2418)
 * invalidate row cache for streamed row to avoid inconsitencies
   (CASSANDRA-2420)
 * avoid copies in range/index scans (CASSANDRA-2425)
 * make sure we don't wipe data during cleanup if the node has not join
   the ring (CASSANDRA-2428)
 * Try harder to close files after compaction (CASSANDRA-2431)
 * re-set bootstrapped flag after move finishes (CASSANDRA-2435)
 * display validation_class in CLI 'describe keyspace' (CASSANDRA-2442)
 * make cleanup compactions cleanup the row cache (CASSANDRA-2451)
 * add column fields validation to scrub (CASSANDRA-2460)
 * use 64KB flush buffer instead of in_memory_compaction_limit (CASSANDRA-2463)
 * fix backslash substitutions in CLI (CASSANDRA-2492)
 * disable cache saving for system CFS (CASSANDRA-2502)
 * fixes for verifying destination availability under hinted conditions
   so UE can be thrown intead of timing out (CASSANDRA-2514)
 * fix update of validation class in column metadata (CASSANDRA-2512)
 * support LOCAL_QUORUM, EACH_QUORUM CLs outside of NTS (CASSANDRA-2516)
 * preserve version when streaming data from old sstables (CASSANDRA-2283)
 * fix backslash substitutions in CLI (CASSANDRA-2492)
 * count a row deletion as one operation towards memtable threshold
   (CASSANDRA-2519)
 * support LOCAL_QUORUM, EACH_QUORUM CLs outside of NTS (CASSANDRA-2516)


0.7.4
 * add nodetool join command (CASSANDRA-2160)
 * fix secondary indexes on pre-existing or streamed data (CASSANDRA-2244)
 * initialize endpoint in gossiper earlier (CASSANDRA-2228)
 * add ability to write to Cassandra from Pig (CASSANDRA-1828)
 * add rpc_[min|max]_threads (CASSANDRA-2176)
 * add CL.TWO, CL.THREE (CASSANDRA-2013)
 * avoid exporting an un-requested row in sstable2json, when exporting
   a key that does not exist (CASSANDRA-2168)
 * add incremental_backups option (CASSANDRA-1872)
 * add configurable row limit to Pig loadfunc (CASSANDRA-2276)
 * validate column values in batches as well as single-Column inserts
   (CASSANDRA-2259)
 * move sample schema from cassandra.yaml to schema-sample.txt,
   a cli scripts (CASSANDRA-2007)
 * avoid writing empty rows when scrubbing tombstoned rows (CASSANDRA-2296)
 * fix assertion error in range and index scans for CL < ALL
   (CASSANDRA-2282)
 * fix commitlog replay when flush position refers to data that didn't
   get synced before server died (CASSANDRA-2285)
 * fix fd leak in sstable2json with non-mmap'd i/o (CASSANDRA-2304)
 * reduce memory use during streaming of multiple sstables (CASSANDRA-2301)
 * purge tombstoned rows from cache after GCGraceSeconds (CASSANDRA-2305)
 * allow zero replicas in a NTS datacenter (CASSANDRA-1924)
 * make range queries respect snitch for local replicas (CASSANDRA-2286)
 * fix HH delivery when column index is larger than 2GB (CASSANDRA-2297)
 * make 2ary indexes use parent CF flush thresholds during initial build
   (CASSANDRA-2294)
 * update memtable_throughput to be a long (CASSANDRA-2158)


0.7.3
 * Keep endpoint state until aVeryLongTime (CASSANDRA-2115)
 * lower-latency read repair (CASSANDRA-2069)
 * add hinted_handoff_throttle_delay_in_ms option (CASSANDRA-2161)
 * fixes for cache save/load (CASSANDRA-2172, -2174)
 * Handle whole-row deletions in CFOutputFormat (CASSANDRA-2014)
 * Make memtable_flush_writers flush in parallel (CASSANDRA-2178)
 * Add compaction_preheat_key_cache option (CASSANDRA-2175)
 * refactor stress.py to have only one copy of the format string
   used for creating row keys (CASSANDRA-2108)
 * validate index names for \w+ (CASSANDRA-2196)
 * Fix Cassandra cli to respect timeout if schema does not settle
   (CASSANDRA-2187)
 * fix for compaction and cleanup writing old-format data into new-version
   sstable (CASSANDRA-2211, -2216)
 * add nodetool scrub (CASSANDRA-2217, -2240)
 * fix sstable2json large-row pagination (CASSANDRA-2188)
 * fix EOFing on requests for the last bytes in a file (CASSANDRA-2213)
 * fix BufferedRandomAccessFile bugs (CASSANDRA-2218, -2241)
 * check for memtable flush_after_mins exceeded every 10s (CASSANDRA-2183)
 * fix cache saving on Windows (CASSANDRA-2207)
 * add validateSchemaAgreement call + synchronization to schema
   modification operations (CASSANDRA-2222)
 * fix for reversed slice queries on large rows (CASSANDRA-2212)
 * fat clients were writing local data (CASSANDRA-2223)
 * set DEFAULT_MEMTABLE_LIFETIME_IN_MINS to 24h
 * improve detection and cleanup of partially-written sstables
   (CASSANDRA-2206)
 * fix supercolumn de/serialization when subcolumn comparator is different
   from supercolumn's (CASSANDRA-2104)
 * fix starting up on Windows when CASSANDRA_HOME contains whitespace
   (CASSANDRA-2237)
 * add [get|set][row|key]cacheSavePeriod to JMX (CASSANDRA-2100)
 * fix Hadoop ColumnFamilyOutputFormat dropping of mutations
   when batch fills up (CASSANDRA-2255)
 * move file deletions off of scheduledtasks executor (CASSANDRA-2253)


0.7.2
 * copy DecoratedKey.key when inserting into caches to avoid retaining
   a reference to the underlying buffer (CASSANDRA-2102)
 * format subcolumn names with subcomparator (CASSANDRA-2136)
 * fix column bloom filter deserialization (CASSANDRA-2165)


0.7.1
 * refactor MessageDigest creation code. (CASSANDRA-2107)
 * buffer network stack to avoid inefficient small TCP messages while avoiding
   the nagle/delayed ack problem (CASSANDRA-1896)
 * check log4j configuration for changes every 10s (CASSANDRA-1525, 1907)
 * more-efficient cross-DC replication (CASSANDRA-1530, -2051, -2138)
 * avoid polluting page cache with commitlog or sstable writes
   and seq scan operations (CASSANDRA-1470)
 * add RMI authentication options to nodetool (CASSANDRA-1921)
 * make snitches configurable at runtime (CASSANDRA-1374)
 * retry hadoop split requests on connection failure (CASSANDRA-1927)
 * implement describeOwnership for BOP, COPP (CASSANDRA-1928)
 * make read repair behave as expected for ConsistencyLevel > ONE
   (CASSANDRA-982, 2038)
 * distributed test harness (CASSANDRA-1859, 1964)
 * reduce flush lock contention (CASSANDRA-1930)
 * optimize supercolumn deserialization (CASSANDRA-1891)
 * fix CFMetaData.apply to only compare objects of the same class
   (CASSANDRA-1962)
 * allow specifying specific SSTables to compact from JMX (CASSANDRA-1963)
 * fix race condition in MessagingService.targets (CASSANDRA-1959, 2094, 2081)
 * refuse to open sstables from a future version (CASSANDRA-1935)
 * zero-copy reads (CASSANDRA-1714)
 * fix copy bounds for word Text in wordcount demo (CASSANDRA-1993)
 * fixes for contrib/javautils (CASSANDRA-1979)
 * check more frequently for memtable expiration (CASSANDRA-2000)
 * fix writing SSTable column count statistics (CASSANDRA-1976)
 * fix streaming of multiple CFs during bootstrap (CASSANDRA-1992)
 * explicitly set JVM GC new generation size with -Xmn (CASSANDRA-1968)
 * add short options for CLI flags (CASSANDRA-1565)
 * make keyspace argument to "describe keyspace" in CLI optional
   when authenticated to keyspace already (CASSANDRA-2029)
 * added option to specify -Dcassandra.join_ring=false on startup
   to allow "warm spare" nodes or performing JMX maintenance before
   joining the ring (CASSANDRA-526)
 * log migrations at INFO (CASSANDRA-2028)
 * add CLI verbose option in file mode (CASSANDRA-2030)
 * add single-line "--" comments to CLI (CASSANDRA-2032)
 * message serialization tests (CASSANDRA-1923)
 * switch from ivy to maven-ant-tasks (CASSANDRA-2017)
 * CLI attempts to block for new schema to propagate (CASSANDRA-2044)
 * fix potential overflow in nodetool cfstats (CASSANDRA-2057)
 * add JVM shutdownhook to sync commitlog (CASSANDRA-1919)
 * allow nodes to be up without being part of  normal traffic (CASSANDRA-1951)
 * fix CLI "show keyspaces" with null options on NTS (CASSANDRA-2049)
 * fix possible ByteBuffer race conditions (CASSANDRA-2066)
 * reduce garbage generated by MessagingService to prevent load spikes
   (CASSANDRA-2058)
 * fix math in RandomPartitioner.describeOwnership (CASSANDRA-2071)
 * fix deletion of sstable non-data components (CASSANDRA-2059)
 * avoid blocking gossip while deleting handoff hints (CASSANDRA-2073)
 * ignore messages from newer versions, keep track of nodes in gossip
   regardless of version (CASSANDRA-1970)
 * cache writing moved to CompactionManager to reduce i/o contention and
   updated to use non-cache-polluting writes (CASSANDRA-2053)
 * page through large rows when exporting to JSON (CASSANDRA-2041)
 * add flush_largest_memtables_at and reduce_cache_sizes_at options
   (CASSANDRA-2142)
 * add cli 'describe cluster' command (CASSANDRA-2127)
 * add cli support for setting username/password at 'connect' command
   (CASSANDRA-2111)
 * add -D option to Stress.java to allow reading hosts from a file
   (CASSANDRA-2149)
 * bound hints CF throughput between 32M and 256M (CASSANDRA-2148)
 * continue starting when invalid saved cache entries are encountered
   (CASSANDRA-2076)
 * add max_hint_window_in_ms option (CASSANDRA-1459)


0.7.0-final
 * fix offsets to ByteBuffer.get (CASSANDRA-1939)


0.7.0-rc4
 * fix cli crash after backgrounding (CASSANDRA-1875)
 * count timeouts in storageproxy latencies, and include latency
   histograms in StorageProxyMBean (CASSANDRA-1893)
 * fix CLI get recognition of supercolumns (CASSANDRA-1899)
 * enable keepalive on intra-cluster sockets (CASSANDRA-1766)
 * count timeouts towards dynamicsnitch latencies (CASSANDRA-1905)
 * Expose index-building status in JMX + cli schema description
   (CASSANDRA-1871)
 * allow [LOCAL|EACH]_QUORUM to be used with non-NetworkTopology
   replication Strategies
 * increased amount of index locks for faster commitlog replay
 * collect secondary index tombstones immediately (CASSANDRA-1914)
 * revert commitlog changes from #1780 (CASSANDRA-1917)
 * change RandomPartitioner min token to -1 to avoid collision w/
   tokens on actual nodes (CASSANDRA-1901)
 * examine the right nibble when validating TimeUUID (CASSANDRA-1910)
 * include secondary indexes in cleanup (CASSANDRA-1916)
 * CFS.scrubDataDirectories should also cleanup invalid secondary indexes
   (CASSANDRA-1904)
 * ability to disable/enable gossip on nodes to force them down
   (CASSANDRA-1108)


0.7.0-rc3
 * expose getNaturalEndpoints in StorageServiceMBean taking byte[]
   key; RMI cannot serialize ByteBuffer (CASSANDRA-1833)
 * infer org.apache.cassandra.locator for replication strategy classes
   when not otherwise specified
 * validation that generates less garbage (CASSANDRA-1814)
 * add TTL support to CLI (CASSANDRA-1838)
 * cli defaults to bytestype for subcomparator when creating
   column families (CASSANDRA-1835)
 * unregister index MBeans when index is dropped (CASSANDRA-1843)
 * make ByteBufferUtil.clone thread-safe (CASSANDRA-1847)
 * change exception for read requests during bootstrap from
   InvalidRequest to Unavailable (CASSANDRA-1862)
 * respect row-level tombstones post-flush in range scans
   (CASSANDRA-1837)
 * ReadResponseResolver check digests against each other (CASSANDRA-1830)
 * return InvalidRequest when remove of subcolumn without supercolumn
   is requested (CASSANDRA-1866)
 * flush before repair (CASSANDRA-1748)
 * SSTableExport validates key order (CASSANDRA-1884)
 * large row support for SSTableExport (CASSANDRA-1867)
 * Re-cache hot keys post-compaction without hitting disk (CASSANDRA-1878)
 * manage read repair in coordinator instead of data source, to
   provide latency information to dynamic snitch (CASSANDRA-1873)


0.7.0-rc2
 * fix live-column-count of slice ranges including tombstoned supercolumn
   with live subcolumn (CASSANDRA-1591)
 * rename o.a.c.internal.AntientropyStage -> AntiEntropyStage,
   o.a.c.request.Request_responseStage -> RequestResponseStage,
   o.a.c.internal.Internal_responseStage -> InternalResponseStage
 * add AbstractType.fromString (CASSANDRA-1767)
 * require index_type to be present when specifying index_name
   on ColumnDef (CASSANDRA-1759)
 * fix add/remove index bugs in CFMetadata (CASSANDRA-1768)
 * rebuild Strategy during system_update_keyspace (CASSANDRA-1762)
 * cli updates prompt to ... in continuation lines (CASSANDRA-1770)
 * support multiple Mutations per key in hadoop ColumnFamilyOutputFormat
   (CASSANDRA-1774)
 * improvements to Debian init script (CASSANDRA-1772)
 * use local classloader to check for version.properties (CASSANDRA-1778)
 * Validate that column names in column_metadata are valid for the
   defined comparator, and decode properly in cli (CASSANDRA-1773)
 * use cross-platform newlines in cli (CASSANDRA-1786)
 * add ExpiringColumn support to sstable import/export (CASSANDRA-1754)
 * add flush for each append to periodic commitlog mode; added
   periodic_without_flush option to disable this (CASSANDRA-1780)
 * close file handle used for post-flush truncate (CASSANDRA-1790)
 * various code cleanup (CASSANDRA-1793, -1794, -1795)
 * fix range queries against wrapped range (CASSANDRA-1781)
 * fix consistencylevel calculations for NetworkTopologyStrategy
   (CASSANDRA-1804)
 * cli support index type enum names (CASSANDRA-1810)
 * improved validation of column_metadata (CASSANDRA-1813)
 * reads at ConsistencyLevel > 1 throw UnavailableException
   immediately if insufficient live nodes exist (CASSANDRA-1803)
 * copy bytebuffers for local writes to avoid retaining the entire
   Thrift frame (CASSANDRA-1801)
 * fix NPE adding index to column w/o prior metadata (CASSANDRA-1764)
 * reduce fat client timeout (CASSANDRA-1730)
 * fix botched merge of CASSANDRA-1316


0.7.0-rc1
 * fix compaction and flush races with schema updates (CASSANDRA-1715)
 * add clustertool, config-converter, sstablekeys, and schematool
   Windows .bat files (CASSANDRA-1723)
 * reject range queries received during bootstrap (CASSANDRA-1739)
 * fix wrapping-range queries on non-minimum token (CASSANDRA-1700)
 * add nodetool cfhistogram (CASSANDRA-1698)
 * limit repaired ranges to what the nodes have in common (CASSANDRA-1674)
 * index scan treats missing columns as not matching secondary
   expressions (CASSANDRA-1745)
 * Fix misuse of DataOutputBuffer.getData in AntiEntropyService
   (CASSANDRA-1729)
 * detect and warn when obsolete version of JNA is present (CASSANDRA-1760)
 * reduce fat client timeout (CASSANDRA-1730)
 * cleanup smallest CFs first to increase free temp space for larger ones
   (CASSANDRA-1811)
 * Update windows .bat files to work outside of main Cassandra
   directory (CASSANDRA-1713)
 * fix read repair regression from 0.6.7 (CASSANDRA-1727)
 * more-efficient read repair (CASSANDRA-1719)
 * fix hinted handoff replay (CASSANDRA-1656)
 * log type of dropped messages (CASSANDRA-1677)
 * upgrade to SLF4J 1.6.1
 * fix ByteBuffer bug in ExpiringColumn.updateDigest (CASSANDRA-1679)
 * fix IntegerType.getString (CASSANDRA-1681)
 * make -Djava.net.preferIPv4Stack=true the default (CASSANDRA-628)
 * add INTERNAL_RESPONSE verb to differentiate from responses related
   to client requests (CASSANDRA-1685)
 * log tpstats when dropping messages (CASSANDRA-1660)
 * include unreachable nodes in describeSchemaVersions (CASSANDRA-1678)
 * Avoid dropping messages off the client request path (CASSANDRA-1676)
 * fix jna errno reporting (CASSANDRA-1694)
 * add friendlier error for UnknownHostException on startup (CASSANDRA-1697)
 * include jna dependency in RPM package (CASSANDRA-1690)
 * add --skip-keys option to stress.py (CASSANDRA-1696)
 * improve cli handling of non-string keys and column names
   (CASSANDRA-1701, -1693)
 * r/m extra subcomparator line in cli keyspaces output (CASSANDRA-1712)
 * add read repair chance to cli "show keyspaces"
 * upgrade to ConcurrentLinkedHashMap 1.1 (CASSANDRA-975)
 * fix index scan routing (CASSANDRA-1722)
 * fix tombstoning of supercolumns in range queries (CASSANDRA-1734)
 * clear endpoint cache after updating keyspace metadata (CASSANDRA-1741)
 * fix wrapping-range queries on non-minimum token (CASSANDRA-1700)
 * truncate includes secondary indexes (CASSANDRA-1747)
 * retain reference to PendingFile sstables (CASSANDRA-1749)
 * fix sstableimport regression (CASSANDRA-1753)
 * fix for bootstrap when no non-system tables are defined (CASSANDRA-1732)
 * handle replica unavailability in index scan (CASSANDRA-1755)
 * fix service initialization order deadlock (CASSANDRA-1756)
 * multi-line cli commands (CASSANDRA-1742)
 * fix race between snapshot and compaction (CASSANDRA-1736)
 * add listEndpointsPendingHints, deleteHintsForEndpoint JMX methods
   (CASSANDRA-1551)


0.7.0-beta3
 * add strategy options to describe_keyspace output (CASSANDRA-1560)
 * log warning when using randomly generated token (CASSANDRA-1552)
 * re-organize JMX into .db, .net, .internal, .request (CASSANDRA-1217)
 * allow nodes to change IPs between restarts (CASSANDRA-1518)
 * remember ring state between restarts by default (CASSANDRA-1518)
 * flush index built flag so we can read it before log replay (CASSANDRA-1541)
 * lock row cache updates to prevent race condition (CASSANDRA-1293)
 * remove assertion causing rare (and harmless) error messages in
   commitlog (CASSANDRA-1330)
 * fix moving nodes with no keyspaces defined (CASSANDRA-1574)
 * fix unbootstrap when no data is present in a transfer range (CASSANDRA-1573)
 * take advantage of AVRO-495 to simplify our avro IDL (CASSANDRA-1436)
 * extend authorization hierarchy to column family (CASSANDRA-1554)
 * deletion support in secondary indexes (CASSANDRA-1571)
 * meaningful error message for invalid replication strategy class
   (CASSANDRA-1566)
 * allow keyspace creation with RF > N (CASSANDRA-1428)
 * improve cli error handling (CASSANDRA-1580)
 * add cache save/load ability (CASSANDRA-1417, 1606, 1647)
 * add StorageService.getDrainProgress (CASSANDRA-1588)
 * Disallow bootstrap to an in-use token (CASSANDRA-1561)
 * Allow dynamic secondary index creation and destruction (CASSANDRA-1532)
 * log auto-guessed memtable thresholds (CASSANDRA-1595)
 * add ColumnDef support to cli (CASSANDRA-1583)
 * reduce index sample time by 75% (CASSANDRA-1572)
 * add cli support for column, strategy metadata (CASSANDRA-1578, 1612)
 * add cli support for schema modification (CASSANDRA-1584)
 * delete temp files on failed compactions (CASSANDRA-1596)
 * avoid blocking for dead nodes during removetoken (CASSANDRA-1605)
 * remove ConsistencyLevel.ZERO (CASSANDRA-1607)
 * expose in-progress compaction type in jmx (CASSANDRA-1586)
 * removed IClock & related classes from internals (CASSANDRA-1502)
 * fix removing tokens from SystemTable on decommission and removetoken
   (CASSANDRA-1609)
 * include CF metadata in cli 'show keyspaces' (CASSANDRA-1613)
 * switch from Properties to HashMap in PropertyFileSnitch to
   avoid synchronization bottleneck (CASSANDRA-1481)
 * PropertyFileSnitch configuration file renamed to
   cassandra-topology.properties
 * add cli support for get_range_slices (CASSANDRA-1088, CASSANDRA-1619)
 * Make memtable flush thresholds per-CF instead of global
   (CASSANDRA-1007, 1637)
 * add cli support for binary data without CfDef hints (CASSANDRA-1603)
 * fix building SSTable statistics post-stream (CASSANDRA-1620)
 * fix potential infinite loop in 2ary index queries (CASSANDRA-1623)
 * allow creating NTS keyspaces with no replicas configured (CASSANDRA-1626)
 * add jmx histogram of sstables accessed per read (CASSANDRA-1624)
 * remove system_rename_column_family and system_rename_keyspace from the
   client API until races can be fixed (CASSANDRA-1630, CASSANDRA-1585)
 * add cli sanity tests (CASSANDRA-1582)
 * update GC settings in cassandra.bat (CASSANDRA-1636)
 * cli support for index queries (CASSANDRA-1635)
 * cli support for updating schema memtable settings (CASSANDRA-1634)
 * cli --file option (CASSANDRA-1616)
 * reduce automatically chosen memtable sizes by 50% (CASSANDRA-1641)
 * move endpoint cache from snitch to strategy (CASSANDRA-1643)
 * fix commitlog recovery deleting the newly-created segment as well as
   the old ones (CASSANDRA-1644)
 * upgrade to Thrift 0.5 (CASSANDRA-1367)
 * renamed CL.DCQUORUM to LOCAL_QUORUM and DCQUORUMSYNC to EACH_QUORUM
 * cli truncate support (CASSANDRA-1653)
 * update GC settings in cassandra.bat (CASSANDRA-1636)
 * avoid logging when a node's ip/token is gossipped back to it (CASSANDRA-1666)


0.7-beta2
 * always use UTF-8 for hint keys (CASSANDRA-1439)
 * remove cassandra.yaml dependency from Hadoop and Pig (CASSADRA-1322)
 * expose CfDef metadata in describe_keyspaces (CASSANDRA-1363)
 * restore use of mmap_index_only option (CASSANDRA-1241)
 * dropping a keyspace with no column families generated an error
   (CASSANDRA-1378)
 * rename RackAwareStrategy to OldNetworkTopologyStrategy, RackUnawareStrategy
   to SimpleStrategy, DatacenterShardStrategy to NetworkTopologyStrategy,
   AbstractRackAwareSnitch to AbstractNetworkTopologySnitch (CASSANDRA-1392)
 * merge StorageProxy.mutate, mutateBlocking (CASSANDRA-1396)
 * faster UUIDType, LongType comparisons (CASSANDRA-1386, 1393)
 * fix setting read_repair_chance from CLI addColumnFamily (CASSANDRA-1399)
 * fix updates to indexed columns (CASSANDRA-1373)
 * fix race condition leaving to FileNotFoundException (CASSANDRA-1382)
 * fix sharded lock hash on index write path (CASSANDRA-1402)
 * add support for GT/E, LT/E in subordinate index clauses (CASSANDRA-1401)
 * cfId counter got out of sync when CFs were added (CASSANDRA-1403)
 * less chatty schema updates (CASSANDRA-1389)
 * rename column family mbeans. 'type' will now include either
   'IndexColumnFamilies' or 'ColumnFamilies' depending on the CFS type.
   (CASSANDRA-1385)
 * disallow invalid keyspace and column family names. This includes name that
   matches a '^\w+' regex. (CASSANDRA-1377)
 * use JNA, if present, to take snapshots (CASSANDRA-1371)
 * truncate hints if starting 0.7 for the first time (CASSANDRA-1414)
 * fix FD leak in single-row slicepredicate queries (CASSANDRA-1416)
 * allow index expressions against columns that are not part of the
   SlicePredicate (CASSANDRA-1410)
 * config-converter properly handles snitches and framed support
   (CASSANDRA-1420)
 * remove keyspace argument from multiget_count (CASSANDRA-1422)
 * allow specifying cassandra.yaml location as (local or remote) URL
   (CASSANDRA-1126)
 * fix using DynamicEndpointSnitch with NetworkTopologyStrategy
   (CASSANDRA-1429)
 * Add CfDef.default_validation_class (CASSANDRA-891)
 * fix EstimatedHistogram.max (CASSANDRA-1413)
 * quorum read optimization (CASSANDRA-1622)
 * handle zero-length (or missing) rows during HH paging (CASSANDRA-1432)
 * include secondary indexes during schema migrations (CASSANDRA-1406)
 * fix commitlog header race during schema change (CASSANDRA-1435)
 * fix ColumnFamilyStoreMBeanIterator to use new type name (CASSANDRA-1433)
 * correct filename generated by xml->yaml converter (CASSANDRA-1419)
 * add CMSInitiatingOccupancyFraction=75 and UseCMSInitiatingOccupancyOnly
   to default JVM options
 * decrease jvm heap for cassandra-cli (CASSANDRA-1446)
 * ability to modify keyspaces and column family definitions on a live cluster
   (CASSANDRA-1285)
 * support for Hadoop Streaming [non-jvm map/reduce via stdin/out]
   (CASSANDRA-1368)
 * Move persistent sstable stats from the system table to an sstable component
   (CASSANDRA-1430)
 * remove failed bootstrap attempt from pending ranges when gossip times
   it out after 1h (CASSANDRA-1463)
 * eager-create tcp connections to other cluster members (CASSANDRA-1465)
 * enumerate stages and derive stage from message type instead of
   transmitting separately (CASSANDRA-1465)
 * apply reversed flag during collation from different data sources
   (CASSANDRA-1450)
 * make failure to remove commitlog segment non-fatal (CASSANDRA-1348)
 * correct ordering of drain operations so CL.recover is no longer
   necessary (CASSANDRA-1408)
 * removed keyspace from describe_splits method (CASSANDRA-1425)
 * rename check_schema_agreement to describe_schema_versions
   (CASSANDRA-1478)
 * fix QUORUM calculation for RF > 3 (CASSANDRA-1487)
 * remove tombstones during non-major compactions when bloom filter
   verifies that row does not exist in other sstables (CASSANDRA-1074)
 * nodes that coordinated a loadbalance in the past could not be seen by
   newly added nodes (CASSANDRA-1467)
 * exposed endpoint states (gossip details) via jmx (CASSANDRA-1467)
 * ensure that compacted sstables are not included when new readers are
   instantiated (CASSANDRA-1477)
 * by default, calculate heap size and memtable thresholds at runtime (CASSANDRA-1469)
 * fix races dealing with adding/dropping keyspaces and column families in
   rapid succession (CASSANDRA-1477)
 * clean up of Streaming system (CASSANDRA-1503, 1504, 1506)
 * add options to configure Thrift socket keepalive and buffer sizes (CASSANDRA-1426)
 * make contrib CassandraServiceDataCleaner recursive (CASSANDRA-1509)
 * min, max compaction threshold are configurable and persistent
   per-ColumnFamily (CASSANDRA-1468)
 * fix replaying the last mutation in a commitlog unnecessarily
   (CASSANDRA-1512)
 * invoke getDefaultUncaughtExceptionHandler from DTPE with the original
   exception rather than the ExecutionException wrapper (CASSANDRA-1226)
 * remove Clock from the Thrift (and Avro) API (CASSANDRA-1501)
 * Close intra-node sockets when connection is broken (CASSANDRA-1528)
 * RPM packaging spec file (CASSANDRA-786)
 * weighted request scheduler (CASSANDRA-1485)
 * treat expired columns as deleted (CASSANDRA-1539)
 * make IndexInterval configurable (CASSANDRA-1488)
 * add describe_snitch to Thrift API (CASSANDRA-1490)
 * MD5 authenticator compares plain text submitted password with MD5'd
   saved property, instead of vice versa (CASSANDRA-1447)
 * JMX MessagingService pending and completed counts (CASSANDRA-1533)
 * fix race condition processing repair responses (CASSANDRA-1511)
 * make repair blocking (CASSANDRA-1511)
 * create EndpointSnitchInfo and MBean to expose rack and DC (CASSANDRA-1491)
 * added option to contrib/word_count to output results back to Cassandra
   (CASSANDRA-1342)
 * rewrite Hadoop ColumnFamilyRecordWriter to pool connections, retry to
   multiple Cassandra nodes, and smooth impact on the Cassandra cluster
   by using smaller batch sizes (CASSANDRA-1434)
 * fix setting gc_grace_seconds via CLI (CASSANDRA-1549)
 * support TTL'd index values (CASSANDRA-1536)
 * make removetoken work like decommission (CASSANDRA-1216)
 * make cli comparator-aware and improve quote rules (CASSANDRA-1523,-1524)
 * make nodetool compact and cleanup blocking (CASSANDRA-1449)
 * add memtable, cache information to GCInspector logs (CASSANDRA-1558)
 * enable/disable HintedHandoff via JMX (CASSANDRA-1550)
 * Ignore stray files in the commit log directory (CASSANDRA-1547)
 * Disallow bootstrap to an in-use token (CASSANDRA-1561)


0.7-beta1
 * sstable versioning (CASSANDRA-389)
 * switched to slf4j logging (CASSANDRA-625)
 * add (optional) expiration time for column (CASSANDRA-699)
 * access levels for authentication/authorization (CASSANDRA-900)
 * add ReadRepairChance to CF definition (CASSANDRA-930)
 * fix heisenbug in system tests, especially common on OS X (CASSANDRA-944)
 * convert to byte[] keys internally and all public APIs (CASSANDRA-767)
 * ability to alter schema definitions on a live cluster (CASSANDRA-44)
 * renamed configuration file to cassandra.xml, and log4j.properties to
   log4j-server.properties, which must now be loaded from
   the classpath (which is how our scripts in bin/ have always done it)
   (CASSANDRA-971)
 * change get_count to require a SlicePredicate. create multi_get_count
   (CASSANDRA-744)
 * re-organized endpointsnitch implementations and added SimpleSnitch
   (CASSANDRA-994)
 * Added preload_row_cache option (CASSANDRA-946)
 * add CRC to commitlog header (CASSANDRA-999)
 * removed deprecated batch_insert and get_range_slice methods (CASSANDRA-1065)
 * add truncate thrift method (CASSANDRA-531)
 * http mini-interface using mx4j (CASSANDRA-1068)
 * optimize away copy of sliced row on memtable read path (CASSANDRA-1046)
 * replace constant-size 2GB mmaped segments and special casing for index
   entries spanning segment boundaries, with SegmentedFile that computes
   segments that always contain entire entries/rows (CASSANDRA-1117)
 * avoid reading large rows into memory during compaction (CASSANDRA-16)
 * added hadoop OutputFormat (CASSANDRA-1101)
 * efficient Streaming (no more anticompaction) (CASSANDRA-579)
 * split commitlog header into separate file and add size checksum to
   mutations (CASSANDRA-1179)
 * avoid allocating a new byte[] for each mutation on replay (CASSANDRA-1219)
 * revise HH schema to be per-endpoint (CASSANDRA-1142)
 * add joining/leaving status to nodetool ring (CASSANDRA-1115)
 * allow multiple repair sessions per node (CASSANDRA-1190)
 * optimize away MessagingService for local range queries (CASSANDRA-1261)
 * make framed transport the default so malformed requests can't OOM the
   server (CASSANDRA-475)
 * significantly faster reads from row cache (CASSANDRA-1267)
 * take advantage of row cache during range queries (CASSANDRA-1302)
 * make GCGraceSeconds a per-ColumnFamily value (CASSANDRA-1276)
 * keep persistent row size and column count statistics (CASSANDRA-1155)
 * add IntegerType (CASSANDRA-1282)
 * page within a single row during hinted handoff (CASSANDRA-1327)
 * push DatacenterShardStrategy configuration into keyspace definition,
   eliminating datacenter.properties. (CASSANDRA-1066)
 * optimize forward slices starting with '' and single-index-block name
   queries by skipping the column index (CASSANDRA-1338)
 * streaming refactor (CASSANDRA-1189)
 * faster comparison for UUID types (CASSANDRA-1043)
 * secondary index support (CASSANDRA-749 and subtasks)
 * make compaction buckets deterministic (CASSANDRA-1265)


0.6.6
 * Allow using DynamicEndpointSnitch with RackAwareStrategy (CASSANDRA-1429)
 * remove the remaining vestiges of the unfinished DatacenterShardStrategy
   (replaced by NetworkTopologyStrategy in 0.7)


0.6.5
 * fix key ordering in range query results with RandomPartitioner
   and ConsistencyLevel > ONE (CASSANDRA-1145)
 * fix for range query starting with the wrong token range (CASSANDRA-1042)
 * page within a single row during hinted handoff (CASSANDRA-1327)
 * fix compilation on non-sun JDKs (CASSANDRA-1061)
 * remove String.trim() call on row keys in batch mutations (CASSANDRA-1235)
 * Log summary of dropped messages instead of spamming log (CASSANDRA-1284)
 * add dynamic endpoint snitch (CASSANDRA-981)
 * fix streaming for keyspaces with hyphens in their name (CASSANDRA-1377)
 * fix errors in hard-coded bloom filter optKPerBucket by computing it
   algorithmically (CASSANDRA-1220
 * remove message deserialization stage, and uncap read/write stages
   so slow reads/writes don't block gossip processing (CASSANDRA-1358)
 * add jmx port configuration to Debian package (CASSANDRA-1202)
 * use mlockall via JNA, if present, to prevent Linux from swapping
   out parts of the JVM (CASSANDRA-1214)


0.6.4
 * avoid queuing multiple hint deliveries for the same endpoint
   (CASSANDRA-1229)
 * better performance for and stricter checking of UTF8 column names
   (CASSANDRA-1232)
 * extend option to lower compaction priority to hinted handoff
   as well (CASSANDRA-1260)
 * log errors in gossip instead of re-throwing (CASSANDRA-1289)
 * avoid aborting commitlog replay prematurely if a flushed-but-
   not-removed commitlog segment is encountered (CASSANDRA-1297)
 * fix duplicate rows being read during mapreduce (CASSANDRA-1142)
 * failure detection wasn't closing command sockets (CASSANDRA-1221)
 * cassandra-cli.bat works on windows (CASSANDRA-1236)
 * pre-emptively drop requests that cannot be processed within RPCTimeout
   (CASSANDRA-685)
 * add ack to Binary write verb and update CassandraBulkLoader
   to wait for acks for each row (CASSANDRA-1093)
 * added describe_partitioner Thrift method (CASSANDRA-1047)
 * Hadoop jobs no longer require the Cassandra storage-conf.xml
   (CASSANDRA-1280, CASSANDRA-1047)
 * log thread pool stats when GC is excessive (CASSANDRA-1275)
 * remove gossip message size limit (CASSANDRA-1138)
 * parallelize local and remote reads during multiget, and respect snitch
   when determining whether to do local read for CL.ONE (CASSANDRA-1317)
 * fix read repair to use requested consistency level on digest mismatch,
   rather than assuming QUORUM (CASSANDRA-1316)
 * process digest mismatch re-reads in parallel (CASSANDRA-1323)
 * switch hints CF comparator to BytesType (CASSANDRA-1274)


0.6.3
 * retry to make streaming connections up to 8 times. (CASSANDRA-1019)
 * reject describe_ring() calls on invalid keyspaces (CASSANDRA-1111)
 * fix cache size calculation for size of 100% (CASSANDRA-1129)
 * fix cache capacity only being recalculated once (CASSANDRA-1129)
 * remove hourly scan of all hints on the off chance that the gossiper
   missed a status change; instead, expose deliverHintsToEndpoint to JMX
   so it can be done manually, if necessary (CASSANDRA-1141)
 * don't reject reads at CL.ALL (CASSANDRA-1152)
 * reject deletions to supercolumns in CFs containing only standard
   columns (CASSANDRA-1139)
 * avoid preserving login information after client disconnects
   (CASSANDRA-1057)
 * prefer sun jdk to openjdk in debian init script (CASSANDRA-1174)
 * detect partioner config changes between restarts and fail fast
   (CASSANDRA-1146)
 * use generation time to resolve node token reassignment disagreements
   (CASSANDRA-1118)
 * restructure the startup ordering of Gossiper and MessageService to avoid
   timing anomalies (CASSANDRA-1160)
 * detect incomplete commit log hearders (CASSANDRA-1119)
 * force anti-entropy service to stream files on the stream stage to avoid
   sending streams out of order (CASSANDRA-1169)
 * remove inactive stream managers after AES streams files (CASSANDRA-1169)
 * allow removing entire row through batch_mutate Deletion (CASSANDRA-1027)
 * add JMX metrics for row-level bloom filter false positives (CASSANDRA-1212)
 * added a redhat init script to contrib (CASSANDRA-1201)
 * use midpoint when bootstrapping a new machine into range with not
   much data yet instead of random token (CASSANDRA-1112)
 * kill server on OOM in executor stage as well as Thrift (CASSANDRA-1226)
 * remove opportunistic repairs, when two machines with overlapping replica
   responsibilities happen to finish major compactions of the same CF near
   the same time.  repairs are now fully manual (CASSANDRA-1190)
 * add ability to lower compaction priority (default is no change from 0.6.2)
   (CASSANDRA-1181)


0.6.2
 * fix contrib/word_count build. (CASSANDRA-992)
 * split CommitLogExecutorService into BatchCommitLogExecutorService and
   PeriodicCommitLogExecutorService (CASSANDRA-1014)
 * add latency histograms to CFSMBean (CASSANDRA-1024)
 * make resolving timestamp ties deterministic by using value bytes
   as a tiebreaker (CASSANDRA-1039)
 * Add option to turn off Hinted Handoff (CASSANDRA-894)
 * fix windows startup (CASSANDRA-948)
 * make concurrent_reads, concurrent_writes configurable at runtime via JMX
   (CASSANDRA-1060)
 * disable GCInspector on non-Sun JVMs (CASSANDRA-1061)
 * fix tombstone handling in sstable rows with no other data (CASSANDRA-1063)
 * fix size of row in spanned index entries (CASSANDRA-1056)
 * install json2sstable, sstable2json, and sstablekeys to Debian package
 * StreamingService.StreamDestinations wouldn't empty itself after streaming
   finished (CASSANDRA-1076)
 * added Collections.shuffle(splits) before returning the splits in
   ColumnFamilyInputFormat (CASSANDRA-1096)
 * do not recalculate cache capacity post-compaction if it's been manually
   modified (CASSANDRA-1079)
 * better defaults for flush sorter + writer executor queue sizes
   (CASSANDRA-1100)
 * windows scripts for SSTableImport/Export (CASSANDRA-1051)
 * windows script for nodetool (CASSANDRA-1113)
 * expose PhiConvictThreshold (CASSANDRA-1053)
 * make repair of RF==1 a no-op (CASSANDRA-1090)
 * improve default JVM GC options (CASSANDRA-1014)
 * fix SlicePredicate serialization inside Hadoop jobs (CASSANDRA-1049)
 * close Thrift sockets in Hadoop ColumnFamilyRecordReader (CASSANDRA-1081)


0.6.1
 * fix NPE in sstable2json when no excluded keys are given (CASSANDRA-934)
 * keep the replica set constant throughout the read repair process
   (CASSANDRA-937)
 * allow querying getAllRanges with empty token list (CASSANDRA-933)
 * fix command line arguments inversion in clustertool (CASSANDRA-942)
 * fix race condition that could trigger a false-positive assertion
   during post-flush discard of old commitlog segments (CASSANDRA-936)
 * fix neighbor calculation for anti-entropy repair (CASSANDRA-924)
 * perform repair even for small entropy differences (CASSANDRA-924)
 * Use hostnames in CFInputFormat to allow Hadoop's naive string-based
   locality comparisons to work (CASSANDRA-955)
 * cache read-only BufferedRandomAccessFile length to avoid
   3 system calls per invocation (CASSANDRA-950)
 * nodes with IPv6 (and no IPv4) addresses could not join cluster
   (CASSANDRA-969)
 * Retrieve the correct number of undeleted columns, if any, from
   a supercolumn in a row that had been deleted previously (CASSANDRA-920)
 * fix index scans that cross the 2GB mmap boundaries for both mmap
   and standard i/o modes (CASSANDRA-866)
 * expose drain via nodetool (CASSANDRA-978)


0.6.0-RC1
 * JMX drain to flush memtables and run through commit log (CASSANDRA-880)
 * Bootstrapping can skip ranges under the right conditions (CASSANDRA-902)
 * fix merging row versions in range_slice for CL > ONE (CASSANDRA-884)
 * default write ConsistencyLeven chaned from ZERO to ONE
 * fix for index entries spanning mmap buffer boundaries (CASSANDRA-857)
 * use lexical comparison if time part of TimeUUIDs are the same
   (CASSANDRA-907)
 * bound read, mutation, and response stages to fix possible OOM
   during log replay (CASSANDRA-885)
 * Use microseconds-since-epoch (UTC) in cli, instead of milliseconds
 * Treat batch_mutate Deletion with null supercolumn as "apply this predicate
   to top level supercolumns" (CASSANDRA-834)
 * Streaming destination nodes do not update their JMX status (CASSANDRA-916)
 * Fix internal RPC timeout calculation (CASSANDRA-911)
 * Added Pig loadfunc to contrib/pig (CASSANDRA-910)


0.6.0-beta3
 * fix compaction bucketing bug (CASSANDRA-814)
 * update windows batch file (CASSANDRA-824)
 * deprecate KeysCachedFraction configuration directive in favor
   of KeysCached; move to unified-per-CF key cache (CASSANDRA-801)
 * add invalidateRowCache to ColumnFamilyStoreMBean (CASSANDRA-761)
 * send Handoff hints to natural locations to reduce load on
   remaining nodes in a failure scenario (CASSANDRA-822)
 * Add RowWarningThresholdInMB configuration option to warn before very
   large rows get big enough to threaten node stability, and -x option to
   be able to remove them with sstable2json if the warning is unheeded
   until it's too late (CASSANDRA-843)
 * Add logging of GC activity (CASSANDRA-813)
 * fix ConcurrentModificationException in commitlog discard (CASSANDRA-853)
 * Fix hardcoded row count in Hadoop RecordReader (CASSANDRA-837)
 * Add a jmx status to the streaming service and change several DEBUG
   messages to INFO (CASSANDRA-845)
 * fix classpath in cassandra-cli.bat for Windows (CASSANDRA-858)
 * allow re-specifying host, port to cassandra-cli if invalid ones
   are first tried (CASSANDRA-867)
 * fix race condition handling rpc timeout in the coordinator
   (CASSANDRA-864)
 * Remove CalloutLocation and StagingFileDirectory from storage-conf files
   since those settings are no longer used (CASSANDRA-878)
 * Parse a long from RowWarningThresholdInMB instead of an int (CASSANDRA-882)
 * Remove obsolete ControlPort code from DatabaseDescriptor (CASSANDRA-886)
 * move skipBytes side effect out of assert (CASSANDRA-899)
 * add "double getLoad" to StorageServiceMBean (CASSANDRA-898)
 * track row stats per CF at compaction time (CASSANDRA-870)
 * disallow CommitLogDirectory matching a DataFileDirectory (CASSANDRA-888)
 * default key cache size is 200k entries, changed from 10% (CASSANDRA-863)
 * add -Dcassandra-foreground=yes to cassandra.bat
 * exit if cluster name is changed unexpectedly (CASSANDRA-769)


0.6.0-beta1/beta2
 * add batch_mutate thrift command, deprecating batch_insert (CASSANDRA-336)
 * remove get_key_range Thrift API, deprecated in 0.5 (CASSANDRA-710)
 * add optional login() Thrift call for authentication (CASSANDRA-547)
 * support fat clients using gossiper and StorageProxy to perform
   replication in-process [jvm-only] (CASSANDRA-535)
 * support mmapped I/O for reads, on by default on 64bit JVMs
   (CASSANDRA-408, CASSANDRA-669)
 * improve insert concurrency, particularly during Hinted Handoff
   (CASSANDRA-658)
 * faster network code (CASSANDRA-675)
 * stress.py moved to contrib (CASSANDRA-635)
 * row caching [must be explicitly enabled per-CF in config] (CASSANDRA-678)
 * present a useful measure of compaction progress in JMX (CASSANDRA-599)
 * add bin/sstablekeys (CASSNADRA-679)
 * add ConsistencyLevel.ANY (CASSANDRA-687)
 * make removetoken remove nodes from gossip entirely (CASSANDRA-644)
 * add ability to set cache sizes at runtime (CASSANDRA-708)
 * report latency and cache hit rate statistics with lifetime totals
   instead of average over the last minute (CASSANDRA-702)
 * support get_range_slice for RandomPartitioner (CASSANDRA-745)
 * per-keyspace replication factory and replication strategy (CASSANDRA-620)
 * track latency in microseconds (CASSANDRA-733)
 * add describe_ Thrift methods, deprecating get_string_property and
   get_string_list_property
 * jmx interface for tracking operation mode and streams in general.
   (CASSANDRA-709)
 * keep memtables in sorted order to improve range query performance
   (CASSANDRA-799)
 * use while loop instead of recursion when trimming sstables compaction list
   to avoid blowing stack in pathological cases (CASSANDRA-804)
 * basic Hadoop map/reduce support (CASSANDRA-342)


0.5.1
 * ensure all files for an sstable are streamed to the same directory.
   (CASSANDRA-716)
 * more accurate load estimate for bootstrapping (CASSANDRA-762)
 * tolerate dead or unavailable bootstrap target on write (CASSANDRA-731)
 * allow larger numbers of keys (> 140M) in a sstable bloom filter
   (CASSANDRA-790)
 * include jvm argument improvements from CASSANDRA-504 in debian package
 * change streaming chunk size to 32MB to accomodate Windows XP limitations
   (was 64MB) (CASSANDRA-795)
 * fix get_range_slice returning results in the wrong order (CASSANDRA-781)


0.5.0 final
 * avoid attempting to delete temporary bootstrap files twice (CASSANDRA-681)
 * fix bogus NaN in nodeprobe cfstats output (CASSANDRA-646)
 * provide a policy for dealing with single thread executors w/ a full queue
   (CASSANDRA-694)
 * optimize inner read in MessagingService, vastly improving multiple-node
   performance (CASSANDRA-675)
 * wait for table flush before streaming data back to a bootstrapping node.
   (CASSANDRA-696)
 * keep track of bootstrapping sources by table so that bootstrapping doesn't
   give the indication of finishing early (CASSANDRA-673)


0.5.0 RC3
 * commit the correct version of the patch for CASSANDRA-663


0.5.0 RC2 (unreleased)
 * fix bugs in converting get_range_slice results to Thrift
   (CASSANDRA-647, CASSANDRA-649)
 * expose java.util.concurrent.TimeoutException in StorageProxy methods
   (CASSANDRA-600)
 * TcpConnectionManager was holding on to disconnected connections,
   giving the false indication they were being used. (CASSANDRA-651)
 * Remove duplicated write. (CASSANDRA-662)
 * Abort bootstrap if IP is already in the token ring (CASSANDRA-663)
 * increase default commitlog sync period, and wait for last sync to
   finish before submitting another (CASSANDRA-668)


0.5.0 RC1
 * Fix potential NPE in get_range_slice (CASSANDRA-623)
 * add CRC32 to commitlog entries (CASSANDRA-605)
 * fix data streaming on windows (CASSANDRA-630)
 * GC compacted sstables after cleanup and compaction (CASSANDRA-621)
 * Speed up anti-entropy validation (CASSANDRA-629)
 * Fix anti-entropy assertion error (CASSANDRA-639)
 * Fix pending range conflicts when bootstapping or moving
   multiple nodes at once (CASSANDRA-603)
 * Handle obsolete gossip related to node movement in the case where
   one or more nodes is down when the movement occurs (CASSANDRA-572)
 * Include dead nodes in gossip to avoid a variety of problems
   and fix HH to removed nodes (CASSANDRA-634)
 * return an InvalidRequestException for mal-formed SlicePredicates
   (CASSANDRA-643)
 * fix bug determining closest neighbor for use in multiple datacenters
   (CASSANDRA-648)
 * Vast improvements in anticompaction speed (CASSANDRA-607)
 * Speed up log replay and writes by avoiding redundant serializations
   (CASSANDRA-652)


0.5.0 beta 2
 * Bootstrap improvements (several tickets)
 * add nodeprobe repair anti-entropy feature (CASSANDRA-193, CASSANDRA-520)
 * fix possibility of partition when many nodes restart at once
   in clusters with multiple seeds (CASSANDRA-150)
 * fix NPE in get_range_slice when no data is found (CASSANDRA-578)
 * fix potential NPE in hinted handoff (CASSANDRA-585)
 * fix cleanup of local "system" keyspace (CASSANDRA-576)
 * improve computation of cluster load balance (CASSANDRA-554)
 * added super column read/write, column count, and column/row delete to
   cassandra-cli (CASSANDRA-567, CASSANDRA-594)
 * fix returning live subcolumns of deleted supercolumns (CASSANDRA-583)
 * respect JAVA_HOME in bin/ scripts (several tickets)
 * add StorageService.initClient for fat clients on the JVM (CASSANDRA-535)
   (see contrib/client_only for an example of use)
 * make consistency_level functional in get_range_slice (CASSANDRA-568)
 * optimize key deserialization for RandomPartitioner (CASSANDRA-581)
 * avoid GCing tombstones except on major compaction (CASSANDRA-604)
 * increase failure conviction threshold, resulting in less nodes
   incorrectly (and temporarily) marked as down (CASSANDRA-610)
 * respect memtable thresholds during log replay (CASSANDRA-609)
 * support ConsistencyLevel.ALL on read (CASSANDRA-584)
 * add nodeprobe removetoken command (CASSANDRA-564)


0.5.0 beta
 * Allow multiple simultaneous flushes, improving flush throughput
   on multicore systems (CASSANDRA-401)
 * Split up locks to improve write and read throughput on multicore systems
   (CASSANDRA-444, CASSANDRA-414)
 * More efficient use of memory during compaction (CASSANDRA-436)
 * autobootstrap option: when enabled, all non-seed nodes will attempt
   to bootstrap when started, until bootstrap successfully
   completes. -b option is removed.  (CASSANDRA-438)
 * Unless a token is manually specified in the configuration xml,
   a bootstraping node will use a token that gives it half the
   keys from the most-heavily-loaded node in the cluster,
   instead of generating a random token.
   (CASSANDRA-385, CASSANDRA-517)
 * Miscellaneous bootstrap fixes (several tickets)
 * Ability to change a node's token even after it has data on it
   (CASSANDRA-541)
 * Ability to decommission a live node from the ring (CASSANDRA-435)
 * Semi-automatic loadbalancing via nodeprobe (CASSANDRA-192)
 * Add ability to set compaction thresholds at runtime via
   JMX / nodeprobe.  (CASSANDRA-465)
 * Add "comment" field to ColumnFamily definition. (CASSANDRA-481)
 * Additional JMX metrics (CASSANDRA-482)
 * JSON based export and import tools (several tickets)
 * Hinted Handoff fixes (several tickets)
 * Add key cache to improve read performance (CASSANDRA-423)
 * Simplified construction of custom ReplicationStrategy classes
   (CASSANDRA-497)
 * Graphical application (Swing) for ring integrity verification and
   visualization was added to contrib (CASSANDRA-252)
 * Add DCQUORUM, DCQUORUMSYNC consistency levels and corresponding
   ReplicationStrategy / EndpointSnitch classes.  Experimental.
   (CASSANDRA-492)
 * Web client interface added to contrib (CASSANDRA-457)
 * More-efficient flush for Random, CollatedOPP partitioners
   for normal writes (CASSANDRA-446) and bulk load (CASSANDRA-420)
 * Add MemtableFlushAfterMinutes, a global replacement for the old
   per-CF FlushPeriodInMinutes setting (CASSANDRA-463)
 * optimizations to slice reading (CASSANDRA-350) and supercolumn
   queries (CASSANDRA-510)
 * force binding to given listenaddress for nodes with multiple
   interfaces (CASSANDRA-546)
 * stress.py benchmarking tool improvements (several tickets)
 * optimized replica placement code (CASSANDRA-525)
 * faster log replay on restart (CASSANDRA-539, CASSANDRA-540)
 * optimized local-node writes (CASSANDRA-558)
 * added get_range_slice, deprecating get_key_range (CASSANDRA-344)
 * expose TimedOutException to thrift (CASSANDRA-563)


0.4.2
 * Add validation disallowing null keys (CASSANDRA-486)
 * Fix race conditions in TCPConnectionManager (CASSANDRA-487)
 * Fix using non-utf8-aware comparison as a sanity check.
   (CASSANDRA-493)
 * Improve default garbage collector options (CASSANDRA-504)
 * Add "nodeprobe flush" (CASSANDRA-505)
 * remove NotFoundException from get_slice throws list (CASSANDRA-518)
 * fix get (not get_slice) of entire supercolumn (CASSANDRA-508)
 * fix null token during bootstrap (CASSANDRA-501)


0.4.1
 * Fix FlushPeriod columnfamily configuration regression
   (CASSANDRA-455)
 * Fix long column name support (CASSANDRA-460)
 * Fix for serializing a row that only contains tombstones
   (CASSANDRA-458)
 * Fix for discarding unneeded commitlog segments (CASSANDRA-459)
 * Add SnapshotBeforeCompaction configuration option (CASSANDRA-426)
 * Fix compaction abort under insufficient disk space (CASSANDRA-473)
 * Fix reading subcolumn slice from tombstoned CF (CASSANDRA-484)
 * Fix race condition in RVH causing occasional NPE (CASSANDRA-478)


0.4.0
 * fix get_key_range problems when a node is down (CASSANDRA-440)
   and add UnavailableException to more Thrift methods
 * Add example EndPointSnitch contrib code (several tickets)


0.4.0 RC2
 * fix SSTable generation clash during compaction (CASSANDRA-418)
 * reject method calls with null parameters (CASSANDRA-308)
 * properly order ranges in nodeprobe output (CASSANDRA-421)
 * fix logging of certain errors on executor threads (CASSANDRA-425)


0.4.0 RC1
 * Bootstrap feature is live; use -b on startup (several tickets)
 * Added multiget api (CASSANDRA-70)
 * fix Deadlock with SelectorManager.doProcess and TcpConnection.write
   (CASSANDRA-392)
 * remove key cache b/c of concurrency bugs in third-party
   CLHM library (CASSANDRA-405)
 * update non-major compaction logic to use two threshold values
   (CASSANDRA-407)
 * add periodic / batch commitlog sync modes (several tickets)
 * inline BatchMutation into batch_insert params (CASSANDRA-403)
 * allow setting the logging level at runtime via mbean (CASSANDRA-402)
 * change default comparator to BytesType (CASSANDRA-400)
 * add forwards-compatible ConsistencyLevel parameter to get_key_range
   (CASSANDRA-322)
 * r/m special case of blocking for local destination when writing with
   ConsistencyLevel.ZERO (CASSANDRA-399)
 * Fixes to make BinaryMemtable [bulk load interface] useful (CASSANDRA-337);
   see contrib/bmt_example for an example of using it.
 * More JMX properties added (several tickets)
 * Thrift changes (several tickets)
    - Merged _super get methods with the normal ones; return values
      are now of ColumnOrSuperColumn.
    - Similarly, merged batch_insert_super into batch_insert.



0.4.0 beta
 * On-disk data format has changed to allow billions of keys/rows per
   node instead of only millions
 * Multi-keyspace support
 * Scan all sstables for all queries to avoid situations where
   different types of operation on the same ColumnFamily could
   disagree on what data was present
 * Snapshot support via JMX
 * Thrift API has changed a _lot_:
    - removed time-sorted CFs; instead, user-defined comparators
      may be defined on the column names, which are now byte arrays.
      Default comparators are provided for UTF8, Bytes, Ascii, Long (i64),
      and UUID types.
    - removed colon-delimited strings in thrift api in favor of explicit
      structs such as ColumnPath, ColumnParent, etc.  Also normalized
      thrift struct and argument naming.
    - Added columnFamily argument to get_key_range.
    - Change signature of get_slice to accept starting and ending
      columns as well as an offset.  (This allows use of indexes.)
      Added "ascending" flag to allow reasonably-efficient reverse
      scans as well.  Removed get_slice_by_range as redundant.
    - get_key_range operates on one CF at a time
    - changed `block` boolean on insert methods to ConsistencyLevel enum,
      with options of NONE, ONE, QUORUM, and ALL.
    - added similar consistency_level parameter to read methods
    - column-name-set slice with no names given now returns zero columns
      instead of all of them.  ("all" can run your server out of memory.
      use a range-based slice with a high max column count instead.)
 * Removed the web interface. Node information can now be obtained by
   using the newly introduced nodeprobe utility.
 * More JMX stats
 * Remove magic values from internals (e.g. special key to indicate
   when to flush memtables)
 * Rename configuration "table" to "keyspace"
 * Moved to crash-only design; no more shutdown (just kill the process)
 * Lots of bug fixes

Full list of issues resolved in 0.4 is at https://issues.apache.org/jira/secure/IssueNavigator.jspa?reset=true&&pid=12310865&fixfor=12313862&resolution=1&sorter/field=issuekey&sorter/order=DESC


0.3.0 RC3
 * Fix potential deadlock under load in TCPConnection.
   (CASSANDRA-220)


0.3.0 RC2
 * Fix possible data loss when server is stopped after replaying
   log but before new inserts force memtable flush.
   (CASSANDRA-204)
 * Added BUGS file


0.3.0 RC1
 * Range queries on keys, including user-defined key collation
 * Remove support
 * Workarounds for a weird bug in JDK select/register that seems
   particularly common on VM environments. Cassandra should deploy
   fine on EC2 now
 * Much improved infrastructure: the beginnings of a decent test suite
   ("ant test" for unit tests; "nosetests" for system tests), code
   coverage reporting, etc.
 * Expanded node status reporting via JMX
 * Improved error reporting/logging on both server and client
 * Reduced memory footprint in default configuration
 * Combined blocking and non-blocking versions of insert APIs
 * Added FlushPeriodInMinutes configuration parameter to force
   flushing of infrequently-updated ColumnFamilies<|MERGE_RESOLUTION|>--- conflicted
+++ resolved
@@ -1,14 +1,10 @@
-<<<<<<< HEAD
 3.11.15
  * Fix the capital P usage in the CQL parser (CASSANDRA-17919)
  * Fix sstable_count metric missing from tablestats json/yaml output (CASSANDRA-18448)
  * Suppress CVE-2022-45688 (CASSANDRA-18389)
  * Fix Splitter sometimes creating more splits than requested (CASSANDRA-18013)
 Merged from 3.0:
-=======
-3.0.29
  * Do not remove SSTables when cause of FSReadError is OutOfMemoryError while using best_effort disk failure policy (CASSANDRA-18336)
->>>>>>> db78e746
  * Do not remove truncated_at entry in system.local while dropping an index (CASSANDRA-18105)
  * Save host id to system.local and flush immediately after startup (CASSANDRA-18153)
  * Fix RepairJob unnecessarily reporting cancellation error (CASSANDRA-17701)
