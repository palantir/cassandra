--- conflicted
+++ resolved
@@ -1,4 +1,3 @@
-<<<<<<< HEAD
 3.10
  * Tune compaction thread count via nodetool (CASSANDRA-12248)
  * Add +=/-= shortcut syntax for update queries (CASSANDRA-12232)
@@ -69,12 +68,9 @@
  * Remove compaction Severity from DynamicEndpointSnitch (CASSANDRA-11738)
  * Restore resumable hints delivery (CASSANDRA-11960)
 Merged from 3.0:
- * Make sure repaired tombstones are dropped when only_purge_repaired_tombstones is enabled (CASSANDRA-12703)
-=======
-3.0.10
  * Fix potentially incomplete non-frozen UDT values when querying with the
    full primary key specified (CASSANDRA-12605)
->>>>>>> 21d8a7d3
+ * Make sure repaired tombstones are dropped when only_purge_repaired_tombstones is enabled (CASSANDRA-12703)
  * Skip writing MV mutations to commitlog on mutation.applyUnsafe() (CASSANDRA-11670)
  * Establish consistent distinction between non-existing partition and NULL value for LWTs on static columns (CASSANDRA-12060)
  * Extend ColumnIdentifier.internedInstances key to include the type that generated the byte buffer (CASSANDRA-12516)
