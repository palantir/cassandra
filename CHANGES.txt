--- conflicted
+++ resolved
@@ -1,4 +1,3 @@
-<<<<<<< HEAD
 2.2.1
  * UDF / UDA execution time in trace (CASSANDRA-9723)
  * Remove repair snapshot leftover on startup (CASSANDRA-7357)
@@ -9,10 +8,7 @@
  * sum() and avg() functions missing for smallint and tinyint types (CASSANDRA-9671)
  * Revert CASSANDRA-9542 (allow native functions in UDA) (CASSANDRA-9771)
 Merged from 2.1:
-=======
-2.1.9
  * Fix MarshalException when upgrading superColumn family (CASSANDRA-9582)
->>>>>>> 172a9754
  * Fix broken logging for "empty" flushes in Memtable (CASSANDRA-9837)
  * Handle corrupt files on startup (CASSANDRA-9686)
  * Fix clientutil jar and tests (CASSANDRA-9760)
