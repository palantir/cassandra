--- conflicted
+++ resolved
@@ -1,4 +1,3 @@
-<<<<<<< HEAD
 3.8
  * Support seek() in EncryptedFileSegmentInputStream (CASSANDRA-11957)
  * SSTable tools mishandling LocalPartitioner (CASSANDRA-12002)
@@ -18,10 +17,7 @@
  * Add repaired percentage metric (CASSANDRA-11503)
  * Add Change-Data-Capture (CASSANDRA-8844)
 Merged from 3.0:
-=======
-3.0.8
  * Disable autocompaction during drain (CASSANDRA-11878)
->>>>>>> ffd6bab3
  * Add a metrics timer to MemtablePool and use it to track time spent blocked on memory in MemtableAllocator (CASSANDRA-11327)
  * Fix upgrading schema with super columns with non-text subcomparators (CASSANDRA-12023)
  * Add TimeWindowCompactionStrategy (CASSANDRA-9666)
