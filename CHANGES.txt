<<<<<<< HEAD
3.11.4
Merged from 3.0:
=======
3.0.18
 * Avoid calling iter.next() in a loop when notifying indexers about range tombstones (CASSANDRA-14794)
>>>>>>> 30d28358
 * Fix purging semi-expired RT boundaries in reversed iterators (CASSANDRA-14672)
 * DESC order reads can fail to return the last Unfiltered in the partition (CASSANDRA-14766)
 * Fix corrupted collection deletions for dropped columns in 3.0 <-> 2.{1,2} messages (CASSANDRA-14568)
 * Fix corrupted static collection deletions in 3.0 <-> 2.{1,2} messages (CASSANDRA-14568)
 * Handle failures in parallelAllSSTableOperation (cleanup/upgradesstables/etc) (CASSANDRA-14657)
 * Improve TokenMetaData cache populating performance avoid long locking (CASSANDRA-14660)
 * Fix static column order for SELECT * wildcard queries (CASSANDRA-14638)
 * sstableloader should use discovered broadcast address to connect intra-cluster (CASSANDRA-14522)
 * Fix reading columns with non-UTF names from schema (CASSANDRA-14468)
 Merged from 2.2:
 * Fix incorrect cqlsh results when selecting same columns multiple times (CASSANDRA-13262)
 * Returns null instead of NaN or Infinity in JSON strings (CASSANDRA-14377)


3.11.3
 * Validate supported column type with SASI analyzer (CASSANDRA-13669)
 * Remove BTree.Builder Recycler to reduce memory usage (CASSANDRA-13929)
 * Reduce nodetool GC thread count (CASSANDRA-14475)
 * Fix New SASI view creation during Index Redistribution (CASSANDRA-14055)
 * Remove string formatting lines from BufferPool hot path (CASSANDRA-14416)
 * Update metrics to 3.1.5 (CASSANDRA-12924)
 * Detect OpenJDK jvm type and architecture (CASSANDRA-12793)
 * Don't use guava collections in the non-system keyspace jmx attributes (CASSANDRA-12271)
 * Allow existing nodes to use all peers in shadow round (CASSANDRA-13851)
 * Fix cqlsh to read connection.ssl cqlshrc option again (CASSANDRA-14299)
 * Downgrade log level to trace for CommitLogSegmentManager (CASSANDRA-14370)
 * CQL fromJson(null) throws NullPointerException (CASSANDRA-13891)
 * Serialize empty buffer as empty string for json output format (CASSANDRA-14245)
 * Allow logging implementation to be interchanged for embedded testing (CASSANDRA-13396)
 * SASI tokenizer for simple delimiter based entries (CASSANDRA-14247)
 * Fix Loss of digits when doing CAST from varint/bigint to decimal (CASSANDRA-14170)
 * RateBasedBackPressure unnecessarily invokes a lock on the Guava RateLimiter (CASSANDRA-14163)
 * Fix wildcard GROUP BY queries (CASSANDRA-14209)
Merged from 3.0:
 * Fix corrupted static collection deletions in 3.0 -> 2.{1,2} messages (CASSANDRA-14568)
 * Fix potential IndexOutOfBoundsException with counters (CASSANDRA-14167)
 * Always close RT markers returned by ReadCommand#executeLocally() (CASSANDRA-14515)
 * Reverse order queries with range tombstones can cause data loss (CASSANDRA-14513)
 * Fix regression of lagging commitlog flush log message (CASSANDRA-14451)
 * Add Missing dependencies in pom-all (CASSANDRA-14422)
 * Cleanup StartupClusterConnectivityChecker and PING Verb (CASSANDRA-14447)
 * Fix deprecated repair error notifications from 3.x clusters to legacy JMX clients (CASSANDRA-13121)
 * Cassandra not starting when using enhanced startup scripts in windows (CASSANDRA-14418)
 * Fix progress stats and units in compactionstats (CASSANDRA-12244)
 * Better handle missing partition columns in system_schema.columns (CASSANDRA-14379)
 * Delay hints store excise by write timeout to avoid race with decommission (CASSANDRA-13740)
 * Deprecate background repair and probablistic read_repair_chance table options
   (CASSANDRA-13910)
 * Add missed CQL keywords to documentation (CASSANDRA-14359)
 * Fix unbounded validation compactions on repair / revert CASSANDRA-13797 (CASSANDRA-14332)
 * Avoid deadlock when running nodetool refresh before node is fully up (CASSANDRA-14310)
 * Handle all exceptions when opening sstables (CASSANDRA-14202)
 * Handle incompletely written hint descriptors during startup (CASSANDRA-14080)
 * Handle repeat open bound from SRP in read repair (CASSANDRA-14330)
 * Respect max hint window when hinting for LWT (CASSANDRA-14215)
 * Adding missing WriteType enum values to v3, v4, and v5 spec (CASSANDRA-13697)
 * Don't regenerate bloomfilter and summaries on startup (CASSANDRA-11163)
 * Fix NPE when performing comparison against a null frozen in LWT (CASSANDRA-14087)
 * Log when SSTables are deleted (CASSANDRA-14302)
 * Fix batch commitlog sync regression (CASSANDRA-14292)
 * Write to pending endpoint when view replica is also base replica (CASSANDRA-14251)
 * Chain commit log marker potential performance regression in batch commit mode (CASSANDRA-14194)
 * Fully utilise specified compaction threads (CASSANDRA-14210)
 * Pre-create deletion log records to finish compactions quicker (CASSANDRA-12763)
Merged from 2.2:
 * Fix bug that prevented compaction of SSTables after full repairs (CASSANDRA-14423)
 * Incorrect counting of pending messages in OutboundTcpConnection (CASSANDRA-11551)
 * Fix compaction failure caused by reading un-flushed data (CASSANDRA-12743)
 * Use Bounds instead of Range for sstables in anticompaction (CASSANDRA-14411)
 * Fix JSON queries with IN restrictions and ORDER BY clause (CASSANDRA-14286)
 * Backport circleci yaml (CASSANDRA-14240)
Merged from 2.1:
 * Check checksum before decompressing data (CASSANDRA-14284)
 * CVE-2017-5929 Security vulnerability in Logback warning in NEWS.txt (CASSANDRA-14183)


3.11.2
 * Fix ReadCommandTest (CASSANDRA-14234)
 * Remove trailing period from latency reports at keyspace level (CASSANDRA-14233)
 * Backport CASSANDRA-13080: Use new token allocation for non bootstrap case as well (CASSANDRA-14212)
 * Remove dependencies on JVM internal classes from JMXServerUtils (CASSANDRA-14173) 
 * Add DEFAULT, UNSET, MBEAN and MBEANS to `ReservedKeywords` (CASSANDRA-14205)
 * Add Unittest for schema migration fix (CASSANDRA-14140)
 * Print correct snitch info from nodetool describecluster (CASSANDRA-13528)
 * Close socket on error during connect on OutboundTcpConnection (CASSANDRA-9630)
 * Enable CDC unittest (CASSANDRA-14141)
 * Acquire read lock before accessing CompactionStrategyManager fields (CASSANDRA-14139)
 * Split CommitLogStressTest to avoid timeout (CASSANDRA-14143)
 * Avoid invalidating disk boundaries unnecessarily (CASSANDRA-14083)
 * Avoid exposing compaction strategy index externally (CASSANDRA-14082)
 * Prevent continuous schema exchange between 3.0 and 3.11 nodes (CASSANDRA-14109)
 * Fix imbalanced disks when replacing node with same address with JBOD (CASSANDRA-14084)
 * Reload compaction strategies when disk boundaries are invalidated (CASSANDRA-13948)
 * Remove OpenJDK log warning (CASSANDRA-13916)
 * Prevent compaction strategies from looping indefinitely (CASSANDRA-14079)
 * Cache disk boundaries (CASSANDRA-13215)
 * Add asm jar to build.xml for maven builds (CASSANDRA-11193)
 * Round buffer size to powers of 2 for the chunk cache (CASSANDRA-13897)
 * Update jackson JSON jars (CASSANDRA-13949)
 * Avoid locks when checking LCS fanout and if we should defrag (CASSANDRA-13930)
 * Correctly count range tombstones in traces and tombstone thresholds (CASSANDRA-8527)
Merged from 3.0:
 * Add MinGW uname check to start scripts (CASSANDRA-12840)
 * Use the correct digest file and reload sstable metadata in nodetool verify (CASSANDRA-14217)
 * Handle failure when mutating repaired status in Verifier (CASSANDRA-13933)
 * Set encoding for javadoc generation (CASSANDRA-14154)
 * Fix index target computation for dense composite tables with dropped compact storage (CASSANDRA-14104)
 * Improve commit log chain marker updating (CASSANDRA-14108)
 * Extra range tombstone bound creates double rows (CASSANDRA-14008)
 * Fix SStable ordering by max timestamp in SinglePartitionReadCommand (CASSANDRA-14010)
 * Accept role names containing forward-slash (CASSANDRA-14088)
 * Optimize CRC check chance probability calculations (CASSANDRA-14094)
 * Fix cleanup on keyspace with no replicas (CASSANDRA-13526)
 * Fix updating base table rows with TTL not removing view entries (CASSANDRA-14071)
 * Reduce garbage created by DynamicSnitch (CASSANDRA-14091)
 * More frequent commitlog chained markers (CASSANDRA-13987)
 * Fix serialized size of DataLimits (CASSANDRA-14057)
 * Add flag to allow dropping oversized read repair mutations (CASSANDRA-13975)
 * Fix SSTableLoader logger message (CASSANDRA-14003)
 * Fix repair race that caused gossip to block (CASSANDRA-13849)
 * Tracing interferes with digest requests when using RandomPartitioner (CASSANDRA-13964)
 * Add flag to disable materialized views, and warnings on creation (CASSANDRA-13959)
 * Don't let user drop or generally break tables in system_distributed (CASSANDRA-13813)
 * Provide a JMX call to sync schema with local storage (CASSANDRA-13954)
 * Mishandling of cells for removed/dropped columns when reading legacy files (CASSANDRA-13939)
 * Deserialise sstable metadata in nodetool verify (CASSANDRA-13922)
Merged from 2.2:
 * Fix the inspectJvmOptions startup check (CASSANDRA-14112)
 * Fix race that prevents submitting compaction for a table when executor is full (CASSANDRA-13801)
 * Rely on the JVM to handle OutOfMemoryErrors (CASSANDRA-13006)
 * Grab refs during scrub/index redistribution/cleanup (CASSANDRA-13873)
Merged from 2.1:
 * Protect against overflow of local expiration time (CASSANDRA-14092)
 * RPM package spec: fix permissions for installed jars and config files (CASSANDRA-14181)
 * More PEP8 compiance for cqlsh (CASSANDRA-14021)


3.11.1
 * Fix the computation of cdc_total_space_in_mb for exabyte filesystems (CASSANDRA-13808)
 * AbstractTokenTreeBuilder#serializedSize returns wrong value when there is a single leaf and overflow collisions (CASSANDRA-13869)
 * Add a compaction option to TWCS to ignore sstables overlapping checks (CASSANDRA-13418)
 * BTree.Builder memory leak (CASSANDRA-13754)
 * Revert CASSANDRA-10368 of supporting non-pk column filtering due to correctness (CASSANDRA-13798)
 * Add a skip read validation flag to cassandra-stress (CASSANDRA-13772)
 * Fix cassandra-stress hang issues when an error during cluster connection happens (CASSANDRA-12938)
 * Better bootstrap failure message when blocked by (potential) range movement (CASSANDRA-13744)
 * "ignore" option is ignored in sstableloader (CASSANDRA-13721)
 * Deadlock in AbstractCommitLogSegmentManager (CASSANDRA-13652)
 * Duplicate the buffer before passing it to analyser in SASI operation (CASSANDRA-13512)
 * Properly evict pstmts from prepared statements cache (CASSANDRA-13641)
Merged from 3.0:
 * Improve TRUNCATE performance (CASSANDRA-13909)
 * Implement short read protection on partition boundaries (CASSANDRA-13595)
 * Fix ISE thrown by UPI.Serializer.hasNext() for some SELECT queries (CASSANDRA-13911)
 * Filter header only commit logs before recovery (CASSANDRA-13918)
 * AssertionError prepending to a list (CASSANDRA-13149)
 * Fix support for SuperColumn tables (CASSANDRA-12373)
 * Handle limit correctly on tables with strict liveness (CASSANDRA-13883)
 * Fix missing original update in TriggerExecutor (CASSANDRA-13894)
 * Remove non-rpc-ready nodes from counter leader candidates (CASSANDRA-13043)
 * Improve short read protection performance (CASSANDRA-13794)
 * Fix sstable reader to support range-tombstone-marker for multi-slices (CASSANDRA-13787)
 * Fix short read protection for tables with no clustering columns (CASSANDRA-13880)
 * Make isBuilt volatile in PartitionUpdate (CASSANDRA-13619)
 * Prevent integer overflow of timestamps in CellTest and RowsTest (CASSANDRA-13866)
 * Fix counter application order in short read protection (CASSANDRA-12872)
 * Don't block RepairJob execution on validation futures (CASSANDRA-13797)
 * Wait for all management tasks to complete before shutting down CLSM (CASSANDRA-13123)
 * INSERT statement fails when Tuple type is used as clustering column with default DESC order (CASSANDRA-13717)
 * Fix pending view mutations handling and cleanup batchlog when there are local and remote paired mutations (CASSANDRA-13069)
 * Improve config validation and documentation on overflow and NPE (CASSANDRA-13622)
 * Range deletes in a CAS batch are ignored (CASSANDRA-13655)
 * Avoid assertion error when IndexSummary > 2G (CASSANDRA-12014)
 * Change repair midpoint logging for tiny ranges (CASSANDRA-13603)
 * Better handle corrupt final commitlog segment (CASSANDRA-11995)
 * StreamingHistogram is not thread safe (CASSANDRA-13756)
 * Fix MV timestamp issues (CASSANDRA-11500)
 * Better tolerate improperly formatted bcrypt hashes (CASSANDRA-13626)
 * Fix race condition in read command serialization (CASSANDRA-13363)
 * Fix AssertionError in short read protection (CASSANDRA-13747)
 * Don't skip corrupted sstables on startup (CASSANDRA-13620)
 * Fix the merging of cells with different user type versions (CASSANDRA-13776)
 * Copy session properties on cqlsh.py do_login (CASSANDRA-13640)
 * Potential AssertionError during ReadRepair of range tombstone and partition deletions (CASSANDRA-13719)
 * Don't let stress write warmup data if n=0 (CASSANDRA-13773)
 * Gossip thread slows down when using batch commit log (CASSANDRA-12966)
 * Randomize batchlog endpoint selection with only 1 or 2 racks (CASSANDRA-12884)
 * Fix digest calculation for counter cells (CASSANDRA-13750)
 * Fix ColumnDefinition.cellValueType() for non-frozen collection and change SSTabledump to use type.toJSONString() (CASSANDRA-13573)
 * Skip materialized view addition if the base table doesn't exist (CASSANDRA-13737)
 * Drop table should remove corresponding entries in dropped_columns table (CASSANDRA-13730)
 * Log warn message until legacy auth tables have been migrated (CASSANDRA-13371)
 * Fix incorrect [2.1 <- 3.0] serialization of counter cells created in 2.0 (CASSANDRA-13691)
 * Fix invalid writetime for null cells (CASSANDRA-13711)
 * Fix ALTER TABLE statement to atomically propagate changes to the table and its MVs (CASSANDRA-12952)
 * Fixed ambiguous output of nodetool tablestats command (CASSANDRA-13722)
 * Fix Digest mismatch Exception if hints file has UnknownColumnFamily (CASSANDRA-13696)
 * Purge tombstones created by expired cells (CASSANDRA-13643)
 * Make concat work with iterators that have different subsets of columns (CASSANDRA-13482)
 * Set test.runners based on cores and memory size (CASSANDRA-13078)
 * Allow different NUMACTL_ARGS to be passed in (CASSANDRA-13557)
 * Allow native function calls in CQLSSTableWriter (CASSANDRA-12606)
 * Fix secondary index queries on COMPACT tables (CASSANDRA-13627)
 * Nodetool listsnapshots output is missing a newline, if there are no snapshots (CASSANDRA-13568)
 * sstabledump reports incorrect usage for argument order (CASSANDRA-13532)
Merged from 2.2:
 * Safely handle empty buffers when outputting to JSON (CASSANDRA-13868)
 * Copy session properties on cqlsh.py do_login (CASSANDRA-13847)
 * Fix load over calculated issue in IndexSummaryRedistribution (CASSANDRA-13738)
 * Fix compaction and flush exception not captured (CASSANDRA-13833)
 * Uncaught exceptions in Netty pipeline (CASSANDRA-13649)
 * Prevent integer overflow on exabyte filesystems (CASSANDRA-13067)
 * Fix queries with LIMIT and filtering on clustering columns (CASSANDRA-11223)
 * Fix potential NPE when resume bootstrap fails (CASSANDRA-13272)
 * Fix toJSONString for the UDT, tuple and collection types (CASSANDRA-13592)
 * Fix nested Tuples/UDTs validation (CASSANDRA-13646)
Merged from 2.1:
 * Clone HeartBeatState when building gossip messages. Make its generation/version volatile (CASSANDRA-13700)


3.11.0
 * Allow native function calls in CQLSSTableWriter (CASSANDRA-12606)
 * Replace string comparison with regex/number checks in MessagingService test (CASSANDRA-13216)
 * Fix formatting of duration columns in CQLSH (CASSANDRA-13549)
 * Fix the problem with duplicated rows when using paging with SASI (CASSANDRA-13302)
 * Allow CONTAINS statements filtering on the partition key and it’s parts (CASSANDRA-13275)
 * Fall back to even ranges calculation in clusters with vnodes when tokens are distributed unevenly (CASSANDRA-13229)
 * Fix duration type validation to prevent overflow (CASSANDRA-13218)
 * Forbid unsupported creation of SASI indexes over partition key columns (CASSANDRA-13228)
 * Reject multiple values for a key in CQL grammar. (CASSANDRA-13369)
 * UDA fails without input rows (CASSANDRA-13399)
 * Fix compaction-stress by using daemonInitialization (CASSANDRA-13188)
 * V5 protocol flags decoding broken (CASSANDRA-13443)
 * Use write lock not read lock for removing sstables from compaction strategies. (CASSANDRA-13422)
 * Use corePoolSize equal to maxPoolSize in JMXEnabledThreadPoolExecutors (CASSANDRA-13329)
 * Avoid rebuilding SASI indexes containing no values (CASSANDRA-12962)
 * Add charset to Analyser input stream (CASSANDRA-13151)
 * Fix testLimitSSTables flake caused by concurrent flush (CASSANDRA-12820)
 * cdc column addition strikes again (CASSANDRA-13382)
 * Fix static column indexes (CASSANDRA-13277)
 * DataOutputBuffer.asNewBuffer broken (CASSANDRA-13298)
 * unittest CipherFactoryTest failed on MacOS (CASSANDRA-13370)
 * Forbid SELECT restrictions and CREATE INDEX over non-frozen UDT columns (CASSANDRA-13247)
 * Default logging we ship will incorrectly print "?:?" for "%F:%L" pattern (CASSANDRA-13317)
 * Possible AssertionError in UnfilteredRowIteratorWithLowerBound (CASSANDRA-13366)
 * Support unaligned memory access for AArch64 (CASSANDRA-13326)
 * Improve SASI range iterator efficiency on intersection with an empty range (CASSANDRA-12915).
 * Fix equality comparisons of columns using the duration type (CASSANDRA-13174)
 * Obfuscate password in stress-graphs (CASSANDRA-12233)
 * Move to FastThreadLocalThread and FastThreadLocal (CASSANDRA-13034)
 * nodetool stopdaemon errors out (CASSANDRA-13030)
 * Tables in system_distributed should not use gcgs of 0 (CASSANDRA-12954)
 * Fix primary index calculation for SASI (CASSANDRA-12910)
 * More fixes to the TokenAllocator (CASSANDRA-12990)
 * NoReplicationTokenAllocator should work with zero replication factor (CASSANDRA-12983)
 * Address message coalescing regression (CASSANDRA-12676)
 * Delete illegal character from StandardTokenizerImpl.jflex (CASSANDRA-13417)
 * Fix cqlsh automatic protocol downgrade regression (CASSANDRA-13307)
 * Tracing payload not passed from QueryMessage to tracing session (CASSANDRA-12835)
Merged from 3.0:
 * Ensure int overflow doesn't occur when calculating large partition warning size (CASSANDRA-13172)
 * Ensure consistent view of partition columns between coordinator and replica in ColumnFilter (CASSANDRA-13004)
 * Failed unregistering mbean during drop keyspace (CASSANDRA-13346)
 * nodetool scrub/cleanup/upgradesstables exit code is wrong (CASSANDRA-13542)
 * Fix the reported number of sstable data files accessed per read (CASSANDRA-13120)
 * Fix schema digest mismatch during rolling upgrades from versions before 3.0.12 (CASSANDRA-13559)
 * Upgrade JNA version to 4.4.0 (CASSANDRA-13072)
 * Interned ColumnIdentifiers should use minimal ByteBuffers (CASSANDRA-13533)
 * ReverseIndexedReader may drop rows during 2.1 to 3.0 upgrade (CASSANDRA-13525)
 * Fix repair process violating start/end token limits for small ranges (CASSANDRA-13052)
 * Add storage port options to sstableloader (CASSANDRA-13518)
 * Properly handle quoted index names in cqlsh DESCRIBE output (CASSANDRA-12847)
 * Avoid reading static row twice from old format sstables (CASSANDRA-13236)
 * Fix NPE in StorageService.excise() (CASSANDRA-13163)
 * Expire OutboundTcpConnection messages by a single Thread (CASSANDRA-13265)
 * Fail repair if insufficient responses received (CASSANDRA-13397)
 * Fix SSTableLoader fail when the loaded table contains dropped columns (CASSANDRA-13276)
 * Avoid name clashes in CassandraIndexTest (CASSANDRA-13427)
 * Handling partially written hint files (CASSANDRA-12728)
 * Interrupt replaying hints on decommission (CASSANDRA-13308)
 * Handling partially written hint files (CASSANDRA-12728)
 * Fix NPE issue in StorageService (CASSANDRA-13060)
 * Make reading of range tombstones more reliable (CASSANDRA-12811)
 * Fix startup problems due to schema tables not completely flushed (CASSANDRA-12213)
 * Fix view builder bug that can filter out data on restart (CASSANDRA-13405)
 * Fix 2i page size calculation when there are no regular columns (CASSANDRA-13400)
 * Fix the conversion of 2.X expired rows without regular column data (CASSANDRA-13395)
 * Fix hint delivery when using ext+internal IPs with prefer_local enabled (CASSANDRA-13020)
 * Fix possible NPE on upgrade to 3.0/3.X in case of IO errors (CASSANDRA-13389)
 * Legacy deserializer can create empty range tombstones (CASSANDRA-13341)
 * Legacy caching options can prevent 3.0 upgrade (CASSANDRA-13384)
 * Use the Kernel32 library to retrieve the PID on Windows and fix startup checks (CASSANDRA-13333)
 * Fix code to not exchange schema across major versions (CASSANDRA-13274)
 * Dropping column results in "corrupt" SSTable (CASSANDRA-13337)
 * Bugs handling range tombstones in the sstable iterators (CASSANDRA-13340)
 * Fix CONTAINS filtering for null collections (CASSANDRA-13246)
 * Applying: Use a unique metric reservoir per test run when using Cassandra-wide metrics residing in MBeans (CASSANDRA-13216)
 * Propagate row deletions in 2i tables on upgrade (CASSANDRA-13320)
 * Slice.isEmpty() returns false for some empty slices (CASSANDRA-13305)
 * Add formatted row output to assertEmpty in CQL Tester (CASSANDRA-13238)
 * Prevent data loss on upgrade 2.1 - 3.0 by adding component separator to LogRecord absolute path (CASSANDRA-13294)
 * Improve testing on macOS by eliminating sigar logging (CASSANDRA-13233)
 * Cqlsh copy-from should error out when csv contains invalid data for collections (CASSANDRA-13071)
 * Fix "multiple versions of ant detected..." when running ant test (CASSANDRA-13232)
 * Coalescing strategy sleeps too much (CASSANDRA-13090)
 * Faster StreamingHistogram (CASSANDRA-13038)
 * Legacy deserializer can create unexpected boundary range tombstones (CASSANDRA-13237)
 * Remove unnecessary assertion from AntiCompactionTest (CASSANDRA-13070)
 * Fix cqlsh COPY for dates before 1900 (CASSANDRA-13185)
 * Use keyspace replication settings on system.size_estimates table (CASSANDRA-9639)
 * Add vm.max_map_count StartupCheck (CASSANDRA-13008)
 * Hint related logging should include the IP address of the destination in addition to
   host ID (CASSANDRA-13205)
 * Reloading logback.xml does not work (CASSANDRA-13173)
 * Lightweight transactions temporarily fail after upgrade from 2.1 to 3.0 (CASSANDRA-13109)
 * Duplicate rows after upgrading from 2.1.16 to 3.0.10/3.9 (CASSANDRA-13125)
 * Fix UPDATE queries with empty IN restrictions (CASSANDRA-13152)
 * Fix handling of partition with partition-level deletion plus
   live rows in sstabledump (CASSANDRA-13177)
 * Provide user workaround when system_schema.columns does not contain entries
   for a table that's in system_schema.tables (CASSANDRA-13180)
 * Nodetool upgradesstables/scrub/compact ignores system tables (CASSANDRA-13410)
 * Fix schema version calculation for rolling upgrades (CASSANDRA-13441)
Merged from 2.2:
 * Nodes started with join_ring=False should be able to serve requests when authentication is enabled (CASSANDRA-11381)
 * cqlsh COPY FROM: increment error count only for failures, not for attempts (CASSANDRA-13209)
 * Avoid starting gossiper in RemoveTest (CASSANDRA-13407)
 * Fix weightedSize() for row-cache reported by JMX and NodeTool (CASSANDRA-13393)
 * Fix JVM metric names (CASSANDRA-13103)
 * Honor truststore-password parameter in cassandra-stress (CASSANDRA-12773)
 * Discard in-flight shadow round responses (CASSANDRA-12653)
 * Don't anti-compact repaired data to avoid inconsistencies (CASSANDRA-13153)
 * Wrong logger name in AnticompactionTask (CASSANDRA-13343)
 * Commitlog replay may fail if last mutation is within 4 bytes of end of segment (CASSANDRA-13282)
 * Fix queries updating multiple time the same list (CASSANDRA-13130)
 * Fix GRANT/REVOKE when keyspace isn't specified (CASSANDRA-13053)
 * Fix flaky LongLeveledCompactionStrategyTest (CASSANDRA-12202)
 * Fix failing COPY TO STDOUT (CASSANDRA-12497)
 * Fix ColumnCounter::countAll behaviour for reverse queries (CASSANDRA-13222)
 * Exceptions encountered calling getSeeds() breaks OTC thread (CASSANDRA-13018)
 * Fix negative mean latency metric (CASSANDRA-12876)
 * Use only one file pointer when creating commitlog segments (CASSANDRA-12539)
Merged from 2.1:
 * Fix 2ndary index queries on partition keys for tables with static columns (CASSANDRA-13147)
 * Fix ParseError unhashable type list in cqlsh copy from (CASSANDRA-13364)
 * Remove unused repositories (CASSANDRA-13278)
 * Log stacktrace of uncaught exceptions (CASSANDRA-13108)
 * Use portable stderr for java error in startup (CASSANDRA-13211)
 * Fix Thread Leak in OutboundTcpConnection (CASSANDRA-13204)
 * Coalescing strategy can enter infinite loop (CASSANDRA-13159)


3.10
 * Fix secondary index queries regression (CASSANDRA-13013)
 * Add duration type to the protocol V5 (CASSANDRA-12850)
 * Fix duration type validation (CASSANDRA-13143)
 * Fix flaky GcCompactionTest (CASSANDRA-12664)
 * Fix TestHintedHandoff.hintedhandoff_decom_test (CASSANDRA-13058)
 * Fixed query monitoring for range queries (CASSANDRA-13050)
 * Remove outboundBindAny configuration property (CASSANDRA-12673)
 * Use correct bounds for all-data range when filtering (CASSANDRA-12666)
 * Remove timing window in test case (CASSANDRA-12875)
 * Resolve unit testing without JCE security libraries installed (CASSANDRA-12945)
 * Fix inconsistencies in cassandra-stress load balancing policy (CASSANDRA-12919)
 * Fix validation of non-frozen UDT cells (CASSANDRA-12916)
 * Don't shut down socket input/output on StreamSession (CASSANDRA-12903)
 * Fix Murmur3PartitionerTest (CASSANDRA-12858)
 * Move cqlsh syntax rules into separate module and allow easier customization (CASSANDRA-12897)
 * Fix CommitLogSegmentManagerTest (CASSANDRA-12283)
 * Fix cassandra-stress truncate option (CASSANDRA-12695)
 * Fix crossNode value when receiving messages (CASSANDRA-12791)
 * Don't load MX4J beans twice (CASSANDRA-12869)
 * Extend native protocol request flags, add versions to SUPPORTED, and introduce ProtocolVersion enum (CASSANDRA-12838)
 * Set JOINING mode when running pre-join tasks (CASSANDRA-12836)
 * remove net.mintern.primitive library due to license issue (CASSANDRA-12845)
 * Properly format IPv6 addresses when logging JMX service URL (CASSANDRA-12454)
 * Optimize the vnode allocation for single replica per DC (CASSANDRA-12777)
 * Use non-token restrictions for bounds when token restrictions are overridden (CASSANDRA-12419)
 * Fix CQLSH auto completion for PER PARTITION LIMIT (CASSANDRA-12803)
 * Use different build directories for Eclipse and Ant (CASSANDRA-12466)
 * Avoid potential AttributeError in cqlsh due to no table metadata (CASSANDRA-12815)
 * Fix RandomReplicationAwareTokenAllocatorTest.testExistingCluster (CASSANDRA-12812)
 * Upgrade commons-codec to 1.9 (CASSANDRA-12790)
 * Make the fanout size for LeveledCompactionStrategy to be configurable (CASSANDRA-11550)
 * Add duration data type (CASSANDRA-11873)
 * Fix timeout in ReplicationAwareTokenAllocatorTest (CASSANDRA-12784)
 * Improve sum aggregate functions (CASSANDRA-12417)
 * Make cassandra.yaml docs for batch_size_*_threshold_in_kb reflect changes in CASSANDRA-10876 (CASSANDRA-12761)
 * cqlsh fails to format collections when using aliases (CASSANDRA-11534)
 * Check for hash conflicts in prepared statements (CASSANDRA-12733)
 * Exit query parsing upon first error (CASSANDRA-12598)
 * Fix cassandra-stress to use single seed in UUID generation (CASSANDRA-12729)
 * CQLSSTableWriter does not allow Update statement (CASSANDRA-12450)
 * Config class uses boxed types but DD exposes primitive types (CASSANDRA-12199)
 * Add pre- and post-shutdown hooks to Storage Service (CASSANDRA-12461)
 * Add hint delivery metrics (CASSANDRA-12693)
 * Remove IndexInfo cache from FileIndexInfoRetriever (CASSANDRA-12731)
 * ColumnIndex does not reuse buffer (CASSANDRA-12502)
 * cdc column addition still breaks schema migration tasks (CASSANDRA-12697)
 * Upgrade metrics-reporter dependencies (CASSANDRA-12089)
 * Tune compaction thread count via nodetool (CASSANDRA-12248)
 * Add +=/-= shortcut syntax for update queries (CASSANDRA-12232)
 * Include repair session IDs in repair start message (CASSANDRA-12532)
 * Add a blocking task to Index, run before joining the ring (CASSANDRA-12039)
 * Fix NPE when using CQLSSTableWriter (CASSANDRA-12667)
 * Support optional backpressure strategies at the coordinator (CASSANDRA-9318)
 * Make randompartitioner work with new vnode allocation (CASSANDRA-12647)
 * Fix cassandra-stress graphing (CASSANDRA-12237)
 * Allow filtering on partition key columns for queries without secondary indexes (CASSANDRA-11031)
 * Fix Cassandra Stress reporting thread model and precision (CASSANDRA-12585)
 * Add JMH benchmarks.jar (CASSANDRA-12586)
 * Cleanup uses of AlterTableStatementColumn (CASSANDRA-12567)
 * Add keep-alive to streaming (CASSANDRA-11841)
 * Tracing payload is passed through newSession(..) (CASSANDRA-11706)
 * avoid deleting non existing sstable files and improve related log messages (CASSANDRA-12261)
 * json/yaml output format for nodetool compactionhistory (CASSANDRA-12486)
 * Retry all internode messages once after a connection is
   closed and reopened (CASSANDRA-12192)
 * Add support to rebuild from targeted replica (CASSANDRA-9875)
 * Add sequence distribution type to cassandra stress (CASSANDRA-12490)
 * "SELECT * FROM foo LIMIT ;" does not error out (CASSANDRA-12154)
 * Define executeLocally() at the ReadQuery Level (CASSANDRA-12474)
 * Extend read/write failure messages with a map of replica addresses
   to error codes in the v5 native protocol (CASSANDRA-12311)
 * Fix rebuild of SASI indexes with existing index files (CASSANDRA-12374)
 * Let DatabaseDescriptor not implicitly startup services (CASSANDRA-9054, 12550)
 * Fix clustering indexes in presence of static columns in SASI (CASSANDRA-12378)
 * Fix queries on columns with reversed type on SASI indexes (CASSANDRA-12223)
 * Added slow query log (CASSANDRA-12403)
 * Count full coordinated request against timeout (CASSANDRA-12256)
 * Allow TTL with null value on insert and update (CASSANDRA-12216)
 * Make decommission operation resumable (CASSANDRA-12008)
 * Add support to one-way targeted repair (CASSANDRA-9876)
 * Remove clientutil jar (CASSANDRA-11635)
 * Fix compaction throughput throttle (CASSANDRA-12366, CASSANDRA-12717)
 * Delay releasing Memtable memory on flush until PostFlush has finished running (CASSANDRA-12358)
 * Cassandra stress should dump all setting on startup (CASSANDRA-11914)
 * Make it possible to compact a given token range (CASSANDRA-10643)
 * Allow updating DynamicEndpointSnitch properties via JMX (CASSANDRA-12179)
 * Collect metrics on queries by consistency level (CASSANDRA-7384)
 * Add support for GROUP BY to SELECT statement (CASSANDRA-10707)
 * Deprecate memtable_cleanup_threshold and update default for memtable_flush_writers (CASSANDRA-12228)
 * Upgrade to OHC 0.4.4 (CASSANDRA-12133)
 * Add version command to cassandra-stress (CASSANDRA-12258)
 * Create compaction-stress tool (CASSANDRA-11844)
 * Garbage-collecting compaction operation and schema option (CASSANDRA-7019)
 * Add beta protocol flag for v5 native protocol (CASSANDRA-12142)
 * Support filtering on non-PRIMARY KEY columns in the CREATE
   MATERIALIZED VIEW statement's WHERE clause (CASSANDRA-10368)
 * Unify STDOUT and SYSTEMLOG logback format (CASSANDRA-12004)
 * COPY FROM should raise error for non-existing input files (CASSANDRA-12174)
 * Faster write path (CASSANDRA-12269)
 * Option to leave omitted columns in INSERT JSON unset (CASSANDRA-11424)
 * Support json/yaml output in nodetool tpstats (CASSANDRA-12035)
 * Expose metrics for successful/failed authentication attempts (CASSANDRA-10635)
 * Prepend snapshot name with "truncated" or "dropped" when a snapshot
   is taken before truncating or dropping a table (CASSANDRA-12178)
 * Optimize RestrictionSet (CASSANDRA-12153)
 * cqlsh does not automatically downgrade CQL version (CASSANDRA-12150)
 * Omit (de)serialization of state variable in UDAs (CASSANDRA-9613)
 * Create a system table to expose prepared statements (CASSANDRA-8831)
 * Reuse DataOutputBuffer from ColumnIndex (CASSANDRA-11970)
 * Remove DatabaseDescriptor dependency from SegmentedFile (CASSANDRA-11580)
 * Add supplied username to authentication error messages (CASSANDRA-12076)
 * Remove pre-startup check for open JMX port (CASSANDRA-12074)
 * Remove compaction Severity from DynamicEndpointSnitch (CASSANDRA-11738)
 * Restore resumable hints delivery (CASSANDRA-11960)
 * Properly report LWT contention (CASSANDRA-12626)
Merged from 3.0:
 * Dump threads when unit tests time out (CASSANDRA-13117)
 * Better error when modifying function permissions without explicit keyspace (CASSANDRA-12925)
 * Indexer is not correctly invoked when building indexes over sstables (CASSANDRA-13075)
 * Read repair is not blocking repair to finish in foreground repair (CASSANDRA-13115)
 * Stress daemon help is incorrect(CASSANDRA-12563)
 * Remove ALTER TYPE support (CASSANDRA-12443)
 * Fix assertion for certain legacy range tombstone pattern (CASSANDRA-12203)
 * Replace empty strings with null values if they cannot be converted (CASSANDRA-12794)
 * Fix deserialization of 2.x DeletedCells (CASSANDRA-12620)
 * Add parent repair session id to anticompaction log message (CASSANDRA-12186)
 * Improve contention handling on failure to acquire MV lock for streaming and hints (CASSANDRA-12905)
 * Fix DELETE and UPDATE queries with empty IN restrictions (CASSANDRA-12829)
 * Mark MVs as built after successful bootstrap (CASSANDRA-12984)
 * Estimated TS drop-time histogram updated with Cell.NO_DELETION_TIME (CASSANDRA-13040)
 * Nodetool compactionstats fails with NullPointerException (CASSANDRA-13021)
 * Thread local pools never cleaned up (CASSANDRA-13033)
 * Set RPC_READY to false when draining or if a node is marked as shutdown (CASSANDRA-12781)
 * CQL often queries static columns unnecessarily (CASSANDRA-12768)
 * Make sure sstables only get committed when it's safe to discard commit log records (CASSANDRA-12956)
 * Reject default_time_to_live option when creating or altering MVs (CASSANDRA-12868)
 * Nodetool should use a more sane max heap size (CASSANDRA-12739)
 * LocalToken ensures token values are cloned on heap (CASSANDRA-12651)
 * AnticompactionRequestSerializer serializedSize is incorrect (CASSANDRA-12934)
 * Prevent reloading of logback.xml from UDF sandbox (CASSANDRA-12535)
 * Reenable HeapPool (CASSANDRA-12900)
 * Disallow offheap_buffers memtable allocation (CASSANDRA-11039)
 * Fix CommitLogSegmentManagerTest (CASSANDRA-12283)
 * Pass root cause to CorruptBlockException when uncompression failed (CASSANDRA-12889)
 * Batch with multiple conditional updates for the same partition causes AssertionError (CASSANDRA-12867)
 * Make AbstractReplicationStrategy extendable from outside its package (CASSANDRA-12788)
 * Don't tell users to turn off consistent rangemovements during rebuild. (CASSANDRA-12296)
 * Fix CommitLogTest.testDeleteIfNotDirty (CASSANDRA-12854)
 * Avoid deadlock due to MV lock contention (CASSANDRA-12689)
 * Fix for KeyCacheCqlTest flakiness (CASSANDRA-12801)
 * Include SSTable filename in compacting large row message (CASSANDRA-12384)
 * Fix potential socket leak (CASSANDRA-12329, CASSANDRA-12330)
 * Fix ViewTest.testCompaction (CASSANDRA-12789)
 * Improve avg aggregate functions (CASSANDRA-12417)
 * Preserve quoted reserved keyword column names in MV creation (CASSANDRA-11803)
 * nodetool stopdaemon errors out (CASSANDRA-12646)
 * Split materialized view mutations on build to prevent OOM (CASSANDRA-12268)
 * mx4j does not work in 3.0.8 (CASSANDRA-12274)
 * Abort cqlsh copy-from in case of no answer after prolonged period of time (CASSANDRA-12740)
 * Avoid sstable corrupt exception due to dropped static column (CASSANDRA-12582)
 * Make stress use client mode to avoid checking commit log size on startup (CASSANDRA-12478)
 * Fix exceptions with new vnode allocation (CASSANDRA-12715)
 * Unify drain and shutdown processes (CASSANDRA-12509)
 * Fix NPE in ComponentOfSlice.isEQ() (CASSANDRA-12706)
 * Fix failure in LogTransactionTest (CASSANDRA-12632)
 * Fix potentially incomplete non-frozen UDT values when querying with the
   full primary key specified (CASSANDRA-12605)
 * Make sure repaired tombstones are dropped when only_purge_repaired_tombstones is enabled (CASSANDRA-12703)
 * Skip writing MV mutations to commitlog on mutation.applyUnsafe() (CASSANDRA-11670)
 * Establish consistent distinction between non-existing partition and NULL value for LWTs on static columns (CASSANDRA-12060)
 * Extend ColumnIdentifier.internedInstances key to include the type that generated the byte buffer (CASSANDRA-12516)
 * Handle composite prefixes with final EOC=0 as in 2.x and refactor LegacyLayout.decodeBound (CASSANDRA-12423)
 * select_distinct_with_deletions_test failing on non-vnode environments (CASSANDRA-11126)
 * Stack Overflow returned to queries while upgrading (CASSANDRA-12527)
 * Fix legacy regex for temporary files from 2.2 (CASSANDRA-12565)
 * Add option to state current gc_grace_seconds to tools/bin/sstablemetadata (CASSANDRA-12208)
 * Fix file system race condition that may cause LogAwareFileLister to fail to classify files (CASSANDRA-11889)
 * Fix file handle leaks due to simultaneous compaction/repair and
   listing snapshots, calculating snapshot sizes, or making schema
   changes (CASSANDRA-11594)
 * Fix nodetool repair exits with 0 for some errors (CASSANDRA-12508)
 * Do not shut down BatchlogManager twice during drain (CASSANDRA-12504)
 * Disk failure policy should not be invoked on out of space (CASSANDRA-12385)
 * Calculate last compacted key on startup (CASSANDRA-6216)
 * Add schema to snapshot manifest, add USING TIMESTAMP clause to ALTER TABLE statements (CASSANDRA-7190)
 * If CF has no clustering columns, any row cache is full partition cache (CASSANDRA-12499)
 * Correct log message for statistics of offheap memtable flush (CASSANDRA-12776)
 * Explicitly set locale for string validation (CASSANDRA-12541,CASSANDRA-12542,CASSANDRA-12543,CASSANDRA-12545)
Merged from 2.2:
 * Fix speculative retry bugs (CASSANDRA-13009)
 * Fix handling of nulls and unsets in IN conditions (CASSANDRA-12981)
 * Fix race causing infinite loop if Thrift server is stopped before it starts listening (CASSANDRA-12856)
 * CompactionTasks now correctly drops sstables out of compaction when not enough disk space is available (CASSANDRA-12979)
 * Remove support for non-JavaScript UDFs (CASSANDRA-12883)
 * Fix DynamicEndpointSnitch noop in multi-datacenter situations (CASSANDRA-13074)
 * cqlsh copy-from: encode column names to avoid primary key parsing errors (CASSANDRA-12909)
 * Temporarily fix bug that creates commit log when running offline tools (CASSANDRA-8616)
 * Reduce granuality of OpOrder.Group during index build (CASSANDRA-12796)
 * Test bind parameters and unset parameters in InsertUpdateIfConditionTest (CASSANDRA-12980)
 * Use saved tokens when setting local tokens on StorageService.joinRing (CASSANDRA-12935)
 * cqlsh: fix DESC TYPES errors (CASSANDRA-12914)
 * Fix leak on skipped SSTables in sstableupgrade (CASSANDRA-12899)
 * Avoid blocking gossip during pending range calculation (CASSANDRA-12281)
 * Fix purgeability of tombstones with max timestamp (CASSANDRA-12792)
 * Fail repair if participant dies during sync or anticompaction (CASSANDRA-12901)
 * cqlsh COPY: unprotected pk values before converting them if not using prepared statements (CASSANDRA-12863)
 * Fix Util.spinAssertEquals (CASSANDRA-12283)
 * Fix potential NPE for compactionstats (CASSANDRA-12462)
 * Prepare legacy authenticate statement if credentials table initialised after node startup (CASSANDRA-12813)
 * Change cassandra.wait_for_tracing_events_timeout_secs default to 0 (CASSANDRA-12754)
 * Clean up permissions when a UDA is dropped (CASSANDRA-12720)
 * Limit colUpdateTimeDelta histogram updates to reasonable deltas (CASSANDRA-11117)
 * Fix leak errors and execution rejected exceptions when draining (CASSANDRA-12457)
 * Fix merkle tree depth calculation (CASSANDRA-12580)
 * Make Collections deserialization more robust (CASSANDRA-12618)
 * Better handle invalid system roles table (CASSANDRA-12700)
 * Fix exceptions when enabling gossip on nodes that haven't joined the ring (CASSANDRA-12253)
 * Fix authentication problem when invoking cqlsh copy from a SOURCE command (CASSANDRA-12642)
 * Decrement pending range calculator jobs counter in finally block
 * cqlshlib tests: increase default execute timeout (CASSANDRA-12481)
 * Forward writes to replacement node when replace_address != broadcast_address (CASSANDRA-8523)
 * Fail repair on non-existing table (CASSANDRA-12279)
 * Enable repair -pr and -local together (fix regression of CASSANDRA-7450) (CASSANDRA-12522)
 * Split consistent range movement flag correction (CASSANDRA-12786)
Merged from 2.1:
 * Upgrade netty version to fix memory leak with client encryption (CASSANDRA-13114)
 * cqlsh copy-from: sort user type fields in csv (CASSANDRA-12959)
 * Don't skip sstables based on maxLocalDeletionTime (CASSANDRA-12765)


3.8, 3.9
 * Fix value skipping with counter columns (CASSANDRA-11726)
 * Fix nodetool tablestats miss SSTable count (CASSANDRA-12205)
 * Fixed flacky SSTablesIteratedTest (CASSANDRA-12282)
 * Fixed flacky SSTableRewriterTest: check file counts before calling validateCFS (CASSANDRA-12348)
 * cqlsh: Fix handling of $$-escaped strings (CASSANDRA-12189)
 * Fix SSL JMX requiring truststore containing server cert (CASSANDRA-12109)
 * RTE from new CDC column breaks in flight queries (CASSANDRA-12236)
 * Fix hdr logging for single operation workloads (CASSANDRA-12145)
 * Fix SASI PREFIX search in CONTAINS mode with partial terms (CASSANDRA-12073)
 * Increase size of flushExecutor thread pool (CASSANDRA-12071)
 * Partial revert of CASSANDRA-11971, cannot recycle buffer in SP.sendMessagesToNonlocalDC (CASSANDRA-11950)
 * Upgrade netty to 4.0.39 (CASSANDRA-12032, CASSANDRA-12034)
 * Improve details in compaction log message (CASSANDRA-12080)
 * Allow unset values in CQLSSTableWriter (CASSANDRA-11911)
 * Chunk cache to request compressor-compatible buffers if pool space is exhausted (CASSANDRA-11993)
 * Remove DatabaseDescriptor dependencies from SequentialWriter (CASSANDRA-11579)
 * Move skip_stop_words filter before stemming (CASSANDRA-12078)
 * Support seek() in EncryptedFileSegmentInputStream (CASSANDRA-11957)
 * SSTable tools mishandling LocalPartitioner (CASSANDRA-12002)
 * When SEPWorker assigned work, set thread name to match pool (CASSANDRA-11966)
 * Add cross-DC latency metrics (CASSANDRA-11596)
 * Allow terms in selection clause (CASSANDRA-10783)
 * Add bind variables to trace (CASSANDRA-11719)
 * Switch counter shards' clock to timestamps (CASSANDRA-9811)
 * Introduce HdrHistogram and response/service/wait separation to stress tool (CASSANDRA-11853)
 * entry-weighers in QueryProcessor should respect partitionKeyBindIndexes field (CASSANDRA-11718)
 * Support older ant versions (CASSANDRA-11807)
 * Estimate compressed on disk size when deciding if sstable size limit reached (CASSANDRA-11623)
 * cassandra-stress profiles should support case sensitive schemas (CASSANDRA-11546)
 * Remove DatabaseDescriptor dependency from FileUtils (CASSANDRA-11578)
 * Faster streaming (CASSANDRA-9766)
 * Add prepared query parameter to trace for "Execute CQL3 prepared query" session (CASSANDRA-11425)
 * Add repaired percentage metric (CASSANDRA-11503)
 * Add Change-Data-Capture (CASSANDRA-8844)
Merged from 3.0:
 * Fix paging for 2.x to 3.x upgrades (CASSANDRA-11195)
 * Fix clean interval not sent to commit log for empty memtable flush (CASSANDRA-12436)
 * Fix potential resource leak in RMIServerSocketFactoryImpl (CASSANDRA-12331)
 * Make sure compaction stats are updated when compaction is interrupted (CASSANDRA-12100)
 * Change commitlog and sstables to track dirty and clean intervals (CASSANDRA-11828)
 * NullPointerException during compaction on table with static columns (CASSANDRA-12336)
 * Fixed ConcurrentModificationException when reading metrics in GraphiteReporter (CASSANDRA-11823)
 * Fix upgrade of super columns on thrift (CASSANDRA-12335)
 * Fixed flacky BlacklistingCompactionsTest, switched to fixed size types and increased corruption size (CASSANDRA-12359)
 * Rerun ReplicationAwareTokenAllocatorTest on failure to avoid flakiness (CASSANDRA-12277)
 * Exception when computing read-repair for range tombstones (CASSANDRA-12263)
 * Lost counter writes in compact table and static columns (CASSANDRA-12219)
 * AssertionError with MVs on updating a row that isn't indexed due to a null value (CASSANDRA-12247)
 * Disable RR and speculative retry with EACH_QUORUM reads (CASSANDRA-11980)
 * Add option to override compaction space check (CASSANDRA-12180)
 * Faster startup by only scanning each directory for temporary files once (CASSANDRA-12114)
 * Respond with v1/v2 protocol header when responding to driver that attempts
   to connect with too low of a protocol version (CASSANDRA-11464)
 * NullPointerExpception when reading/compacting table (CASSANDRA-11988)
 * Fix problem with undeleteable rows on upgrade to new sstable format (CASSANDRA-12144)
 * Fix potential bad messaging service message for paged range reads
   within mixed-version 3.x clusters (CASSANDRA-12249)
 * Fix paging logic for deleted partitions with static columns (CASSANDRA-12107)
 * Wait until the message is being send to decide which serializer must be used (CASSANDRA-11393)
 * Fix migration of static thrift column names with non-text comparators (CASSANDRA-12147)
 * Fix upgrading sparse tables that are incorrectly marked as dense (CASSANDRA-11315)
 * Fix reverse queries ignoring range tombstones (CASSANDRA-11733)
 * Avoid potential race when rebuilding CFMetaData (CASSANDRA-12098)
 * Avoid missing sstables when getting the canonical sstables (CASSANDRA-11996)
 * Always select the live sstables when getting sstables in bounds (CASSANDRA-11944)
 * Fix column ordering of results with static columns for Thrift requests in
   a mixed 2.x/3.x cluster, also fix potential non-resolved duplication of
   those static columns in query results (CASSANDRA-12123)
 * Avoid digest mismatch with empty but static rows (CASSANDRA-12090)
 * Fix EOF exception when altering column type (CASSANDRA-11820)
 * Fix potential race in schema during new table creation (CASSANDRA-12083)
 * cqlsh: fix error handling in rare COPY FROM failure scenario (CASSANDRA-12070)
 * Disable autocompaction during drain (CASSANDRA-11878)
 * Add a metrics timer to MemtablePool and use it to track time spent blocked on memory in MemtableAllocator (CASSANDRA-11327)
 * Fix upgrading schema with super columns with non-text subcomparators (CASSANDRA-12023)
 * Add TimeWindowCompactionStrategy (CASSANDRA-9666)
 * Fix JsonTransformer output of partition with deletion info (CASSANDRA-12418)
 * Fix NPE in SSTableLoader when specifying partial directory path (CASSANDRA-12609)
Merged from 2.2:
 * Add local address entry in PropertyFileSnitch (CASSANDRA-11332)
 * cqlsh copy: fix missing counter values (CASSANDRA-12476)
 * Move migration tasks to non-periodic queue, assure flush executor shutdown after non-periodic executor (CASSANDRA-12251)
 * cqlsh copy: fixed possible race in initializing feeding thread (CASSANDRA-11701)
 * Only set broadcast_rpc_address on Ec2MultiRegionSnitch if it's not set (CASSANDRA-11357)
 * Update StorageProxy range metrics for timeouts, failures and unavailables (CASSANDRA-9507)
 * Add Sigar to classes included in clientutil.jar (CASSANDRA-11635)
 * Add decay to histograms and timers used for metrics (CASSANDRA-11752)
 * Fix hanging stream session (CASSANDRA-10992)
 * Fix INSERT JSON, fromJson() support of smallint, tinyint types (CASSANDRA-12371)
 * Restore JVM metric export for metric reporters (CASSANDRA-12312)
 * Release sstables of failed stream sessions only when outgoing transfers are finished (CASSANDRA-11345)
 * Wait for tracing events before returning response and query at same consistency level client side (CASSANDRA-11465)
 * cqlsh copyutil should get host metadata by connected address (CASSANDRA-11979)
 * Fixed cqlshlib.test.remove_test_db (CASSANDRA-12214)
 * Synchronize ThriftServer::stop() (CASSANDRA-12105)
 * Use dedicated thread for JMX notifications (CASSANDRA-12146)
 * Improve streaming synchronization and fault tolerance (CASSANDRA-11414)
 * MemoryUtil.getShort() should return an unsigned short also for architectures not supporting unaligned memory accesses (CASSANDRA-11973)
Merged from 2.1:
 * Fix queries with empty ByteBuffer values in clustering column restrictions (CASSANDRA-12127)
 * Disable passing control to post-flush after flush failure to prevent data loss (CASSANDRA-11828)
 * Allow STCS-in-L0 compactions to reduce scope with LCS (CASSANDRA-12040)
 * cannot use cql since upgrading python to 2.7.11+ (CASSANDRA-11850)
 * Fix filtering on clustering columns when 2i is used (CASSANDRA-11907)


3.0.8
 * Fix potential race in schema during new table creation (CASSANDRA-12083)
 * cqlsh: fix error handling in rare COPY FROM failure scenario (CASSANDRA-12070)
 * Disable autocompaction during drain (CASSANDRA-11878)
 * Add a metrics timer to MemtablePool and use it to track time spent blocked on memory in MemtableAllocator (CASSANDRA-11327)
 * Fix upgrading schema with super columns with non-text subcomparators (CASSANDRA-12023)
 * Add TimeWindowCompactionStrategy (CASSANDRA-9666)
Merged from 2.2:
 * Allow nodetool info to run with readonly JMX access (CASSANDRA-11755)
 * Validate bloom_filter_fp_chance against lowest supported
   value when the table is created (CASSANDRA-11920)
 * Don't send erroneous NEW_NODE notifications on restart (CASSANDRA-11038)
 * StorageService shutdown hook should use a volatile variable (CASSANDRA-11984)
Merged from 2.1:
 * Add system property to set the max number of native transport requests in queue (CASSANDRA-11363)
 * Fix queries with empty ByteBuffer values in clustering column restrictions (CASSANDRA-12127)
 * Disable passing control to post-flush after flush failure to prevent data loss (CASSANDRA-11828)
 * Allow STCS-in-L0 compactions to reduce scope with LCS (CASSANDRA-12040)
 * cannot use cql since upgrading python to 2.7.11+ (CASSANDRA-11850)
 * Fix filtering on clustering columns when 2i is used (CASSANDRA-11907)
 * Avoid stalling paxos when the paxos state expires (CASSANDRA-12043)
 * Remove finished incoming streaming connections from MessagingService (CASSANDRA-11854)
 * Don't try to get sstables for non-repairing column families (CASSANDRA-12077)
 * Avoid marking too many sstables as repaired (CASSANDRA-11696)
 * Prevent select statements with clustering key > 64k (CASSANDRA-11882)
 * Fix clock skew corrupting other nodes with paxos (CASSANDRA-11991)
 * Remove distinction between non-existing static columns and existing but null in LWTs (CASSANDRA-9842)
 * Cache local ranges when calculating repair neighbors (CASSANDRA-11934)
 * Allow LWT operation on static column with only partition keys (CASSANDRA-10532)
 * Create interval tree over canonical sstables to avoid missing sstables during streaming (CASSANDRA-11886)
 * cqlsh COPY FROM: shutdown parent cluster after forking, to avoid corrupting SSL connections (CASSANDRA-11749)


3.7
 * Support multiple folders for user defined compaction tasks (CASSANDRA-11765)
 * Fix race in CompactionStrategyManager's pause/resume (CASSANDRA-11922)
Merged from 3.0:
 * Fix legacy serialization of Thrift-generated non-compound range tombstones
   when communicating with 2.x nodes (CASSANDRA-11930)
 * Fix Directories instantiations where CFS.initialDirectories should be used (CASSANDRA-11849)
 * Avoid referencing DatabaseDescriptor in AbstractType (CASSANDRA-11912)
 * Don't use static dataDirectories field in Directories instances (CASSANDRA-11647)
 * Fix sstables not being protected from removal during index build (CASSANDRA-11905)
 * cqlsh: Suppress stack trace from Read/WriteFailures (CASSANDRA-11032)
 * Remove unneeded code to repair index summaries that have
   been improperly down-sampled (CASSANDRA-11127)
 * Avoid WriteTimeoutExceptions during commit log replay due to materialized
   view lock contention (CASSANDRA-11891)
 * Prevent OOM failures on SSTable corruption, improve tests for corruption detection (CASSANDRA-9530)
 * Use CFS.initialDirectories when clearing snapshots (CASSANDRA-11705)
 * Allow compaction strategies to disable early open (CASSANDRA-11754)
 * Refactor Materialized View code (CASSANDRA-11475)
 * Update Java Driver (CASSANDRA-11615)
Merged from 2.2:
 * Persist local metadata earlier in startup sequence (CASSANDRA-11742)
 * cqlsh: fix tab completion for case-sensitive identifiers (CASSANDRA-11664)
 * Avoid showing estimated key as -1 in tablestats (CASSANDRA-11587)
 * Fix possible race condition in CommitLog.recover (CASSANDRA-11743)
 * Enable client encryption in sstableloader with cli options (CASSANDRA-11708)
 * Possible memory leak in NIODataInputStream (CASSANDRA-11867)
 * Add seconds to cqlsh tracing session duration (CASSANDRA-11753)
 * Fix commit log replay after out-of-order flush completion (CASSANDRA-9669)
 * Prohibit Reversed Counter type as part of the PK (CASSANDRA-9395)
 * cqlsh: correctly handle non-ascii chars in error messages (CASSANDRA-11626)
Merged from 2.1:
 * Run CommitLog tests with different compression settings (CASSANDRA-9039)
 * cqlsh: apply current keyspace to source command (CASSANDRA-11152)
 * Clear out parent repair session if repair coordinator dies (CASSANDRA-11824)
 * Set default streaming_socket_timeout_in_ms to 24 hours (CASSANDRA-11840)
 * Do not consider local node a valid source during replace (CASSANDRA-11848)
 * Add message dropped tasks to nodetool netstats (CASSANDRA-11855)
 * Avoid holding SSTableReaders for duration of incremental repair (CASSANDRA-11739)


3.6
 * Correctly migrate schema for frozen UDTs during 2.x -> 3.x upgrades
   (does not affect any released versions) (CASSANDRA-11613)
 * Allow server startup if JMX is configured directly (CASSANDRA-11725)
 * Prevent direct memory OOM on buffer pool allocations (CASSANDRA-11710)
 * Enhanced Compaction Logging (CASSANDRA-10805)
 * Make prepared statement cache size configurable (CASSANDRA-11555)
 * Integrated JMX authentication and authorization (CASSANDRA-10091)
 * Add units to stress ouput (CASSANDRA-11352)
 * Fix PER PARTITION LIMIT for single and multi partitions queries (CASSANDRA-11603)
 * Add uncompressed chunk cache for RandomAccessReader (CASSANDRA-5863)
 * Clarify ClusteringPrefix hierarchy (CASSANDRA-11213)
 * Always perform collision check before joining ring (CASSANDRA-10134)
 * SSTableWriter output discrepancy (CASSANDRA-11646)
 * Fix potential timeout in NativeTransportService.testConcurrentDestroys (CASSANDRA-10756)
 * Support large partitions on the 3.0 sstable format (CASSANDRA-11206,11763)
 * Add support to rebuild from specific range (CASSANDRA-10406)
 * Optimize the overlapping lookup by calculating all the
   bounds in advance (CASSANDRA-11571)
 * Support json/yaml output in nodetool tablestats (CASSANDRA-5977)
 * (stress) Add datacenter option to -node options (CASSANDRA-11591)
 * Fix handling of empty slices (CASSANDRA-11513)
 * Make number of cores used by cqlsh COPY visible to testing code (CASSANDRA-11437)
 * Allow filtering on clustering columns for queries without secondary indexes (CASSANDRA-11310)
 * Refactor Restriction hierarchy (CASSANDRA-11354)
 * Eliminate allocations in R/W path (CASSANDRA-11421)
 * Update Netty to 4.0.36 (CASSANDRA-11567)
 * Fix PER PARTITION LIMIT for queries requiring post-query ordering (CASSANDRA-11556)
 * Allow instantiation of UDTs and tuples in UDFs (CASSANDRA-10818)
 * Support UDT in CQLSSTableWriter (CASSANDRA-10624)
 * Support for non-frozen user-defined types, updating
   individual fields of user-defined types (CASSANDRA-7423)
 * Make LZ4 compression level configurable (CASSANDRA-11051)
 * Allow per-partition LIMIT clause in CQL (CASSANDRA-7017)
 * Make custom filtering more extensible with UserExpression (CASSANDRA-11295)
 * Improve field-checking and error reporting in cassandra.yaml (CASSANDRA-10649)
 * Print CAS stats in nodetool proxyhistograms (CASSANDRA-11507)
 * More user friendly error when providing an invalid token to nodetool (CASSANDRA-9348)
 * Add static column support to SASI index (CASSANDRA-11183)
 * Support EQ/PREFIX queries in SASI CONTAINS mode without tokenization (CASSANDRA-11434)
 * Support LIKE operator in prepared statements (CASSANDRA-11456)
 * Add a command to see if a Materialized View has finished building (CASSANDRA-9967)
 * Log endpoint and port associated with streaming operation (CASSANDRA-8777)
 * Print sensible units for all log messages (CASSANDRA-9692)
 * Upgrade Netty to version 4.0.34 (CASSANDRA-11096)
 * Break the CQL grammar into separate Parser and Lexer (CASSANDRA-11372)
 * Compress only inter-dc traffic by default (CASSANDRA-8888)
 * Add metrics to track write amplification (CASSANDRA-11420)
 * cassandra-stress: cannot handle "value-less" tables (CASSANDRA-7739)
 * Add/drop multiple columns in one ALTER TABLE statement (CASSANDRA-10411)
 * Add require_endpoint_verification opt for internode encryption (CASSANDRA-9220)
 * Add auto import java.util for UDF code block (CASSANDRA-11392)
 * Add --hex-format option to nodetool getsstables (CASSANDRA-11337)
 * sstablemetadata should print sstable min/max token (CASSANDRA-7159)
 * Do not wrap CassandraException in TriggerExecutor (CASSANDRA-9421)
 * COPY TO should have higher double precision (CASSANDRA-11255)
 * Stress should exit with non-zero status after failure (CASSANDRA-10340)
 * Add client to cqlsh SHOW_SESSION (CASSANDRA-8958)
 * Fix nodetool tablestats keyspace level metrics (CASSANDRA-11226)
 * Store repair options in parent_repair_history (CASSANDRA-11244)
 * Print current leveling in sstableofflinerelevel (CASSANDRA-9588)
 * Change repair message for keyspaces with RF 1 (CASSANDRA-11203)
 * Remove hard-coded SSL cipher suites and protocols (CASSANDRA-10508)
 * Improve concurrency in CompactionStrategyManager (CASSANDRA-10099)
 * (cqlsh) interpret CQL type for formatting blobs (CASSANDRA-11274)
 * Refuse to start and print txn log information in case of disk
   corruption (CASSANDRA-10112)
 * Resolve some eclipse-warnings (CASSANDRA-11086)
 * (cqlsh) Show static columns in a different color (CASSANDRA-11059)
 * Allow to remove TTLs on table with default_time_to_live (CASSANDRA-11207)
Merged from 3.0:
 * Disallow creating view with a static column (CASSANDRA-11602)
 * Reduce the amount of object allocations caused by the getFunctions methods (CASSANDRA-11593)
 * Potential error replaying commitlog with smallint/tinyint/date/time types (CASSANDRA-11618)
 * Fix queries with filtering on counter columns (CASSANDRA-11629)
 * Improve tombstone printing in sstabledump (CASSANDRA-11655)
 * Fix paging for range queries where all clustering columns are specified (CASSANDRA-11669)
 * Don't require HEAP_NEW_SIZE to be set when using G1 (CASSANDRA-11600)
 * Fix sstabledump not showing cells after tombstone marker (CASSANDRA-11654)
 * Ignore all LocalStrategy keyspaces for streaming and other related
   operations (CASSANDRA-11627)
 * Ensure columnfilter covers indexed columns for thrift 2i queries (CASSANDRA-11523)
 * Only open one sstable scanner per sstable (CASSANDRA-11412)
 * Option to specify ProtocolVersion in cassandra-stress (CASSANDRA-11410)
 * ArithmeticException in avgFunctionForDecimal (CASSANDRA-11485)
 * LogAwareFileLister should only use OLD sstable files in current folder to determine disk consistency (CASSANDRA-11470)
 * Notify indexers of expired rows during compaction (CASSANDRA-11329)
 * Properly respond with ProtocolError when a v1/v2 native protocol
   header is received (CASSANDRA-11464)
 * Validate that num_tokens and initial_token are consistent with one another (CASSANDRA-10120)
Merged from 2.2:
 * Exit JVM if JMX server fails to startup (CASSANDRA-11540)
 * Produce a heap dump when exiting on OOM (CASSANDRA-9861)
 * Restore ability to filter on clustering columns when using a 2i (CASSANDRA-11510)
 * JSON datetime formatting needs timezone (CASSANDRA-11137)
 * Fix is_dense recalculation for Thrift-updated tables (CASSANDRA-11502)
 * Remove unnescessary file existence check during anticompaction (CASSANDRA-11660)
 * Add missing files to debian packages (CASSANDRA-11642)
 * Avoid calling Iterables::concat in loops during ModificationStatement::getFunctions (CASSANDRA-11621)
 * cqlsh: COPY FROM should use regular inserts for single statement batches and
   report errors correctly if workers processes crash on initialization (CASSANDRA-11474)
 * Always close cluster with connection in CqlRecordWriter (CASSANDRA-11553)
 * Allow only DISTINCT queries with partition keys restrictions (CASSANDRA-11339)
 * CqlConfigHelper no longer requires both a keystore and truststore to work (CASSANDRA-11532)
 * Make deprecated repair methods backward-compatible with previous notification service (CASSANDRA-11430)
 * IncomingStreamingConnection version check message wrong (CASSANDRA-11462)
Merged from 2.1:
 * Support mlockall on IBM POWER arch (CASSANDRA-11576)
 * Add option to disable use of severity in DynamicEndpointSnitch (CASSANDRA-11737)
 * cqlsh COPY FROM fails for null values with non-prepared statements (CASSANDRA-11631)
 * Make cython optional in pylib/setup.py (CASSANDRA-11630)
 * Change order of directory searching for cassandra.in.sh to favor local one (CASSANDRA-11628)
 * cqlsh COPY FROM fails with []{} chars in UDT/tuple fields/values (CASSANDRA-11633)
 * clqsh: COPY FROM throws TypeError with Cython extensions enabled (CASSANDRA-11574)
 * cqlsh: COPY FROM ignores NULL values in conversion (CASSANDRA-11549)
 * Validate levels when building LeveledScanner to avoid overlaps with orphaned sstables (CASSANDRA-9935)


3.5
 * StaticTokenTreeBuilder should respect posibility of duplicate tokens (CASSANDRA-11525)
 * Correctly fix potential assertion error during compaction (CASSANDRA-11353)
 * Avoid index segment stitching in RAM which lead to OOM on big SSTable files (CASSANDRA-11383)
 * Fix clustering and row filters for LIKE queries on clustering columns (CASSANDRA-11397)
Merged from 3.0:
 * Fix rare NPE on schema upgrade from 2.x to 3.x (CASSANDRA-10943)
 * Improve backoff policy for cqlsh COPY FROM (CASSANDRA-11320)
 * Improve IF NOT EXISTS check in CREATE INDEX (CASSANDRA-11131)
 * Upgrade ohc to 0.4.3
 * Enable SO_REUSEADDR for JMX RMI server sockets (CASSANDRA-11093)
 * Allocate merkletrees with the correct size (CASSANDRA-11390)
 * Support streaming pre-3.0 sstables (CASSANDRA-10990)
 * Add backpressure to compressed or encrypted commit log (CASSANDRA-10971)
 * SSTableExport supports secondary index tables (CASSANDRA-11330)
 * Fix sstabledump to include missing info in debug output (CASSANDRA-11321)
 * Establish and implement canonical bulk reading workload(s) (CASSANDRA-10331)
 * Fix paging for IN queries on tables without clustering columns (CASSANDRA-11208)
 * Remove recursive call from CompositesSearcher (CASSANDRA-11304)
 * Fix filtering on non-primary key columns for queries without index (CASSANDRA-6377)
 * Fix sstableloader fail when using materialized view (CASSANDRA-11275)
Merged from 2.2:
 * DatabaseDescriptor should log stacktrace in case of Eception during seed provider creation (CASSANDRA-11312)
 * Use canonical path for directory in SSTable descriptor (CASSANDRA-10587)
 * Add cassandra-stress keystore option (CASSANDRA-9325)
 * Dont mark sstables as repairing with sub range repairs (CASSANDRA-11451)
 * Notify when sstables change after cancelling compaction (CASSANDRA-11373)
 * cqlsh: COPY FROM should check that explicit column names are valid (CASSANDRA-11333)
 * Add -Dcassandra.start_gossip startup option (CASSANDRA-10809)
 * Fix UTF8Validator.validate() for modified UTF-8 (CASSANDRA-10748)
 * Clarify that now() function is calculated on the coordinator node in CQL documentation (CASSANDRA-10900)
 * Fix bloom filter sizing with LCS (CASSANDRA-11344)
 * (cqlsh) Fix error when result is 0 rows with EXPAND ON (CASSANDRA-11092)
 * Add missing newline at end of bin/cqlsh (CASSANDRA-11325)
 * Unresolved hostname leads to replace being ignored (CASSANDRA-11210)
 * Only log yaml config once, at startup (CASSANDRA-11217)
 * Reference leak with parallel repairs on the same table (CASSANDRA-11215)
Merged from 2.1:
 * Add a -j parameter to scrub/cleanup/upgradesstables to state how
   many threads to use (CASSANDRA-11179)
 * COPY FROM on large datasets: fix progress report and debug performance (CASSANDRA-11053)
 * InvalidateKeys should have a weak ref to key cache (CASSANDRA-11176)


3.4
 * (cqlsh) add cqlshrc option to always connect using ssl (CASSANDRA-10458)
 * Cleanup a few resource warnings (CASSANDRA-11085)
 * Allow custom tracing implementations (CASSANDRA-10392)
 * Extract LoaderOptions to be able to be used from outside (CASSANDRA-10637)
 * fix OnDiskIndexTest to properly treat empty ranges (CASSANDRA-11205)
 * fix TrackerTest to handle new notifications (CASSANDRA-11178)
 * add SASI validation for partitioner and complex columns (CASSANDRA-11169)
 * Add caching of encrypted credentials in PasswordAuthenticator (CASSANDRA-7715)
 * fix SASI memtable switching on flush (CASSANDRA-11159)
 * Remove duplicate offline compaction tracking (CASSANDRA-11148)
 * fix EQ semantics of analyzed SASI indexes (CASSANDRA-11130)
 * Support long name output for nodetool commands (CASSANDRA-7950)
 * Encrypted hints (CASSANDRA-11040)
 * SASI index options validation (CASSANDRA-11136)
 * Optimize disk seek using min/max column name meta data when the LIMIT clause is used
   (CASSANDRA-8180)
 * Add LIKE support to CQL3 (CASSANDRA-11067)
 * Generic Java UDF types (CASSANDRA-10819)
 * cqlsh: Include sub-second precision in timestamps by default (CASSANDRA-10428)
 * Set javac encoding to utf-8 (CASSANDRA-11077)
 * Integrate SASI index into Cassandra (CASSANDRA-10661)
 * Add --skip-flush option to nodetool snapshot
 * Skip values for non-queried columns (CASSANDRA-10657)
 * Add support for secondary indexes on static columns (CASSANDRA-8103)
 * CommitLogUpgradeTestMaker creates broken commit logs (CASSANDRA-11051)
 * Add metric for number of dropped mutations (CASSANDRA-10866)
 * Simplify row cache invalidation code (CASSANDRA-10396)
 * Support user-defined compaction through nodetool (CASSANDRA-10660)
 * Stripe view locks by key and table ID to reduce contention (CASSANDRA-10981)
 * Add nodetool gettimeout and settimeout commands (CASSANDRA-10953)
 * Add 3.0 metadata to sstablemetadata output (CASSANDRA-10838)
Merged from 3.0:
 * MV should only query complex columns included in the view (CASSANDRA-11069)
 * Failed aggregate creation breaks server permanently (CASSANDRA-11064)
 * Add sstabledump tool (CASSANDRA-7464)
 * Introduce backpressure for hints (CASSANDRA-10972)
 * Fix ClusteringPrefix not being able to read tombstone range boundaries (CASSANDRA-11158)
 * Prevent logging in sandboxed state (CASSANDRA-11033)
 * Disallow drop/alter operations of UDTs used by UDAs (CASSANDRA-10721)
 * Add query time validation method on Index (CASSANDRA-11043)
 * Avoid potential AssertionError in mixed version cluster (CASSANDRA-11128)
 * Properly handle hinted handoff after topology changes (CASSANDRA-5902)
 * AssertionError when listing sstable files on inconsistent disk state (CASSANDRA-11156)
 * Fix wrong rack counting and invalid conditions check for TokenAllocation
   (CASSANDRA-11139)
 * Avoid creating empty hint files (CASSANDRA-11090)
 * Fix leak detection strong reference loop using weak reference (CASSANDRA-11120)
 * Configurie BatchlogManager to stop delayed tasks on shutdown (CASSANDRA-11062)
 * Hadoop integration is incompatible with Cassandra Driver 3.0.0 (CASSANDRA-11001)
 * Add dropped_columns to the list of schema table so it gets handled
   properly (CASSANDRA-11050)
 * Fix NPE when using forceRepairRangeAsync without DC (CASSANDRA-11239)
Merged from 2.2:
 * Preserve order for preferred SSL cipher suites (CASSANDRA-11164)
 * Range.compareTo() violates the contract of Comparable (CASSANDRA-11216)
 * Avoid NPE when serializing ErrorMessage with null message (CASSANDRA-11167)
 * Replacing an aggregate with a new version doesn't reset INITCOND (CASSANDRA-10840)
 * (cqlsh) cqlsh cannot be called through symlink (CASSANDRA-11037)
 * fix ohc and java-driver pom dependencies in build.xml (CASSANDRA-10793)
 * Protect from keyspace dropped during repair (CASSANDRA-11065)
 * Handle adding fields to a UDT in SELECT JSON and toJson() (CASSANDRA-11146)
 * Better error message for cleanup (CASSANDRA-10991)
 * cqlsh pg-style-strings broken if line ends with ';' (CASSANDRA-11123)
 * Always persist upsampled index summaries (CASSANDRA-10512)
 * (cqlsh) Fix inconsistent auto-complete (CASSANDRA-10733)
 * Make SELECT JSON and toJson() threadsafe (CASSANDRA-11048)
 * Fix SELECT on tuple relations for mixed ASC/DESC clustering order (CASSANDRA-7281)
 * Use cloned TokenMetadata in size estimates to avoid race against membership check
   (CASSANDRA-10736)
 * (cqlsh) Support utf-8/cp65001 encoding on Windows (CASSANDRA-11030)
 * Fix paging on DISTINCT queries repeats result when first row in partition changes
   (CASSANDRA-10010)
 * (cqlsh) Support timezone conversion using pytz (CASSANDRA-10397)
 * cqlsh: change default encoding to UTF-8 (CASSANDRA-11124)
Merged from 2.1:
 * Checking if an unlogged batch is local is inefficient (CASSANDRA-11529)
 * Fix out-of-space error treatment in memtable flushing (CASSANDRA-11448).
 * Don't do defragmentation if reading from repaired sstables (CASSANDRA-10342)
 * Fix streaming_socket_timeout_in_ms not enforced (CASSANDRA-11286)
 * Avoid dropping message too quickly due to missing unit conversion (CASSANDRA-11302)
 * Don't remove FailureDetector history on removeEndpoint (CASSANDRA-10371)
 * Only notify if repair status changed (CASSANDRA-11172)
 * Use logback setting for 'cassandra -v' command (CASSANDRA-10767)
 * Fix sstableloader to unthrottle streaming by default (CASSANDRA-9714)
 * Fix incorrect warning in 'nodetool status' (CASSANDRA-10176)
 * Properly release sstable ref when doing offline scrub (CASSANDRA-10697)
 * Improve nodetool status performance for large cluster (CASSANDRA-7238)
 * Gossiper#isEnabled is not thread safe (CASSANDRA-11116)
 * Avoid major compaction mixing repaired and unrepaired sstables in DTCS (CASSANDRA-11113)
 * Make it clear what DTCS timestamp_resolution is used for (CASSANDRA-11041)
 * (cqlsh) Display milliseconds when datetime overflows (CASSANDRA-10625)


3.3
 * Avoid infinite loop if owned range is smaller than number of
   data dirs (CASSANDRA-11034)
 * Avoid bootstrap hanging when existing nodes have no data to stream (CASSANDRA-11010)
Merged from 3.0:
 * Remove double initialization of newly added tables (CASSANDRA-11027)
 * Filter keys searcher results by target range (CASSANDRA-11104)
 * Fix deserialization of legacy read commands (CASSANDRA-11087)
 * Fix incorrect computation of deletion time in sstable metadata (CASSANDRA-11102)
 * Avoid memory leak when collecting sstable metadata (CASSANDRA-11026)
 * Mutations do not block for completion under view lock contention (CASSANDRA-10779)
 * Invalidate legacy schema tables when unloading them (CASSANDRA-11071)
 * (cqlsh) handle INSERT and UPDATE statements with LWT conditions correctly
   (CASSANDRA-11003)
 * Fix DISTINCT queries in mixed version clusters (CASSANDRA-10762)
 * Migrate build status for indexes along with legacy schema (CASSANDRA-11046)
 * Ensure SSTables for legacy KEYS indexes can be read (CASSANDRA-11045)
 * Added support for IBM zSystems architecture (CASSANDRA-11054)
 * Update CQL documentation (CASSANDRA-10899)
 * Check the column name, not cell name, for dropped columns when reading
   legacy sstables (CASSANDRA-11018)
 * Don't attempt to index clustering values of static rows (CASSANDRA-11021)
 * Remove checksum files after replaying hints (CASSANDRA-10947)
 * Support passing base table metadata to custom 2i validation (CASSANDRA-10924)
 * Ensure stale index entries are purged during reads (CASSANDRA-11013)
 * (cqlsh) Also apply --connect-timeout to control connection
   timeout (CASSANDRA-10959)
 * Fix AssertionError when removing from list using UPDATE (CASSANDRA-10954)
 * Fix UnsupportedOperationException when reading old sstable with range
   tombstone (CASSANDRA-10743)
 * MV should use the maximum timestamp of the primary key (CASSANDRA-10910)
 * Fix potential assertion error during compaction (CASSANDRA-10944)
Merged from 2.2:
 * maxPurgeableTimestamp needs to check memtables too (CASSANDRA-9949)
 * Apply change to compaction throughput in real time (CASSANDRA-10025)
 * (cqlsh) encode input correctly when saving history
 * Fix potential NPE on ORDER BY queries with IN (CASSANDRA-10955)
 * Start L0 STCS-compactions even if there is a L0 -> L1 compaction
   going (CASSANDRA-10979)
 * Make UUID LSB unique per process (CASSANDRA-7925)
 * Avoid NPE when performing sstable tasks (scrub etc.) (CASSANDRA-10980)
 * Make sure client gets tombstone overwhelmed warning (CASSANDRA-9465)
 * Fix error streaming section more than 2GB (CASSANDRA-10961)
 * Histogram buckets exposed in jmx are sorted incorrectly (CASSANDRA-10975)
 * Enable GC logging by default (CASSANDRA-10140)
 * Optimize pending range computation (CASSANDRA-9258)
 * Skip commit log and saved cache directories in SSTable version startup check (CASSANDRA-10902)
 * drop/alter user should be case sensitive (CASSANDRA-10817)
Merged from 2.1:
 * test_bulk_round_trip_blogposts is failing occasionally (CASSANDRA-10938)
 * Fix isJoined return true only after becoming cluster member (CASANDRA-11007)
 * Fix bad gossip generation seen in long-running clusters (CASSANDRA-10969)
 * Avoid NPE when incremental repair fails (CASSANDRA-10909)
 * Unmark sstables compacting once they are done in cleanup/scrub/upgradesstables (CASSANDRA-10829)
 * Allow simultaneous bootstrapping with strict consistency when no vnodes are used (CASSANDRA-11005)
 * Log a message when major compaction does not result in a single file (CASSANDRA-10847)
 * (cqlsh) fix cqlsh_copy_tests when vnodes are disabled (CASSANDRA-10997)
 * (cqlsh) Add request timeout option to cqlsh (CASSANDRA-10686)
 * Avoid AssertionError while submitting hint with LWT (CASSANDRA-10477)
 * If CompactionMetadata is not in stats file, use index summary instead (CASSANDRA-10676)
 * Retry sending gossip syn multiple times during shadow round (CASSANDRA-8072)
 * Fix pending range calculation during moves (CASSANDRA-10887)
 * Sane default (200Mbps) for inter-DC streaming througput (CASSANDRA-8708)



3.2
 * Make sure tokens don't exist in several data directories (CASSANDRA-6696)
 * Add requireAuthorization method to IAuthorizer (CASSANDRA-10852)
 * Move static JVM options to conf/jvm.options file (CASSANDRA-10494)
 * Fix CassandraVersion to accept x.y version string (CASSANDRA-10931)
 * Add forceUserDefinedCleanup to allow more flexible cleanup (CASSANDRA-10708)
 * (cqlsh) allow setting TTL with COPY (CASSANDRA-9494)
 * Fix counting of received sstables in streaming (CASSANDRA-10949)
 * Implement hints compression (CASSANDRA-9428)
 * Fix potential assertion error when reading static columns (CASSANDRA-10903)
 * Fix EstimatedHistogram creation in nodetool tablehistograms (CASSANDRA-10859)
 * Establish bootstrap stream sessions sequentially (CASSANDRA-6992)
 * Sort compactionhistory output by timestamp (CASSANDRA-10464)
 * More efficient BTree removal (CASSANDRA-9991)
 * Make tablehistograms accept the same syntax as tablestats (CASSANDRA-10149)
 * Group pending compactions based on table (CASSANDRA-10718)
 * Add compressor name in sstablemetadata output (CASSANDRA-9879)
 * Fix type casting for counter columns (CASSANDRA-10824)
 * Prevent running Cassandra as root (CASSANDRA-8142)
 * bound maximum in-flight commit log replay mutation bytes to 64 megabytes (CASSANDRA-8639)
 * Normalize all scripts (CASSANDRA-10679)
 * Make compression ratio much more accurate (CASSANDRA-10225)
 * Optimize building of Clustering object when only one is created (CASSANDRA-10409)
 * Make index building pluggable (CASSANDRA-10681)
 * Add sstable flush observer (CASSANDRA-10678)
 * Improve NTS endpoints calculation (CASSANDRA-10200)
 * Improve performance of the folderSize function (CASSANDRA-10677)
 * Add support for type casting in selection clause (CASSANDRA-10310)
 * Added graphing option to cassandra-stress (CASSANDRA-7918)
 * Abort in-progress queries that time out (CASSANDRA-7392)
 * Add transparent data encryption core classes (CASSANDRA-9945)
Merged from 3.0:
 * Better handling of SSL connection errors inter-node (CASSANDRA-10816)
 * Avoid NoSuchElementException when executing empty batch (CASSANDRA-10711)
 * Avoid building PartitionUpdate in toString (CASSANDRA-10897)
 * Reduce heap spent when receiving many SSTables (CASSANDRA-10797)
 * Add back support for 3rd party auth providers to bulk loader (CASSANDRA-10873)
 * Eliminate the dependency on jgrapht for UDT resolution (CASSANDRA-10653)
 * (Hadoop) Close Clusters and Sessions in Hadoop Input/Output classes (CASSANDRA-10837)
 * Fix sstableloader not working with upper case keyspace name (CASSANDRA-10806)
Merged from 2.2:
 * jemalloc detection fails due to quoting issues in regexv (CASSANDRA-10946)
 * (cqlsh) show correct column names for empty result sets (CASSANDRA-9813)
 * Add new types to Stress (CASSANDRA-9556)
 * Add property to allow listening on broadcast interface (CASSANDRA-9748)
Merged from 2.1:
 * Match cassandra-loader options in COPY FROM (CASSANDRA-9303)
 * Fix binding to any address in CqlBulkRecordWriter (CASSANDRA-9309)
 * cqlsh fails to decode utf-8 characters for text typed columns (CASSANDRA-10875)
 * Log error when stream session fails (CASSANDRA-9294)
 * Fix bugs in commit log archiving startup behavior (CASSANDRA-10593)
 * (cqlsh) further optimise COPY FROM (CASSANDRA-9302)
 * Allow CREATE TABLE WITH ID (CASSANDRA-9179)
 * Make Stress compiles within eclipse (CASSANDRA-10807)
 * Cassandra Daemon should print JVM arguments (CASSANDRA-10764)
 * Allow cancellation of index summary redistribution (CASSANDRA-8805)


3.1.1
Merged from 3.0:
  * Fix upgrade data loss due to range tombstone deleting more data than then should
    (CASSANDRA-10822)


3.1
Merged from 3.0:
 * Avoid MV race during node decommission (CASSANDRA-10674)
 * Disable reloading of GossipingPropertyFileSnitch (CASSANDRA-9474)
 * Handle single-column deletions correction in materialized views
   when the column is part of the view primary key (CASSANDRA-10796)
 * Fix issue with datadir migration on upgrade (CASSANDRA-10788)
 * Fix bug with range tombstones on reverse queries and test coverage for
   AbstractBTreePartition (CASSANDRA-10059)
 * Remove 64k limit on collection elements (CASSANDRA-10374)
 * Remove unclear Indexer.indexes() method (CASSANDRA-10690)
 * Fix NPE on stream read error (CASSANDRA-10771)
 * Normalize cqlsh DESC output (CASSANDRA-10431)
 * Rejects partition range deletions when columns are specified (CASSANDRA-10739)
 * Fix error when saving cached key for old format sstable (CASSANDRA-10778)
 * Invalidate prepared statements on DROP INDEX (CASSANDRA-10758)
 * Fix SELECT statement with IN restrictions on partition key,
   ORDER BY and LIMIT (CASSANDRA-10729)
 * Improve stress performance over 1k threads (CASSANDRA-7217)
 * Wait for migration responses to complete before bootstrapping (CASSANDRA-10731)
 * Unable to create a function with argument of type Inet (CASSANDRA-10741)
 * Fix backward incompatibiliy in CqlInputFormat (CASSANDRA-10717)
 * Correctly preserve deletion info on updated rows when notifying indexers
   of single-row deletions (CASSANDRA-10694)
 * Notify indexers of partition delete during cleanup (CASSANDRA-10685)
 * Keep the file open in trySkipCache (CASSANDRA-10669)
 * Updated trigger example (CASSANDRA-10257)
Merged from 2.2:
 * Verify tables in pseudo-system keyspaces at startup (CASSANDRA-10761)
 * Fix IllegalArgumentException in DataOutputBuffer.reallocate for large buffers (CASSANDRA-10592)
 * Show CQL help in cqlsh in web browser (CASSANDRA-7225)
 * Serialize on disk the proper SSTable compression ratio (CASSANDRA-10775)
 * Reject index queries while the index is building (CASSANDRA-8505)
 * CQL.textile syntax incorrectly includes optional keyspace for aggregate SFUNC and FINALFUNC (CASSANDRA-10747)
 * Fix JSON update with prepared statements (CASSANDRA-10631)
 * Don't do anticompaction after subrange repair (CASSANDRA-10422)
 * Fix SimpleDateType type compatibility (CASSANDRA-10027)
 * (Hadoop) fix splits calculation (CASSANDRA-10640)
 * (Hadoop) ensure that Cluster instances are always closed (CASSANDRA-10058)
Merged from 2.1:
 * Fix Stress profile parsing on Windows (CASSANDRA-10808)
 * Fix incremental repair hang when replica is down (CASSANDRA-10288)
 * Optimize the way we check if a token is repaired in anticompaction (CASSANDRA-10768)
 * Add proper error handling to stream receiver (CASSANDRA-10774)
 * Warn or fail when changing cluster topology live (CASSANDRA-10243)
 * Status command in debian/ubuntu init script doesn't work (CASSANDRA-10213)
 * Some DROP ... IF EXISTS incorrectly result in exceptions on non-existing KS (CASSANDRA-10658)
 * DeletionTime.compareTo wrong in rare cases (CASSANDRA-10749)
 * Force encoding when computing statement ids (CASSANDRA-10755)
 * Properly reject counters as map keys (CASSANDRA-10760)
 * Fix the sstable-needs-cleanup check (CASSANDRA-10740)
 * (cqlsh) Print column names before COPY operation (CASSANDRA-8935)
 * Fix CompressedInputStream for proper cleanup (CASSANDRA-10012)
 * (cqlsh) Support counters in COPY commands (CASSANDRA-9043)
 * Try next replica if not possible to connect to primary replica on
   ColumnFamilyRecordReader (CASSANDRA-2388)
 * Limit window size in DTCS (CASSANDRA-10280)
 * sstableloader does not use MAX_HEAP_SIZE env parameter (CASSANDRA-10188)
 * (cqlsh) Improve COPY TO performance and error handling (CASSANDRA-9304)
 * Create compression chunk for sending file only (CASSANDRA-10680)
 * Forbid compact clustering column type changes in ALTER TABLE (CASSANDRA-8879)
 * Reject incremental repair with subrange repair (CASSANDRA-10422)
 * Add a nodetool command to refresh size_estimates (CASSANDRA-9579)
 * Invalidate cache after stream receive task is completed (CASSANDRA-10341)
 * Reject counter writes in CQLSSTableWriter (CASSANDRA-10258)
 * Remove superfluous COUNTER_MUTATION stage mapping (CASSANDRA-10605)


3.0
 * Fix AssertionError while flushing memtable due to materialized views
   incorrectly inserting empty rows (CASSANDRA-10614)
 * Store UDA initcond as CQL literal in the schema table, instead of a blob (CASSANDRA-10650)
 * Don't use -1 for the position of partition key in schema (CASSANDRA-10491)
 * Fix distinct queries in mixed version cluster (CASSANDRA-10573)
 * Skip sstable on clustering in names query (CASSANDRA-10571)
 * Remove value skipping as it breaks read-repair (CASSANDRA-10655)
 * Fix bootstrapping with MVs (CASSANDRA-10621)
 * Make sure EACH_QUORUM reads are using NTS (CASSANDRA-10584)
 * Fix MV replica filtering for non-NetworkTopologyStrategy (CASSANDRA-10634)
 * (Hadoop) fix CIF describeSplits() not handling 0 size estimates (CASSANDRA-10600)
 * Fix reading of legacy sstables (CASSANDRA-10590)
 * Use CQL type names in schema metadata tables (CASSANDRA-10365)
 * Guard batchlog replay against integer division by zero (CASSANDRA-9223)
 * Fix bug when adding a column to thrift with the same name than a primary key (CASSANDRA-10608)
 * Add client address argument to IAuthenticator::newSaslNegotiator (CASSANDRA-8068)
 * Fix implementation of LegacyLayout.LegacyBoundComparator (CASSANDRA-10602)
 * Don't use 'names query' read path for counters (CASSANDRA-10572)
 * Fix backward compatibility for counters (CASSANDRA-10470)
 * Remove memory_allocator paramter from cassandra.yaml (CASSANDRA-10581,10628)
 * Execute the metadata reload task of all registered indexes on CFS::reload (CASSANDRA-10604)
 * Fix thrift cas operations with defined columns (CASSANDRA-10576)
 * Fix PartitionUpdate.operationCount()for updates with static column operations (CASSANDRA-10606)
 * Fix thrift get() queries with defined columns (CASSANDRA-10586)
 * Fix marking of indexes as built and removed (CASSANDRA-10601)
 * Skip initialization of non-registered 2i instances, remove Index::getIndexName (CASSANDRA-10595)
 * Fix batches on multiple tables (CASSANDRA-10554)
 * Ensure compaction options are validated when updating KeyspaceMetadata (CASSANDRA-10569)
 * Flatten Iterator Transformation Hierarchy (CASSANDRA-9975)
 * Remove token generator (CASSANDRA-5261)
 * RolesCache should not be created for any authenticator that does not requireAuthentication (CASSANDRA-10562)
 * Fix LogTransaction checking only a single directory for files (CASSANDRA-10421)
 * Fix handling of range tombstones when reading old format sstables (CASSANDRA-10360)
 * Aggregate with Initial Condition fails with C* 3.0 (CASSANDRA-10367)
Merged from 2.2:
 * (cqlsh) show partial trace if incomplete after max_trace_wait (CASSANDRA-7645)
 * Use most up-to-date version of schema for system tables (CASSANDRA-10652)
 * Deprecate memory_allocator in cassandra.yaml (CASSANDRA-10581,10628)
 * Expose phi values from failure detector via JMX and tweak debug
   and trace logging (CASSANDRA-9526)
 * Fix IllegalArgumentException in DataOutputBuffer.reallocate for large buffers (CASSANDRA-10592)
Merged from 2.1:
 * Shutdown compaction in drain to prevent leak (CASSANDRA-10079)
 * (cqlsh) fix COPY using wrong variable name for time_format (CASSANDRA-10633)
 * Do not run SizeEstimatesRecorder if a node is not a member of the ring (CASSANDRA-9912)
 * Improve handling of dead nodes in gossip (CASSANDRA-10298)
 * Fix logback-tools.xml incorrectly configured for outputing to System.err
   (CASSANDRA-9937)
 * Fix streaming to catch exception so retry not fail (CASSANDRA-10557)
 * Add validation method to PerRowSecondaryIndex (CASSANDRA-10092)
 * Support encrypted and plain traffic on the same port (CASSANDRA-10559)
 * Do STCS in DTCS windows (CASSANDRA-10276)
 * Avoid repetition of JVM_OPTS in debian package (CASSANDRA-10251)
 * Fix potential NPE from handling result of SIM.highestSelectivityIndex (CASSANDRA-10550)
 * Fix paging issues with partitions containing only static columns data (CASSANDRA-10381)
 * Fix conditions on static columns (CASSANDRA-10264)
 * AssertionError: attempted to delete non-existing file CommitLog (CASSANDRA-10377)
 * Fix sorting for queries with an IN condition on partition key columns (CASSANDRA-10363)


3.0-rc2
 * Fix SELECT DISTINCT queries between 2.2.2 nodes and 3.0 nodes (CASSANDRA-10473)
 * Remove circular references in SegmentedFile (CASSANDRA-10543)
 * Ensure validation of indexed values only occurs once per-partition (CASSANDRA-10536)
 * Fix handling of static columns for range tombstones in thrift (CASSANDRA-10174)
 * Support empty ColumnFilter for backward compatility on empty IN (CASSANDRA-10471)
 * Remove Pig support (CASSANDRA-10542)
 * Fix LogFile throws Exception when assertion is disabled (CASSANDRA-10522)
 * Revert CASSANDRA-7486, make CMS default GC, move GC config to
   conf/jvm.options (CASSANDRA-10403)
 * Fix TeeingAppender causing some logs to be truncated/empty (CASSANDRA-10447)
 * Allow EACH_QUORUM for reads (CASSANDRA-9602)
 * Fix potential ClassCastException while upgrading (CASSANDRA-10468)
 * Fix NPE in MVs on update (CASSANDRA-10503)
 * Only include modified cell data in indexing deltas (CASSANDRA-10438)
 * Do not load keyspace when creating sstable writer (CASSANDRA-10443)
 * If node is not yet gossiping write all MV updates to batchlog only (CASSANDRA-10413)
 * Re-populate token metadata after commit log recovery (CASSANDRA-10293)
 * Provide additional metrics for materialized views (CASSANDRA-10323)
 * Flush system schema tables after local schema changes (CASSANDRA-10429)
Merged from 2.2:
 * Reduce contention getting instances of CompositeType (CASSANDRA-10433)
 * Fix the regression when using LIMIT with aggregates (CASSANDRA-10487)
 * Avoid NoClassDefFoundError during DataDescriptor initialization on windows (CASSANDRA-10412)
 * Preserve case of quoted Role & User names (CASSANDRA-10394)
 * cqlsh pg-style-strings broken (CASSANDRA-10484)
 * cqlsh prompt includes name of keyspace after failed `use` statement (CASSANDRA-10369)
Merged from 2.1:
 * (cqlsh) Distinguish negative and positive infinity in output (CASSANDRA-10523)
 * (cqlsh) allow custom time_format for COPY TO (CASSANDRA-8970)
 * Don't allow startup if the node's rack has changed (CASSANDRA-10242)
 * (cqlsh) show partial trace if incomplete after max_trace_wait (CASSANDRA-7645)
 * Allow LOCAL_JMX to be easily overridden (CASSANDRA-10275)
 * Mark nodes as dead even if they've already left (CASSANDRA-10205)


3.0.0-rc1
 * Fix mixed version read request compatibility for compact static tables
   (CASSANDRA-10373)
 * Fix paging of DISTINCT with static and IN (CASSANDRA-10354)
 * Allow MATERIALIZED VIEW's SELECT statement to restrict primary key
   columns (CASSANDRA-9664)
 * Move crc_check_chance out of compression options (CASSANDRA-9839)
 * Fix descending iteration past end of BTreeSearchIterator (CASSANDRA-10301)
 * Transfer hints to a different node on decommission (CASSANDRA-10198)
 * Check partition keys for CAS operations during stmt validation (CASSANDRA-10338)
 * Add custom query expressions to SELECT (CASSANDRA-10217)
 * Fix minor bugs in MV handling (CASSANDRA-10362)
 * Allow custom indexes with 0,1 or multiple target columns (CASSANDRA-10124)
 * Improve MV schema representation (CASSANDRA-9921)
 * Add flag to enable/disable coordinator batchlog for MV writes (CASSANDRA-10230)
 * Update cqlsh COPY for new internal driver serialization interface (CASSANDRA-10318)
 * Give index implementations more control over rebuild operations (CASSANDRA-10312)
 * Update index file format (CASSANDRA-10314)
 * Add "shadowable" row tombstones to deal with mv timestamp issues (CASSANDRA-10261)
 * CFS.loadNewSSTables() broken for pre-3.0 sstables
 * Cache selected index in read command to reduce lookups (CASSANDRA-10215)
 * Small optimizations of sstable index serialization (CASSANDRA-10232)
 * Support for both encrypted and unencrypted native transport connections (CASSANDRA-9590)
Merged from 2.2:
 * Configurable page size in cqlsh (CASSANDRA-9855)
 * Defer default role manager setup until all nodes are on 2.2+ (CASSANDRA-9761)
 * Handle missing RoleManager in config after upgrade to 2.2 (CASSANDRA-10209)
Merged from 2.1:
 * Bulk Loader API could not tolerate even node failure (CASSANDRA-10347)
 * Avoid misleading pushed notifications when multiple nodes
   share an rpc_address (CASSANDRA-10052)
 * Fix dropping undroppable when message queue is full (CASSANDRA-10113)
 * Fix potential ClassCastException during paging (CASSANDRA-10352)
 * Prevent ALTER TYPE from creating circular references (CASSANDRA-10339)
 * Fix cache handling of 2i and base tables (CASSANDRA-10155, 10359)
 * Fix NPE in nodetool compactionhistory (CASSANDRA-9758)
 * (Pig) support BulkOutputFormat as a URL parameter (CASSANDRA-7410)
 * BATCH statement is broken in cqlsh (CASSANDRA-10272)
 * (cqlsh) Make cqlsh PEP8 Compliant (CASSANDRA-10066)
 * (cqlsh) Fix error when starting cqlsh with --debug (CASSANDRA-10282)
 * Scrub, Cleanup and Upgrade do not unmark compacting until all operations
   have completed, regardless of the occurence of exceptions (CASSANDRA-10274)


3.0.0-beta2
 * Fix columns returned by AbstractBtreePartitions (CASSANDRA-10220)
 * Fix backward compatibility issue due to AbstractBounds serialization bug (CASSANDRA-9857)
 * Fix startup error when upgrading nodes (CASSANDRA-10136)
 * Base table PRIMARY KEY can be assumed to be NOT NULL in MV creation (CASSANDRA-10147)
 * Improve batchlog write patch (CASSANDRA-9673)
 * Re-apply MaterializedView updates on commitlog replay (CASSANDRA-10164)
 * Require AbstractType.isByteOrderComparable declaration in constructor (CASSANDRA-9901)
 * Avoid digest mismatch on upgrade to 3.0 (CASSANDRA-9554)
 * Fix Materialized View builder when adding multiple MVs (CASSANDRA-10156)
 * Choose better poolingOptions for protocol v4 in cassandra-stress (CASSANDRA-10182)
 * Fix LWW bug affecting Materialized Views (CASSANDRA-10197)
 * Ensures frozen sets and maps are always sorted (CASSANDRA-10162)
 * Don't deadlock when flushing CFS backed custom indexes (CASSANDRA-10181)
 * Fix double flushing of secondary index tables (CASSANDRA-10180)
 * Fix incorrect handling of range tombstones in thrift (CASSANDRA-10046)
 * Only use batchlog when paired materialized view replica is remote (CASSANDRA-10061)
 * Reuse TemporalRow when updating multiple MaterializedViews (CASSANDRA-10060)
 * Validate gc_grace_seconds for batchlog writes and MVs (CASSANDRA-9917)
 * Fix sstablerepairedset (CASSANDRA-10132)
Merged from 2.2:
 * Cancel transaction for sstables we wont redistribute index summary
   for (CASSANDRA-10270)
 * Retry snapshot deletion after compaction and gc on Windows (CASSANDRA-10222)
 * Fix failure to start with space in directory path on Windows (CASSANDRA-10239)
 * Fix repair hang when snapshot failed (CASSANDRA-10057)
 * Fall back to 1/4 commitlog volume for commitlog_total_space on small disks
   (CASSANDRA-10199)
Merged from 2.1:
 * Added configurable warning threshold for GC duration (CASSANDRA-8907)
 * Fix handling of streaming EOF (CASSANDRA-10206)
 * Only check KeyCache when it is enabled
 * Change streaming_socket_timeout_in_ms default to 1 hour (CASSANDRA-8611)
 * (cqlsh) update list of CQL keywords (CASSANDRA-9232)
 * Add nodetool gettraceprobability command (CASSANDRA-10234)
Merged from 2.0:
 * Fix rare race where older gossip states can be shadowed (CASSANDRA-10366)
 * Fix consolidating racks violating the RF contract (CASSANDRA-10238)
 * Disallow decommission when node is in drained state (CASSANDRA-8741)


2.2.1
 * Fix race during construction of commit log (CASSANDRA-10049)
 * Fix LeveledCompactionStrategyTest (CASSANDRA-9757)
 * Fix broken UnbufferedDataOutputStreamPlus.writeUTF (CASSANDRA-10203)
 * (cqlsh) default load-from-file encoding to utf-8 (CASSANDRA-9898)
 * Avoid returning Permission.NONE when failing to query users table (CASSANDRA-10168)
 * (cqlsh) add CLEAR command (CASSANDRA-10086)
 * Support string literals as Role names for compatibility (CASSANDRA-10135)
Merged from 2.1:
 * Only check KeyCache when it is enabled
 * Change streaming_socket_timeout_in_ms default to 1 hour (CASSANDRA-8611)
 * (cqlsh) update list of CQL keywords (CASSANDRA-9232)


3.0.0-beta1
 * Redesign secondary index API (CASSANDRA-9459, 7771, 9041)
 * Fix throwing ReadFailure instead of ReadTimeout on range queries (CASSANDRA-10125)
 * Rewrite hinted handoff (CASSANDRA-6230)
 * Fix query on static compact tables (CASSANDRA-10093)
 * Fix race during construction of commit log (CASSANDRA-10049)
 * Add option to only purge repaired tombstones (CASSANDRA-6434)
 * Change authorization handling for MVs (CASSANDRA-9927)
 * Add custom JMX enabled executor for UDF sandbox (CASSANDRA-10026)
 * Fix row deletion bug for Materialized Views (CASSANDRA-10014)
 * Support mixed-version clusters with Cassandra 2.1 and 2.2 (CASSANDRA-9704)
 * Fix multiple slices on RowSearchers (CASSANDRA-10002)
 * Fix bug in merging of collections (CASSANDRA-10001)
 * Optimize batchlog replay to avoid full scans (CASSANDRA-7237)
 * Repair improvements when using vnodes (CASSANDRA-5220)
 * Disable scripted UDFs by default (CASSANDRA-9889)
 * Bytecode inspection for Java-UDFs (CASSANDRA-9890)
 * Use byte to serialize MT hash length (CASSANDRA-9792)
 * Replace usage of Adler32 with CRC32 (CASSANDRA-8684)
 * Fix migration to new format from 2.1 SSTable (CASSANDRA-10006)
 * SequentialWriter should extend BufferedDataOutputStreamPlus (CASSANDRA-9500)
 * Use the same repairedAt timestamp within incremental repair session (CASSANDRA-9111)
Merged from 2.2:
 * Allow count(*) and count(1) to be use as normal aggregation (CASSANDRA-10114)
 * An NPE is thrown if the column name is unknown for an IN relation (CASSANDRA-10043)
 * Apply commit_failure_policy to more errors on startup (CASSANDRA-9749)
 * Fix histogram overflow exception (CASSANDRA-9973)
 * Route gossip messages over dedicated socket (CASSANDRA-9237)
 * Add checksum to saved cache files (CASSANDRA-9265)
 * Log warning when using an aggregate without partition key (CASSANDRA-9737)
Merged from 2.1:
 * (cqlsh) Allow encoding to be set through command line (CASSANDRA-10004)
 * Add new JMX methods to change local compaction strategy (CASSANDRA-9965)
 * Write hints for paxos commits (CASSANDRA-7342)
 * (cqlsh) Fix timestamps before 1970 on Windows, always
   use UTC for timestamp display (CASSANDRA-10000)
 * (cqlsh) Avoid overwriting new config file with old config
   when both exist (CASSANDRA-9777)
 * Release snapshot selfRef when doing snapshot repair (CASSANDRA-9998)
 * Cannot replace token does not exist - DN node removed as Fat Client (CASSANDRA-9871)
Merged from 2.0:
 * Don't cast expected bf size to an int (CASSANDRA-9959)
 * Make getFullyExpiredSSTables less expensive (CASSANDRA-9882)


3.0.0-alpha1
 * Implement proper sandboxing for UDFs (CASSANDRA-9402)
 * Simplify (and unify) cleanup of compaction leftovers (CASSANDRA-7066)
 * Allow extra schema definitions in cassandra-stress yaml (CASSANDRA-9850)
 * Metrics should use up to date nomenclature (CASSANDRA-9448)
 * Change CREATE/ALTER TABLE syntax for compression (CASSANDRA-8384)
 * Cleanup crc and adler code for java 8 (CASSANDRA-9650)
 * Storage engine refactor (CASSANDRA-8099, 9743, 9746, 9759, 9781, 9808, 9825,
   9848, 9705, 9859, 9867, 9874, 9828, 9801)
 * Update Guava to 18.0 (CASSANDRA-9653)
 * Bloom filter false positive ratio is not honoured (CASSANDRA-8413)
 * New option for cassandra-stress to leave a ratio of columns null (CASSANDRA-9522)
 * Change hinted_handoff_enabled yaml setting, JMX (CASSANDRA-9035)
 * Add algorithmic token allocation (CASSANDRA-7032)
 * Add nodetool command to replay batchlog (CASSANDRA-9547)
 * Make file buffer cache independent of paths being read (CASSANDRA-8897)
 * Remove deprecated legacy Hadoop code (CASSANDRA-9353)
 * Decommissioned nodes will not rejoin the cluster (CASSANDRA-8801)
 * Change gossip stabilization to use endpoit size (CASSANDRA-9401)
 * Change default garbage collector to G1 (CASSANDRA-7486)
 * Populate TokenMetadata early during startup (CASSANDRA-9317)
 * Undeprecate cache recentHitRate (CASSANDRA-6591)
 * Add support for selectively varint encoding fields (CASSANDRA-9499, 9865)
 * Materialized Views (CASSANDRA-6477)
Merged from 2.2:
 * Avoid grouping sstables for anticompaction with DTCS (CASSANDRA-9900)
 * UDF / UDA execution time in trace (CASSANDRA-9723)
 * Fix broken internode SSL (CASSANDRA-9884)
Merged from 2.1:
 * Add new JMX methods to change local compaction strategy (CASSANDRA-9965)
 * Fix handling of enable/disable autocompaction (CASSANDRA-9899)
 * Add consistency level to tracing ouput (CASSANDRA-9827)
 * Remove repair snapshot leftover on startup (CASSANDRA-7357)
 * Use random nodes for batch log when only 2 racks (CASSANDRA-8735)
 * Ensure atomicity inside thrift and stream session (CASSANDRA-7757)
 * Fix nodetool info error when the node is not joined (CASSANDRA-9031)
Merged from 2.0:
 * Log when messages are dropped due to cross_node_timeout (CASSANDRA-9793)
 * Don't track hotness when opening from snapshot for validation (CASSANDRA-9382)


2.2.0
 * Allow the selection of columns together with aggregates (CASSANDRA-9767)
 * Fix cqlsh copy methods and other windows specific issues (CASSANDRA-9795)
 * Don't wrap byte arrays in SequentialWriter (CASSANDRA-9797)
 * sum() and avg() functions missing for smallint and tinyint types (CASSANDRA-9671)
 * Revert CASSANDRA-9542 (allow native functions in UDA) (CASSANDRA-9771)
Merged from 2.1:
 * Fix MarshalException when upgrading superColumn family (CASSANDRA-9582)
 * Fix broken logging for "empty" flushes in Memtable (CASSANDRA-9837)
 * Handle corrupt files on startup (CASSANDRA-9686)
 * Fix clientutil jar and tests (CASSANDRA-9760)
 * (cqlsh) Allow the SSL protocol version to be specified through the
    config file or environment variables (CASSANDRA-9544)
Merged from 2.0:
 * Add tool to find why expired sstables are not getting dropped (CASSANDRA-10015)
 * Remove erroneous pending HH tasks from tpstats/jmx (CASSANDRA-9129)
 * Don't cast expected bf size to an int (CASSANDRA-9959)
 * checkForEndpointCollision fails for legitimate collisions (CASSANDRA-9765)
 * Complete CASSANDRA-8448 fix (CASSANDRA-9519)
 * Don't include auth credentials in debug log (CASSANDRA-9682)
 * Can't transition from write survey to normal mode (CASSANDRA-9740)
 * Scrub (recover) sstables even when -Index.db is missing (CASSANDRA-9591)
 * Fix growing pending background compaction (CASSANDRA-9662)


2.2.0-rc2
 * Re-enable memory-mapped I/O on Windows (CASSANDRA-9658)
 * Warn when an extra-large partition is compacted (CASSANDRA-9643)
 * (cqlsh) Allow setting the initial connection timeout (CASSANDRA-9601)
 * BulkLoader has --transport-factory option but does not use it (CASSANDRA-9675)
 * Allow JMX over SSL directly from nodetool (CASSANDRA-9090)
 * Update cqlsh for UDFs (CASSANDRA-7556)
 * Change Windows kernel default timer resolution (CASSANDRA-9634)
 * Deprected sstable2json and json2sstable (CASSANDRA-9618)
 * Allow native functions in user-defined aggregates (CASSANDRA-9542)
 * Don't repair system_distributed by default (CASSANDRA-9621)
 * Fix mixing min, max, and count aggregates for blob type (CASSANRA-9622)
 * Rename class for DATE type in Java driver (CASSANDRA-9563)
 * Duplicate compilation of UDFs on coordinator (CASSANDRA-9475)
 * Fix connection leak in CqlRecordWriter (CASSANDRA-9576)
 * Mlockall before opening system sstables & remove boot_without_jna option (CASSANDRA-9573)
 * Add functions to convert timeuuid to date or time, deprecate dateOf and unixTimestampOf (CASSANDRA-9229)
 * Make sure we cancel non-compacting sstables from LifecycleTransaction (CASSANDRA-9566)
 * Fix deprecated repair JMX API (CASSANDRA-9570)
 * Add logback metrics (CASSANDRA-9378)
 * Update and refactor ant test/test-compression to run the tests in parallel (CASSANDRA-9583)
 * Fix upgrading to new directory for secondary index (CASSANDRA-9687)
Merged from 2.1:
 * (cqlsh) Fix bad check for CQL compatibility when DESCRIBE'ing
   COMPACT STORAGE tables with no clustering columns
 * Eliminate strong self-reference chains in sstable ref tidiers (CASSANDRA-9656)
 * Ensure StreamSession uses canonical sstable reader instances (CASSANDRA-9700)
 * Ensure memtable book keeping is not corrupted in the event we shrink usage (CASSANDRA-9681)
 * Update internal python driver for cqlsh (CASSANDRA-9064)
 * Fix IndexOutOfBoundsException when inserting tuple with too many
   elements using the string literal notation (CASSANDRA-9559)
 * Enable describe on indices (CASSANDRA-7814)
 * Fix incorrect result for IN queries where column not found (CASSANDRA-9540)
 * ColumnFamilyStore.selectAndReference may block during compaction (CASSANDRA-9637)
 * Fix bug in cardinality check when compacting (CASSANDRA-9580)
 * Fix memory leak in Ref due to ConcurrentLinkedQueue.remove() behaviour (CASSANDRA-9549)
 * Make rebuild only run one at a time (CASSANDRA-9119)
Merged from 2.0:
 * Avoid NPE in AuthSuccess#decode (CASSANDRA-9727)
 * Add listen_address to system.local (CASSANDRA-9603)
 * Bug fixes to resultset metadata construction (CASSANDRA-9636)
 * Fix setting 'durable_writes' in ALTER KEYSPACE (CASSANDRA-9560)
 * Avoids ballot clash in Paxos (CASSANDRA-9649)
 * Improve trace messages for RR (CASSANDRA-9479)
 * Fix suboptimal secondary index selection when restricted
   clustering column is also indexed (CASSANDRA-9631)
 * (cqlsh) Add min_threshold to DTCS option autocomplete (CASSANDRA-9385)
 * Fix error message when attempting to create an index on a column
   in a COMPACT STORAGE table with clustering columns (CASSANDRA-9527)
 * 'WITH WITH' in alter keyspace statements causes NPE (CASSANDRA-9565)
 * Expose some internals of SelectStatement for inspection (CASSANDRA-9532)
 * ArrivalWindow should use primitives (CASSANDRA-9496)
 * Periodically submit background compaction tasks (CASSANDRA-9592)
 * Set HAS_MORE_PAGES flag to false when PagingState is null (CASSANDRA-9571)


2.2.0-rc1
 * Compressed commit log should measure compressed space used (CASSANDRA-9095)
 * Fix comparison bug in CassandraRoleManager#collectRoles (CASSANDRA-9551)
 * Add tinyint,smallint,time,date support for UDFs (CASSANDRA-9400)
 * Deprecates SSTableSimpleWriter and SSTableSimpleUnsortedWriter (CASSANDRA-9546)
 * Empty INITCOND treated as null in aggregate (CASSANDRA-9457)
 * Remove use of Cell in Thrift MapReduce classes (CASSANDRA-8609)
 * Integrate pre-release Java Driver 2.2-rc1, custom build (CASSANDRA-9493)
 * Clean up gossiper logic for old versions (CASSANDRA-9370)
 * Fix custom payload coding/decoding to match the spec (CASSANDRA-9515)
 * ant test-all results incomplete when parsed (CASSANDRA-9463)
 * Disallow frozen<> types in function arguments and return types for
   clarity (CASSANDRA-9411)
 * Static Analysis to warn on unsafe use of Autocloseable instances (CASSANDRA-9431)
 * Update commitlog archiving examples now that commitlog segments are
   not recycled (CASSANDRA-9350)
 * Extend Transactional API to sstable lifecycle management (CASSANDRA-8568)
 * (cqlsh) Add support for native protocol 4 (CASSANDRA-9399)
 * Ensure that UDF and UDAs are keyspace-isolated (CASSANDRA-9409)
 * Revert CASSANDRA-7807 (tracing completion client notifications) (CASSANDRA-9429)
 * Add ability to stop compaction by ID (CASSANDRA-7207)
 * Let CassandraVersion handle SNAPSHOT version (CASSANDRA-9438)
Merged from 2.1:
 * (cqlsh) Fix using COPY through SOURCE or -f (CASSANDRA-9083)
 * Fix occasional lack of `system` keyspace in schema tables (CASSANDRA-8487)
 * Use ProtocolError code instead of ServerError code for native protocol
   error responses to unsupported protocol versions (CASSANDRA-9451)
 * Default commitlog_sync_batch_window_in_ms changed to 2ms (CASSANDRA-9504)
 * Fix empty partition assertion in unsorted sstable writing tools (CASSANDRA-9071)
 * Ensure truncate without snapshot cannot produce corrupt responses (CASSANDRA-9388)
 * Consistent error message when a table mixes counter and non-counter
   columns (CASSANDRA-9492)
 * Avoid getting unreadable keys during anticompaction (CASSANDRA-9508)
 * (cqlsh) Better float precision by default (CASSANDRA-9224)
 * Improve estimated row count (CASSANDRA-9107)
 * Optimize range tombstone memory footprint (CASSANDRA-8603)
 * Use configured gcgs in anticompaction (CASSANDRA-9397)
Merged from 2.0:
 * Don't accumulate more range than necessary in RangeTombstone.Tracker (CASSANDRA-9486)
 * Add broadcast and rpc addresses to system.local (CASSANDRA-9436)
 * Always mark sstable suspect when corrupted (CASSANDRA-9478)
 * Add database users and permissions to CQL3 documentation (CASSANDRA-7558)
 * Allow JVM_OPTS to be passed to standalone tools (CASSANDRA-5969)
 * Fix bad condition in RangeTombstoneList (CASSANDRA-9485)
 * Fix potential StackOverflow when setting CrcCheckChance over JMX (CASSANDRA-9488)
 * Fix null static columns in pages after the first, paged reversed
   queries (CASSANDRA-8502)
 * Fix counting cache serialization in request metrics (CASSANDRA-9466)
 * Add option not to validate atoms during scrub (CASSANDRA-9406)


2.2.0-beta1
 * Introduce Transactional API for internal state changes (CASSANDRA-8984)
 * Add a flag in cassandra.yaml to enable UDFs (CASSANDRA-9404)
 * Better support of null for UDF (CASSANDRA-8374)
 * Use ecj instead of javassist for UDFs (CASSANDRA-8241)
 * faster async logback configuration for tests (CASSANDRA-9376)
 * Add `smallint` and `tinyint` data types (CASSANDRA-8951)
 * Avoid thrift schema creation when native driver is used in stress tool (CASSANDRA-9374)
 * Make Functions.declared thread-safe
 * Add client warnings to native protocol v4 (CASSANDRA-8930)
 * Allow roles cache to be invalidated (CASSANDRA-8967)
 * Upgrade Snappy (CASSANDRA-9063)
 * Don't start Thrift rpc by default (CASSANDRA-9319)
 * Only stream from unrepaired sstables with incremental repair (CASSANDRA-8267)
 * Aggregate UDFs allow SFUNC return type to differ from STYPE if FFUNC specified (CASSANDRA-9321)
 * Remove Thrift dependencies in bundled tools (CASSANDRA-8358)
 * Disable memory mapping of hsperfdata file for JVM statistics (CASSANDRA-9242)
 * Add pre-startup checks to detect potential incompatibilities (CASSANDRA-8049)
 * Distinguish between null and unset in protocol v4 (CASSANDRA-7304)
 * Add user/role permissions for user-defined functions (CASSANDRA-7557)
 * Allow cassandra config to be updated to restart daemon without unloading classes (CASSANDRA-9046)
 * Don't initialize compaction writer before checking if iter is empty (CASSANDRA-9117)
 * Don't execute any functions at prepare-time (CASSANDRA-9037)
 * Share file handles between all instances of a SegmentedFile (CASSANDRA-8893)
 * Make it possible to major compact LCS (CASSANDRA-7272)
 * Make FunctionExecutionException extend RequestExecutionException
   (CASSANDRA-9055)
 * Add support for SELECT JSON, INSERT JSON syntax and new toJson(), fromJson()
   functions (CASSANDRA-7970)
 * Optimise max purgeable timestamp calculation in compaction (CASSANDRA-8920)
 * Constrain internode message buffer sizes, and improve IO class hierarchy (CASSANDRA-8670)
 * New tool added to validate all sstables in a node (CASSANDRA-5791)
 * Push notification when tracing completes for an operation (CASSANDRA-7807)
 * Delay "node up" and "node added" notifications until native protocol server is started (CASSANDRA-8236)
 * Compressed Commit Log (CASSANDRA-6809)
 * Optimise IntervalTree (CASSANDRA-8988)
 * Add a key-value payload for third party usage (CASSANDRA-8553, 9212)
 * Bump metrics-reporter-config dependency for metrics 3.0 (CASSANDRA-8149)
 * Partition intra-cluster message streams by size, not type (CASSANDRA-8789)
 * Add WriteFailureException to native protocol, notify coordinator of
   write failures (CASSANDRA-8592)
 * Convert SequentialWriter to nio (CASSANDRA-8709)
 * Add role based access control (CASSANDRA-7653, 8650, 7216, 8760, 8849, 8761, 8850)
 * Record client ip address in tracing sessions (CASSANDRA-8162)
 * Indicate partition key columns in response metadata for prepared
   statements (CASSANDRA-7660)
 * Merge UUIDType and TimeUUIDType parse logic (CASSANDRA-8759)
 * Avoid memory allocation when searching index summary (CASSANDRA-8793)
 * Optimise (Time)?UUIDType Comparisons (CASSANDRA-8730)
 * Make CRC32Ex into a separate maven dependency (CASSANDRA-8836)
 * Use preloaded jemalloc w/ Unsafe (CASSANDRA-8714, 9197)
 * Avoid accessing partitioner through StorageProxy (CASSANDRA-8244, 8268)
 * Upgrade Metrics library and remove depricated metrics (CASSANDRA-5657)
 * Serializing Row cache alternative, fully off heap (CASSANDRA-7438)
 * Duplicate rows returned when in clause has repeated values (CASSANDRA-6706)
 * Make CassandraException unchecked, extend RuntimeException (CASSANDRA-8560)
 * Support direct buffer decompression for reads (CASSANDRA-8464)
 * DirectByteBuffer compatible LZ4 methods (CASSANDRA-7039)
 * Group sstables for anticompaction correctly (CASSANDRA-8578)
 * Add ReadFailureException to native protocol, respond
   immediately when replicas encounter errors while handling
   a read request (CASSANDRA-7886)
 * Switch CommitLogSegment from RandomAccessFile to nio (CASSANDRA-8308)
 * Allow mixing token and partition key restrictions (CASSANDRA-7016)
 * Support index key/value entries on map collections (CASSANDRA-8473)
 * Modernize schema tables (CASSANDRA-8261)
 * Support for user-defined aggregation functions (CASSANDRA-8053)
 * Fix NPE in SelectStatement with empty IN values (CASSANDRA-8419)
 * Refactor SelectStatement, return IN results in natural order instead
   of IN value list order and ignore duplicate values in partition key IN restrictions (CASSANDRA-7981)
 * Support UDTs, tuples, and collections in user-defined
   functions (CASSANDRA-7563)
 * Fix aggregate fn results on empty selection, result column name,
   and cqlsh parsing (CASSANDRA-8229)
 * Mark sstables as repaired after full repair (CASSANDRA-7586)
 * Extend Descriptor to include a format value and refactor reader/writer
   APIs (CASSANDRA-7443)
 * Integrate JMH for microbenchmarks (CASSANDRA-8151)
 * Keep sstable levels when bootstrapping (CASSANDRA-7460)
 * Add Sigar library and perform basic OS settings check on startup (CASSANDRA-7838)
 * Support for aggregation functions (CASSANDRA-4914)
 * Remove cassandra-cli (CASSANDRA-7920)
 * Accept dollar quoted strings in CQL (CASSANDRA-7769)
 * Make assassinate a first class command (CASSANDRA-7935)
 * Support IN clause on any partition key column (CASSANDRA-7855)
 * Support IN clause on any clustering column (CASSANDRA-4762)
 * Improve compaction logging (CASSANDRA-7818)
 * Remove YamlFileNetworkTopologySnitch (CASSANDRA-7917)
 * Do anticompaction in groups (CASSANDRA-6851)
 * Support user-defined functions (CASSANDRA-7395, 7526, 7562, 7740, 7781, 7929,
   7924, 7812, 8063, 7813, 7708)
 * Permit configurable timestamps with cassandra-stress (CASSANDRA-7416)
 * Move sstable RandomAccessReader to nio2, which allows using the
   FILE_SHARE_DELETE flag on Windows (CASSANDRA-4050)
 * Remove CQL2 (CASSANDRA-5918)
 * Optimize fetching multiple cells by name (CASSANDRA-6933)
 * Allow compilation in java 8 (CASSANDRA-7028)
 * Make incremental repair default (CASSANDRA-7250)
 * Enable code coverage thru JaCoCo (CASSANDRA-7226)
 * Switch external naming of 'column families' to 'tables' (CASSANDRA-4369)
 * Shorten SSTable path (CASSANDRA-6962)
 * Use unsafe mutations for most unit tests (CASSANDRA-6969)
 * Fix race condition during calculation of pending ranges (CASSANDRA-7390)
 * Fail on very large batch sizes (CASSANDRA-8011)
 * Improve concurrency of repair (CASSANDRA-6455, 8208, 9145)
 * Select optimal CRC32 implementation at runtime (CASSANDRA-8614)
 * Evaluate MurmurHash of Token once per query (CASSANDRA-7096)
 * Generalize progress reporting (CASSANDRA-8901)
 * Resumable bootstrap streaming (CASSANDRA-8838, CASSANDRA-8942)
 * Allow scrub for secondary index (CASSANDRA-5174)
 * Save repair data to system table (CASSANDRA-5839)
 * fix nodetool names that reference column families (CASSANDRA-8872)
 Merged from 2.1:
 * Warn on misuse of unlogged batches (CASSANDRA-9282)
 * Failure detector detects and ignores local pauses (CASSANDRA-9183)
 * Add utility class to support for rate limiting a given log statement (CASSANDRA-9029)
 * Add missing consistency levels to cassandra-stess (CASSANDRA-9361)
 * Fix commitlog getCompletedTasks to not increment (CASSANDRA-9339)
 * Fix for harmless exceptions logged as ERROR (CASSANDRA-8564)
 * Delete processed sstables in sstablesplit/sstableupgrade (CASSANDRA-8606)
 * Improve sstable exclusion from partition tombstones (CASSANDRA-9298)
 * Validate the indexed column rather than the cell's contents for 2i (CASSANDRA-9057)
 * Add support for top-k custom 2i queries (CASSANDRA-8717)
 * Fix error when dropping table during compaction (CASSANDRA-9251)
 * cassandra-stress supports validation operations over user profiles (CASSANDRA-8773)
 * Add support for rate limiting log messages (CASSANDRA-9029)
 * Log the partition key with tombstone warnings (CASSANDRA-8561)
 * Reduce runWithCompactionsDisabled poll interval to 1ms (CASSANDRA-9271)
 * Fix PITR commitlog replay (CASSANDRA-9195)
 * GCInspector logs very different times (CASSANDRA-9124)
 * Fix deleting from an empty list (CASSANDRA-9198)
 * Update tuple and collection types that use a user-defined type when that UDT
   is modified (CASSANDRA-9148, CASSANDRA-9192)
 * Use higher timeout for prepair and snapshot in repair (CASSANDRA-9261)
 * Fix anticompaction blocking ANTI_ENTROPY stage (CASSANDRA-9151)
 * Repair waits for anticompaction to finish (CASSANDRA-9097)
 * Fix streaming not holding ref when stream error (CASSANDRA-9295)
 * Fix canonical view returning early opened SSTables (CASSANDRA-9396)
Merged from 2.0:
 * (cqlsh) Add LOGIN command to switch users (CASSANDRA-7212)
 * Clone SliceQueryFilter in AbstractReadCommand implementations (CASSANDRA-8940)
 * Push correct protocol notification for DROP INDEX (CASSANDRA-9310)
 * token-generator - generated tokens too long (CASSANDRA-9300)
 * Fix counting of tombstones for TombstoneOverwhelmingException (CASSANDRA-9299)
 * Fix ReconnectableSnitch reconnecting to peers during upgrade (CASSANDRA-6702)
 * Include keyspace and table name in error log for collections over the size
   limit (CASSANDRA-9286)
 * Avoid potential overlap in LCS with single-partition sstables (CASSANDRA-9322)
 * Log warning message when a table is queried before the schema has fully
   propagated (CASSANDRA-9136)
 * Overload SecondaryIndex#indexes to accept the column definition (CASSANDRA-9314)
 * (cqlsh) Add SERIAL and LOCAL_SERIAL consistency levels (CASSANDRA-8051)
 * Fix index selection during rebuild with certain table layouts (CASSANDRA-9281)
 * Fix partition-level-delete-only workload accounting (CASSANDRA-9194)
 * Allow scrub to handle corrupted compressed chunks (CASSANDRA-9140)
 * Fix assertion error when resetlocalschema is run during repair (CASSANDRA-9249)
 * Disable single sstable tombstone compactions for DTCS by default (CASSANDRA-9234)
 * IncomingTcpConnection thread is not named (CASSANDRA-9262)
 * Close incoming connections when MessagingService is stopped (CASSANDRA-9238)
 * Fix streaming hang when retrying (CASSANDRA-9132)


2.1.5
 * Re-add deprecated cold_reads_to_omit param for backwards compat (CASSANDRA-9203)
 * Make anticompaction visible in compactionstats (CASSANDRA-9098)
 * Improve nodetool getendpoints documentation about the partition
   key parameter (CASSANDRA-6458)
 * Don't check other keyspaces for schema changes when an user-defined
   type is altered (CASSANDRA-9187)
 * Add generate-idea-files target to build.xml (CASSANDRA-9123)
 * Allow takeColumnFamilySnapshot to take a list of tables (CASSANDRA-8348)
 * Limit major sstable operations to their canonical representation (CASSANDRA-8669)
 * cqlsh: Add tests for INSERT and UPDATE tab completion (CASSANDRA-9125)
 * cqlsh: quote column names when needed in COPY FROM inserts (CASSANDRA-9080)
 * Do not load read meter for offline operations (CASSANDRA-9082)
 * cqlsh: Make CompositeType data readable (CASSANDRA-8919)
 * cqlsh: Fix display of triggers (CASSANDRA-9081)
 * Fix NullPointerException when deleting or setting an element by index on
   a null list collection (CASSANDRA-9077)
 * Buffer bloom filter serialization (CASSANDRA-9066)
 * Fix anti-compaction target bloom filter size (CASSANDRA-9060)
 * Make FROZEN and TUPLE unreserved keywords in CQL (CASSANDRA-9047)
 * Prevent AssertionError from SizeEstimatesRecorder (CASSANDRA-9034)
 * Avoid overwriting index summaries for sstables with an older format that
   does not support downsampling; rebuild summaries on startup when this
   is detected (CASSANDRA-8993)
 * Fix potential data loss in CompressedSequentialWriter (CASSANDRA-8949)
 * Make PasswordAuthenticator number of hashing rounds configurable (CASSANDRA-8085)
 * Fix AssertionError when binding nested collections in DELETE (CASSANDRA-8900)
 * Check for overlap with non-early sstables in LCS (CASSANDRA-8739)
 * Only calculate max purgable timestamp if we have to (CASSANDRA-8914)
 * (cqlsh) Greatly improve performance of COPY FROM (CASSANDRA-8225)
 * IndexSummary effectiveIndexInterval is now a guideline, not a rule (CASSANDRA-8993)
 * Use correct bounds for page cache eviction of compressed files (CASSANDRA-8746)
 * SSTableScanner enforces its bounds (CASSANDRA-8946)
 * Cleanup cell equality (CASSANDRA-8947)
 * Introduce intra-cluster message coalescing (CASSANDRA-8692)
 * DatabaseDescriptor throws NPE when rpc_interface is used (CASSANDRA-8839)
 * Don't check if an sstable is live for offline compactions (CASSANDRA-8841)
 * Don't set clientMode in SSTableLoader (CASSANDRA-8238)
 * Fix SSTableRewriter with disabled early open (CASSANDRA-8535)
 * Fix cassandra-stress so it respects the CL passed in user mode (CASSANDRA-8948)
 * Fix rare NPE in ColumnDefinition#hasIndexOption() (CASSANDRA-8786)
 * cassandra-stress reports per-operation statistics, plus misc (CASSANDRA-8769)
 * Add SimpleDate (cql date) and Time (cql time) types (CASSANDRA-7523)
 * Use long for key count in cfstats (CASSANDRA-8913)
 * Make SSTableRewriter.abort() more robust to failure (CASSANDRA-8832)
 * Remove cold_reads_to_omit from STCS (CASSANDRA-8860)
 * Make EstimatedHistogram#percentile() use ceil instead of floor (CASSANDRA-8883)
 * Fix top partitions reporting wrong cardinality (CASSANDRA-8834)
 * Fix rare NPE in KeyCacheSerializer (CASSANDRA-8067)
 * Pick sstables for validation as late as possible inc repairs (CASSANDRA-8366)
 * Fix commitlog getPendingTasks to not increment (CASSANDRA-8862)
 * Fix parallelism adjustment in range and secondary index queries
   when the first fetch does not satisfy the limit (CASSANDRA-8856)
 * Check if the filtered sstables is non-empty in STCS (CASSANDRA-8843)
 * Upgrade java-driver used for cassandra-stress (CASSANDRA-8842)
 * Fix CommitLog.forceRecycleAllSegments() memory access error (CASSANDRA-8812)
 * Improve assertions in Memory (CASSANDRA-8792)
 * Fix SSTableRewriter cleanup (CASSANDRA-8802)
 * Introduce SafeMemory for CompressionMetadata.Writer (CASSANDRA-8758)
 * 'nodetool info' prints exception against older node (CASSANDRA-8796)
 * Ensure SSTableReader.last corresponds exactly with the file end (CASSANDRA-8750)
 * Make SSTableWriter.openEarly more robust and obvious (CASSANDRA-8747)
 * Enforce SSTableReader.first/last (CASSANDRA-8744)
 * Cleanup SegmentedFile API (CASSANDRA-8749)
 * Avoid overlap with early compaction replacement (CASSANDRA-8683)
 * Safer Resource Management++ (CASSANDRA-8707)
 * Write partition size estimates into a system table (CASSANDRA-7688)
 * cqlsh: Fix keys() and full() collection indexes in DESCRIBE output
   (CASSANDRA-8154)
 * Show progress of streaming in nodetool netstats (CASSANDRA-8886)
 * IndexSummaryBuilder utilises offheap memory, and shares data between
   each IndexSummary opened from it (CASSANDRA-8757)
 * markCompacting only succeeds if the exact SSTableReader instances being
   marked are in the live set (CASSANDRA-8689)
 * cassandra-stress support for varint (CASSANDRA-8882)
 * Fix Adler32 digest for compressed sstables (CASSANDRA-8778)
 * Add nodetool statushandoff/statusbackup (CASSANDRA-8912)
 * Use stdout for progress and stats in sstableloader (CASSANDRA-8982)
 * Correctly identify 2i datadir from older versions (CASSANDRA-9116)
Merged from 2.0:
 * Ignore gossip SYNs after shutdown (CASSANDRA-9238)
 * Avoid overflow when calculating max sstable size in LCS (CASSANDRA-9235)
 * Make sstable blacklisting work with compression (CASSANDRA-9138)
 * Do not attempt to rebuild indexes if no index accepts any column (CASSANDRA-9196)
 * Don't initiate snitch reconnection for dead states (CASSANDRA-7292)
 * Fix ArrayIndexOutOfBoundsException in CQLSSTableWriter (CASSANDRA-8978)
 * Add shutdown gossip state to prevent timeouts during rolling restarts (CASSANDRA-8336)
 * Fix running with java.net.preferIPv6Addresses=true (CASSANDRA-9137)
 * Fix failed bootstrap/replace attempts being persisted in system.peers (CASSANDRA-9180)
 * Flush system.IndexInfo after marking index built (CASSANDRA-9128)
 * Fix updates to min/max_compaction_threshold through cassandra-cli
   (CASSANDRA-8102)
 * Don't include tmp files when doing offline relevel (CASSANDRA-9088)
 * Use the proper CAS WriteType when finishing a previous round during Paxos
   preparation (CASSANDRA-8672)
 * Avoid race in cancelling compactions (CASSANDRA-9070)
 * More aggressive check for expired sstables in DTCS (CASSANDRA-8359)
 * Fix ignored index_interval change in ALTER TABLE statements (CASSANDRA-7976)
 * Do more aggressive compaction in old time windows in DTCS (CASSANDRA-8360)
 * java.lang.AssertionError when reading saved cache (CASSANDRA-8740)
 * "disk full" when running cleanup (CASSANDRA-9036)
 * Lower logging level from ERROR to DEBUG when a scheduled schema pull
   cannot be completed due to a node being down (CASSANDRA-9032)
 * Fix MOVED_NODE client event (CASSANDRA-8516)
 * Allow overriding MAX_OUTSTANDING_REPLAY_COUNT (CASSANDRA-7533)
 * Fix malformed JMX ObjectName containing IPv6 addresses (CASSANDRA-9027)
 * (cqlsh) Allow increasing CSV field size limit through
   cqlshrc config option (CASSANDRA-8934)
 * Stop logging range tombstones when exceeding the threshold
   (CASSANDRA-8559)
 * Fix NullPointerException when nodetool getendpoints is run
   against invalid keyspaces or tables (CASSANDRA-8950)
 * Allow specifying the tmp dir (CASSANDRA-7712)
 * Improve compaction estimated tasks estimation (CASSANDRA-8904)
 * Fix duplicate up/down messages sent to native clients (CASSANDRA-7816)
 * Expose commit log archive status via JMX (CASSANDRA-8734)
 * Provide better exceptions for invalid replication strategy parameters
   (CASSANDRA-8909)
 * Fix regression in mixed single and multi-column relation support for
   SELECT statements (CASSANDRA-8613)
 * Add ability to limit number of native connections (CASSANDRA-8086)
 * Fix CQLSSTableWriter throwing exception and spawning threads
   (CASSANDRA-8808)
 * Fix MT mismatch between empty and GC-able data (CASSANDRA-8979)
 * Fix incorrect validation when snapshotting single table (CASSANDRA-8056)
 * Add offline tool to relevel sstables (CASSANDRA-8301)
 * Preserve stream ID for more protocol errors (CASSANDRA-8848)
 * Fix combining token() function with multi-column relations on
   clustering columns (CASSANDRA-8797)
 * Make CFS.markReferenced() resistant to bad refcounting (CASSANDRA-8829)
 * Fix StreamTransferTask abort/complete bad refcounting (CASSANDRA-8815)
 * Fix AssertionError when querying a DESC clustering ordered
   table with ASC ordering and paging (CASSANDRA-8767)
 * AssertionError: "Memory was freed" when running cleanup (CASSANDRA-8716)
 * Make it possible to set max_sstable_age to fractional days (CASSANDRA-8406)
 * Fix some multi-column relations with indexes on some clustering
   columns (CASSANDRA-8275)
 * Fix memory leak in SSTableSimple*Writer and SSTableReader.validate()
   (CASSANDRA-8748)
 * Throw OOM if allocating memory fails to return a valid pointer (CASSANDRA-8726)
 * Fix SSTableSimpleUnsortedWriter ConcurrentModificationException (CASSANDRA-8619)
 * 'nodetool info' prints exception against older node (CASSANDRA-8796)
 * Ensure SSTableSimpleUnsortedWriter.close() terminates if
   disk writer has crashed (CASSANDRA-8807)


2.1.4
 * Bind JMX to localhost unless explicitly configured otherwise (CASSANDRA-9085)


2.1.3
 * Fix HSHA/offheap_objects corruption (CASSANDRA-8719)
 * Upgrade libthrift to 0.9.2 (CASSANDRA-8685)
 * Don't use the shared ref in sstableloader (CASSANDRA-8704)
 * Purge internal prepared statements if related tables or
   keyspaces are dropped (CASSANDRA-8693)
 * (cqlsh) Handle unicode BOM at start of files (CASSANDRA-8638)
 * Stop compactions before exiting offline tools (CASSANDRA-8623)
 * Update tools/stress/README.txt to match current behaviour (CASSANDRA-7933)
 * Fix schema from Thrift conversion with empty metadata (CASSANDRA-8695)
 * Safer Resource Management (CASSANDRA-7705)
 * Make sure we compact highly overlapping cold sstables with
   STCS (CASSANDRA-8635)
 * rpc_interface and listen_interface generate NPE on startup when specified
   interface doesn't exist (CASSANDRA-8677)
 * Fix ArrayIndexOutOfBoundsException in nodetool cfhistograms (CASSANDRA-8514)
 * Switch from yammer metrics for nodetool cf/proxy histograms (CASSANDRA-8662)
 * Make sure we don't add tmplink files to the compaction
   strategy (CASSANDRA-8580)
 * (cqlsh) Handle maps with blob keys (CASSANDRA-8372)
 * (cqlsh) Handle DynamicCompositeType schemas correctly (CASSANDRA-8563)
 * Duplicate rows returned when in clause has repeated values (CASSANDRA-6706)
 * Add tooling to detect hot partitions (CASSANDRA-7974)
 * Fix cassandra-stress user-mode truncation of partition generation (CASSANDRA-8608)
 * Only stream from unrepaired sstables during inc repair (CASSANDRA-8267)
 * Don't allow starting multiple inc repairs on the same sstables (CASSANDRA-8316)
 * Invalidate prepared BATCH statements when related tables
   or keyspaces are dropped (CASSANDRA-8652)
 * Fix missing results in secondary index queries on collections
   with ALLOW FILTERING (CASSANDRA-8421)
 * Expose EstimatedHistogram metrics for range slices (CASSANDRA-8627)
 * (cqlsh) Escape clqshrc passwords properly (CASSANDRA-8618)
 * Fix NPE when passing wrong argument in ALTER TABLE statement (CASSANDRA-8355)
 * Pig: Refactor and deprecate CqlStorage (CASSANDRA-8599)
 * Don't reuse the same cleanup strategy for all sstables (CASSANDRA-8537)
 * Fix case-sensitivity of index name on CREATE and DROP INDEX
   statements (CASSANDRA-8365)
 * Better detection/logging for corruption in compressed sstables (CASSANDRA-8192)
 * Use the correct repairedAt value when closing writer (CASSANDRA-8570)
 * (cqlsh) Handle a schema mismatch being detected on startup (CASSANDRA-8512)
 * Properly calculate expected write size during compaction (CASSANDRA-8532)
 * Invalidate affected prepared statements when a table's columns
   are altered (CASSANDRA-7910)
 * Stress - user defined writes should populate sequentally (CASSANDRA-8524)
 * Fix regression in SSTableRewriter causing some rows to become unreadable
   during compaction (CASSANDRA-8429)
 * Run major compactions for repaired/unrepaired in parallel (CASSANDRA-8510)
 * (cqlsh) Fix compression options in DESCRIBE TABLE output when compression
   is disabled (CASSANDRA-8288)
 * (cqlsh) Fix DESCRIBE output after keyspaces are altered (CASSANDRA-7623)
 * Make sure we set lastCompactedKey correctly (CASSANDRA-8463)
 * (cqlsh) Fix output of CONSISTENCY command (CASSANDRA-8507)
 * (cqlsh) Fixed the handling of LIST statements (CASSANDRA-8370)
 * Make sstablescrub check leveled manifest again (CASSANDRA-8432)
 * Check first/last keys in sstable when giving out positions (CASSANDRA-8458)
 * Disable mmap on Windows (CASSANDRA-6993)
 * Add missing ConsistencyLevels to cassandra-stress (CASSANDRA-8253)
 * Add auth support to cassandra-stress (CASSANDRA-7985)
 * Fix ArrayIndexOutOfBoundsException when generating error message
   for some CQL syntax errors (CASSANDRA-8455)
 * Scale memtable slab allocation logarithmically (CASSANDRA-7882)
 * cassandra-stress simultaneous inserts over same seed (CASSANDRA-7964)
 * Reduce cassandra-stress sampling memory requirements (CASSANDRA-7926)
 * Ensure memtable flush cannot expire commit log entries from its future (CASSANDRA-8383)
 * Make read "defrag" async to reclaim memtables (CASSANDRA-8459)
 * Remove tmplink files for offline compactions (CASSANDRA-8321)
 * Reduce maxHintsInProgress (CASSANDRA-8415)
 * BTree updates may call provided update function twice (CASSANDRA-8018)
 * Release sstable references after anticompaction (CASSANDRA-8386)
 * Handle abort() in SSTableRewriter properly (CASSANDRA-8320)
 * Centralize shared executors (CASSANDRA-8055)
 * Fix filtering for CONTAINS (KEY) relations on frozen collection
   clustering columns when the query is restricted to a single
   partition (CASSANDRA-8203)
 * Do more aggressive entire-sstable TTL expiry checks (CASSANDRA-8243)
 * Add more log info if readMeter is null (CASSANDRA-8238)
 * add check of the system wall clock time at startup (CASSANDRA-8305)
 * Support for frozen collections (CASSANDRA-7859)
 * Fix overflow on histogram computation (CASSANDRA-8028)
 * Have paxos reuse the timestamp generation of normal queries (CASSANDRA-7801)
 * Fix incremental repair not remove parent session on remote (CASSANDRA-8291)
 * Improve JBOD disk utilization (CASSANDRA-7386)
 * Log failed host when preparing incremental repair (CASSANDRA-8228)
 * Force config client mode in CQLSSTableWriter (CASSANDRA-8281)
 * Fix sstableupgrade throws exception (CASSANDRA-8688)
 * Fix hang when repairing empty keyspace (CASSANDRA-8694)
Merged from 2.0:
 * Fix IllegalArgumentException in dynamic snitch (CASSANDRA-8448)
 * Add support for UPDATE ... IF EXISTS (CASSANDRA-8610)
 * Fix reversal of list prepends (CASSANDRA-8733)
 * Prevent non-zero default_time_to_live on tables with counters
   (CASSANDRA-8678)
 * Fix SSTableSimpleUnsortedWriter ConcurrentModificationException
   (CASSANDRA-8619)
 * Round up time deltas lower than 1ms in BulkLoader (CASSANDRA-8645)
 * Add batch remove iterator to ABSC (CASSANDRA-8414, 8666)
 * Round up time deltas lower than 1ms in BulkLoader (CASSANDRA-8645)
 * Fix isClientMode check in Keyspace (CASSANDRA-8687)
 * Use more efficient slice size for querying internal secondary
   index tables (CASSANDRA-8550)
 * Fix potentially returning deleted rows with range tombstone (CASSANDRA-8558)
 * Check for available disk space before starting a compaction (CASSANDRA-8562)
 * Fix DISTINCT queries with LIMITs or paging when some partitions
   contain only tombstones (CASSANDRA-8490)
 * Introduce background cache refreshing to permissions cache
   (CASSANDRA-8194)
 * Fix race condition in StreamTransferTask that could lead to
   infinite loops and premature sstable deletion (CASSANDRA-7704)
 * Add an extra version check to MigrationTask (CASSANDRA-8462)
 * Ensure SSTableWriter cleans up properly after failure (CASSANDRA-8499)
 * Increase bf true positive count on key cache hit (CASSANDRA-8525)
 * Move MeteredFlusher to its own thread (CASSANDRA-8485)
 * Fix non-distinct results in DISTNCT queries on static columns when
   paging is enabled (CASSANDRA-8087)
 * Move all hints related tasks to hints internal executor (CASSANDRA-8285)
 * Fix paging for multi-partition IN queries (CASSANDRA-8408)
 * Fix MOVED_NODE topology event never being emitted when a node
   moves its token (CASSANDRA-8373)
 * Fix validation of indexes in COMPACT tables (CASSANDRA-8156)
 * Avoid StackOverflowError when a large list of IN values
   is used for a clustering column (CASSANDRA-8410)
 * Fix NPE when writetime() or ttl() calls are wrapped by
   another function call (CASSANDRA-8451)
 * Fix NPE after dropping a keyspace (CASSANDRA-8332)
 * Fix error message on read repair timeouts (CASSANDRA-7947)
 * Default DTCS base_time_seconds changed to 60 (CASSANDRA-8417)
 * Refuse Paxos operation with more than one pending endpoint (CASSANDRA-8346, 8640)
 * Throw correct exception when trying to bind a keyspace or table
   name (CASSANDRA-6952)
 * Make HHOM.compact synchronized (CASSANDRA-8416)
 * cancel latency-sampling task when CF is dropped (CASSANDRA-8401)
 * don't block SocketThread for MessagingService (CASSANDRA-8188)
 * Increase quarantine delay on replacement (CASSANDRA-8260)
 * Expose off-heap memory usage stats (CASSANDRA-7897)
 * Ignore Paxos commits for truncated tables (CASSANDRA-7538)
 * Validate size of indexed column values (CASSANDRA-8280)
 * Make LCS split compaction results over all data directories (CASSANDRA-8329)
 * Fix some failing queries that use multi-column relations
   on COMPACT STORAGE tables (CASSANDRA-8264)
 * Fix InvalidRequestException with ORDER BY (CASSANDRA-8286)
 * Disable SSLv3 for POODLE (CASSANDRA-8265)
 * Fix millisecond timestamps in Tracing (CASSANDRA-8297)
 * Include keyspace name in error message when there are insufficient
   live nodes to stream from (CASSANDRA-8221)
 * Avoid overlap in L1 when L0 contains many nonoverlapping
   sstables (CASSANDRA-8211)
 * Improve PropertyFileSnitch logging (CASSANDRA-8183)
 * Add DC-aware sequential repair (CASSANDRA-8193)
 * Use live sstables in snapshot repair if possible (CASSANDRA-8312)
 * Fix hints serialized size calculation (CASSANDRA-8587)


2.1.2
 * (cqlsh) parse_for_table_meta errors out on queries with undefined
   grammars (CASSANDRA-8262)
 * (cqlsh) Fix SELECT ... TOKEN() function broken in C* 2.1.1 (CASSANDRA-8258)
 * Fix Cassandra crash when running on JDK8 update 40 (CASSANDRA-8209)
 * Optimize partitioner tokens (CASSANDRA-8230)
 * Improve compaction of repaired/unrepaired sstables (CASSANDRA-8004)
 * Make cache serializers pluggable (CASSANDRA-8096)
 * Fix issues with CONTAINS (KEY) queries on secondary indexes
   (CASSANDRA-8147)
 * Fix read-rate tracking of sstables for some queries (CASSANDRA-8239)
 * Fix default timestamp in QueryOptions (CASSANDRA-8246)
 * Set socket timeout when reading remote version (CASSANDRA-8188)
 * Refactor how we track live size (CASSANDRA-7852)
 * Make sure unfinished compaction files are removed (CASSANDRA-8124)
 * Fix shutdown when run as Windows service (CASSANDRA-8136)
 * Fix DESCRIBE TABLE with custom indexes (CASSANDRA-8031)
 * Fix race in RecoveryManagerTest (CASSANDRA-8176)
 * Avoid IllegalArgumentException while sorting sstables in
   IndexSummaryManager (CASSANDRA-8182)
 * Shutdown JVM on file descriptor exhaustion (CASSANDRA-7579)
 * Add 'die' policy for commit log and disk failure (CASSANDRA-7927)
 * Fix installing as service on Windows (CASSANDRA-8115)
 * Fix CREATE TABLE for CQL2 (CASSANDRA-8144)
 * Avoid boxing in ColumnStats min/max trackers (CASSANDRA-8109)
Merged from 2.0:
 * Correctly handle non-text column names in cql3 (CASSANDRA-8178)
 * Fix deletion for indexes on primary key columns (CASSANDRA-8206)
 * Add 'nodetool statusgossip' (CASSANDRA-8125)
 * Improve client notification that nodes are ready for requests (CASSANDRA-7510)
 * Handle negative timestamp in writetime method (CASSANDRA-8139)
 * Pig: Remove errant LIMIT clause in CqlNativeStorage (CASSANDRA-8166)
 * Throw ConfigurationException when hsha is used with the default
   rpc_max_threads setting of 'unlimited' (CASSANDRA-8116)
 * Allow concurrent writing of the same table in the same JVM using
   CQLSSTableWriter (CASSANDRA-7463)
 * Fix totalDiskSpaceUsed calculation (CASSANDRA-8205)


2.1.1
 * Fix spin loop in AtomicSortedColumns (CASSANDRA-7546)
 * Dont notify when replacing tmplink files (CASSANDRA-8157)
 * Fix validation with multiple CONTAINS clause (CASSANDRA-8131)
 * Fix validation of collections in TriggerExecutor (CASSANDRA-8146)
 * Fix IllegalArgumentException when a list of IN values containing tuples
   is passed as a single arg to a prepared statement with the v1 or v2
   protocol (CASSANDRA-8062)
 * Fix ClassCastException in DISTINCT query on static columns with
   query paging (CASSANDRA-8108)
 * Fix NPE on null nested UDT inside a set (CASSANDRA-8105)
 * Fix exception when querying secondary index on set items or map keys
   when some clustering columns are specified (CASSANDRA-8073)
 * Send proper error response when there is an error during native
   protocol message decode (CASSANDRA-8118)
 * Gossip should ignore generation numbers too far in the future (CASSANDRA-8113)
 * Fix NPE when creating a table with frozen sets, lists (CASSANDRA-8104)
 * Fix high memory use due to tracking reads on incrementally opened sstable
   readers (CASSANDRA-8066)
 * Fix EXECUTE request with skipMetadata=false returning no metadata
   (CASSANDRA-8054)
 * Allow concurrent use of CQLBulkOutputFormat (CASSANDRA-7776)
 * Shutdown JVM on OOM (CASSANDRA-7507)
 * Upgrade netty version and enable epoll event loop (CASSANDRA-7761)
 * Don't duplicate sstables smaller than split size when using
   the sstablesplitter tool (CASSANDRA-7616)
 * Avoid re-parsing already prepared statements (CASSANDRA-7923)
 * Fix some Thrift slice deletions and updates of COMPACT STORAGE
   tables with some clustering columns omitted (CASSANDRA-7990)
 * Fix filtering for CONTAINS on sets (CASSANDRA-8033)
 * Properly track added size (CASSANDRA-7239)
 * Allow compilation in java 8 (CASSANDRA-7208)
 * Fix Assertion error on RangeTombstoneList diff (CASSANDRA-8013)
 * Release references to overlapping sstables during compaction (CASSANDRA-7819)
 * Send notification when opening compaction results early (CASSANDRA-8034)
 * Make native server start block until properly bound (CASSANDRA-7885)
 * (cqlsh) Fix IPv6 support (CASSANDRA-7988)
 * Ignore fat clients when checking for endpoint collision (CASSANDRA-7939)
 * Make sstablerepairedset take a list of files (CASSANDRA-7995)
 * (cqlsh) Tab completeion for indexes on map keys (CASSANDRA-7972)
 * (cqlsh) Fix UDT field selection in select clause (CASSANDRA-7891)
 * Fix resource leak in event of corrupt sstable
 * (cqlsh) Add command line option for cqlshrc file path (CASSANDRA-7131)
 * Provide visibility into prepared statements churn (CASSANDRA-7921, CASSANDRA-7930)
 * Invalidate prepared statements when their keyspace or table is
   dropped (CASSANDRA-7566)
 * cassandra-stress: fix support for NetworkTopologyStrategy (CASSANDRA-7945)
 * Fix saving caches when a table is dropped (CASSANDRA-7784)
 * Add better error checking of new stress profile (CASSANDRA-7716)
 * Use ThreadLocalRandom and remove FBUtilities.threadLocalRandom (CASSANDRA-7934)
 * Prevent operator mistakes due to simultaneous bootstrap (CASSANDRA-7069)
 * cassandra-stress supports whitelist mode for node config (CASSANDRA-7658)
 * GCInspector more closely tracks GC; cassandra-stress and nodetool report it (CASSANDRA-7916)
 * nodetool won't output bogus ownership info without a keyspace (CASSANDRA-7173)
 * Add human readable option to nodetool commands (CASSANDRA-5433)
 * Don't try to set repairedAt on old sstables (CASSANDRA-7913)
 * Add metrics for tracking PreparedStatement use (CASSANDRA-7719)
 * (cqlsh) tab-completion for triggers (CASSANDRA-7824)
 * (cqlsh) Support for query paging (CASSANDRA-7514)
 * (cqlsh) Show progress of COPY operations (CASSANDRA-7789)
 * Add syntax to remove multiple elements from a map (CASSANDRA-6599)
 * Support non-equals conditions in lightweight transactions (CASSANDRA-6839)
 * Add IF [NOT] EXISTS to create/drop triggers (CASSANDRA-7606)
 * (cqlsh) Display the current logged-in user (CASSANDRA-7785)
 * (cqlsh) Don't ignore CTRL-C during COPY FROM execution (CASSANDRA-7815)
 * (cqlsh) Order UDTs according to cross-type dependencies in DESCRIBE
   output (CASSANDRA-7659)
 * (cqlsh) Fix handling of CAS statement results (CASSANDRA-7671)
 * (cqlsh) COPY TO/FROM improvements (CASSANDRA-7405)
 * Support list index operations with conditions (CASSANDRA-7499)
 * Add max live/tombstoned cells to nodetool cfstats output (CASSANDRA-7731)
 * Validate IPv6 wildcard addresses properly (CASSANDRA-7680)
 * (cqlsh) Error when tracing query (CASSANDRA-7613)
 * Avoid IOOBE when building SyntaxError message snippet (CASSANDRA-7569)
 * SSTableExport uses correct validator to create string representation of partition
   keys (CASSANDRA-7498)
 * Avoid NPEs when receiving type changes for an unknown keyspace (CASSANDRA-7689)
 * Add support for custom 2i validation (CASSANDRA-7575)
 * Pig support for hadoop CqlInputFormat (CASSANDRA-6454)
 * Add duration mode to cassandra-stress (CASSANDRA-7468)
 * Add listen_interface and rpc_interface options (CASSANDRA-7417)
 * Improve schema merge performance (CASSANDRA-7444)
 * Adjust MT depth based on # of partition validating (CASSANDRA-5263)
 * Optimise NativeCell comparisons (CASSANDRA-6755)
 * Configurable client timeout for cqlsh (CASSANDRA-7516)
 * Include snippet of CQL query near syntax error in messages (CASSANDRA-7111)
 * Make repair -pr work with -local (CASSANDRA-7450)
 * Fix error in sstableloader with -cph > 1 (CASSANDRA-8007)
 * Fix snapshot repair error on indexed tables (CASSANDRA-8020)
 * Do not exit nodetool repair when receiving JMX NOTIF_LOST (CASSANDRA-7909)
 * Stream to private IP when available (CASSANDRA-8084)
Merged from 2.0:
 * Reject conditions on DELETE unless full PK is given (CASSANDRA-6430)
 * Properly reject the token function DELETE (CASSANDRA-7747)
 * Force batchlog replay before decommissioning a node (CASSANDRA-7446)
 * Fix hint replay with many accumulated expired hints (CASSANDRA-6998)
 * Fix duplicate results in DISTINCT queries on static columns with query
   paging (CASSANDRA-8108)
 * Add DateTieredCompactionStrategy (CASSANDRA-6602)
 * Properly validate ascii and utf8 string literals in CQL queries (CASSANDRA-8101)
 * (cqlsh) Fix autocompletion for alter keyspace (CASSANDRA-8021)
 * Create backup directories for commitlog archiving during startup (CASSANDRA-8111)
 * Reduce totalBlockFor() for LOCAL_* consistency levels (CASSANDRA-8058)
 * Fix merging schemas with re-dropped keyspaces (CASSANDRA-7256)
 * Fix counters in supercolumns during live upgrades from 1.2 (CASSANDRA-7188)
 * Notify DT subscribers when a column family is truncated (CASSANDRA-8088)
 * Add sanity check of $JAVA on startup (CASSANDRA-7676)
 * Schedule fat client schema pull on join (CASSANDRA-7993)
 * Don't reset nodes' versions when closing IncomingTcpConnections
   (CASSANDRA-7734)
 * Record the real messaging version in all cases in OutboundTcpConnection
   (CASSANDRA-8057)
 * SSL does not work in cassandra-cli (CASSANDRA-7899)
 * Fix potential exception when using ReversedType in DynamicCompositeType
   (CASSANDRA-7898)
 * Better validation of collection values (CASSANDRA-7833)
 * Track min/max timestamps correctly (CASSANDRA-7969)
 * Fix possible overflow while sorting CL segments for replay (CASSANDRA-7992)
 * Increase nodetool Xmx (CASSANDRA-7956)
 * Archive any commitlog segments present at startup (CASSANDRA-6904)
 * CrcCheckChance should adjust based on live CFMetadata not
   sstable metadata (CASSANDRA-7978)
 * token() should only accept columns in the partitioning
   key order (CASSANDRA-6075)
 * Add method to invalidate permission cache via JMX (CASSANDRA-7977)
 * Allow propagating multiple gossip states atomically (CASSANDRA-6125)
 * Log exceptions related to unclean native protocol client disconnects
   at DEBUG or INFO (CASSANDRA-7849)
 * Allow permissions cache to be set via JMX (CASSANDRA-7698)
 * Include schema_triggers CF in readable system resources (CASSANDRA-7967)
 * Fix RowIndexEntry to report correct serializedSize (CASSANDRA-7948)
 * Make CQLSSTableWriter sync within partitions (CASSANDRA-7360)
 * Potentially use non-local replicas in CqlConfigHelper (CASSANDRA-7906)
 * Explicitly disallow mixing multi-column and single-column
   relations on clustering columns (CASSANDRA-7711)
 * Better error message when condition is set on PK column (CASSANDRA-7804)
 * Don't send schema change responses and events for no-op DDL
   statements (CASSANDRA-7600)
 * (Hadoop) fix cluster initialisation for a split fetching (CASSANDRA-7774)
 * Throw InvalidRequestException when queries contain relations on entire
   collection columns (CASSANDRA-7506)
 * (cqlsh) enable CTRL-R history search with libedit (CASSANDRA-7577)
 * (Hadoop) allow ACFRW to limit nodes to local DC (CASSANDRA-7252)
 * (cqlsh) cqlsh should automatically disable tracing when selecting
   from system_traces (CASSANDRA-7641)
 * (Hadoop) Add CqlOutputFormat (CASSANDRA-6927)
 * Don't depend on cassandra config for nodetool ring (CASSANDRA-7508)
 * (cqlsh) Fix failing cqlsh formatting tests (CASSANDRA-7703)
 * Fix IncompatibleClassChangeError from hadoop2 (CASSANDRA-7229)
 * Add 'nodetool sethintedhandoffthrottlekb' (CASSANDRA-7635)
 * (cqlsh) Add tab-completion for CREATE/DROP USER IF [NOT] EXISTS (CASSANDRA-7611)
 * Catch errors when the JVM pulls the rug out from GCInspector (CASSANDRA-5345)
 * cqlsh fails when version number parts are not int (CASSANDRA-7524)
 * Fix NPE when table dropped during streaming (CASSANDRA-7946)
 * Fix wrong progress when streaming uncompressed (CASSANDRA-7878)
 * Fix possible infinite loop in creating repair range (CASSANDRA-7983)
 * Fix unit in nodetool for streaming throughput (CASSANDRA-7375)
Merged from 1.2:
 * Don't index tombstones (CASSANDRA-7828)
 * Improve PasswordAuthenticator default super user setup (CASSANDRA-7788)


2.1.0
 * (cqlsh) Removed "ALTER TYPE <name> RENAME TO <name>" from tab-completion
   (CASSANDRA-7895)
 * Fixed IllegalStateException in anticompaction (CASSANDRA-7892)
 * cqlsh: DESCRIBE support for frozen UDTs, tuples (CASSANDRA-7863)
 * Avoid exposing internal classes over JMX (CASSANDRA-7879)
 * Add null check for keys when freezing collection (CASSANDRA-7869)
 * Improve stress workload realism (CASSANDRA-7519)
Merged from 2.0:
 * Configure system.paxos with LeveledCompactionStrategy (CASSANDRA-7753)
 * Fix ALTER clustering column type from DateType to TimestampType when
   using DESC clustering order (CASSANRDA-7797)
 * Throw EOFException if we run out of chunks in compressed datafile
   (CASSANDRA-7664)
 * Fix PRSI handling of CQL3 row markers for row cleanup (CASSANDRA-7787)
 * Fix dropping collection when it's the last regular column (CASSANDRA-7744)
 * Make StreamReceiveTask thread safe and gc friendly (CASSANDRA-7795)
 * Validate empty cell names from counter updates (CASSANDRA-7798)
Merged from 1.2:
 * Don't allow compacted sstables to be marked as compacting (CASSANDRA-7145)
 * Track expired tombstones (CASSANDRA-7810)


2.1.0-rc7
 * Add frozen keyword and require UDT to be frozen (CASSANDRA-7857)
 * Track added sstable size correctly (CASSANDRA-7239)
 * (cqlsh) Fix case insensitivity (CASSANDRA-7834)
 * Fix failure to stream ranges when moving (CASSANDRA-7836)
 * Correctly remove tmplink files (CASSANDRA-7803)
 * (cqlsh) Fix column name formatting for functions, CAS operations,
   and UDT field selections (CASSANDRA-7806)
 * (cqlsh) Fix COPY FROM handling of null/empty primary key
   values (CASSANDRA-7792)
 * Fix ordering of static cells (CASSANDRA-7763)
Merged from 2.0:
 * Forbid re-adding dropped counter columns (CASSANDRA-7831)
 * Fix CFMetaData#isThriftCompatible() for PK-only tables (CASSANDRA-7832)
 * Always reject inequality on the partition key without token()
   (CASSANDRA-7722)
 * Always send Paxos commit to all replicas (CASSANDRA-7479)
 * Make disruptor_thrift_server invocation pool configurable (CASSANDRA-7594)
 * Make repair no-op when RF=1 (CASSANDRA-7864)


2.1.0-rc6
 * Fix OOM issue from netty caching over time (CASSANDRA-7743)
 * json2sstable couldn't import JSON for CQL table (CASSANDRA-7477)
 * Invalidate all caches on table drop (CASSANDRA-7561)
 * Skip strict endpoint selection for ranges if RF == nodes (CASSANRA-7765)
 * Fix Thrift range filtering without 2ary index lookups (CASSANDRA-7741)
 * Add tracing entries about concurrent range requests (CASSANDRA-7599)
 * (cqlsh) Fix DESCRIBE for NTS keyspaces (CASSANDRA-7729)
 * Remove netty buffer ref-counting (CASSANDRA-7735)
 * Pass mutated cf to index updater for use by PRSI (CASSANDRA-7742)
 * Include stress yaml example in release and deb (CASSANDRA-7717)
 * workaround for netty issue causing corrupted data off the wire (CASSANDRA-7695)
 * cqlsh DESC CLUSTER fails retrieving ring information (CASSANDRA-7687)
 * Fix binding null values inside UDT (CASSANDRA-7685)
 * Fix UDT field selection with empty fields (CASSANDRA-7670)
 * Bogus deserialization of static cells from sstable (CASSANDRA-7684)
 * Fix NPE on compaction leftover cleanup for dropped table (CASSANDRA-7770)
Merged from 2.0:
 * Fix race condition in StreamTransferTask that could lead to
   infinite loops and premature sstable deletion (CASSANDRA-7704)
 * (cqlsh) Wait up to 10 sec for a tracing session (CASSANDRA-7222)
 * Fix NPE in FileCacheService.sizeInBytes (CASSANDRA-7756)
 * Remove duplicates from StorageService.getJoiningNodes (CASSANDRA-7478)
 * Clone token map outside of hot gossip loops (CASSANDRA-7758)
 * Fix MS expiring map timeout for Paxos messages (CASSANDRA-7752)
 * Do not flush on truncate if durable_writes is false (CASSANDRA-7750)
 * Give CRR a default input_cql Statement (CASSANDRA-7226)
 * Better error message when adding a collection with the same name
   than a previously dropped one (CASSANDRA-6276)
 * Fix validation when adding static columns (CASSANDRA-7730)
 * (Thrift) fix range deletion of supercolumns (CASSANDRA-7733)
 * Fix potential AssertionError in RangeTombstoneList (CASSANDRA-7700)
 * Validate arguments of blobAs* functions (CASSANDRA-7707)
 * Fix potential AssertionError with 2ndary indexes (CASSANDRA-6612)
 * Avoid logging CompactionInterrupted at ERROR (CASSANDRA-7694)
 * Minor leak in sstable2jon (CASSANDRA-7709)
 * Add cassandra.auto_bootstrap system property (CASSANDRA-7650)
 * Update java driver (for hadoop) (CASSANDRA-7618)
 * Remove CqlPagingRecordReader/CqlPagingInputFormat (CASSANDRA-7570)
 * Support connecting to ipv6 jmx with nodetool (CASSANDRA-7669)


2.1.0-rc5
 * Reject counters inside user types (CASSANDRA-7672)
 * Switch to notification-based GCInspector (CASSANDRA-7638)
 * (cqlsh) Handle nulls in UDTs and tuples correctly (CASSANDRA-7656)
 * Don't use strict consistency when replacing (CASSANDRA-7568)
 * Fix min/max cell name collection on 2.0 SSTables with range
   tombstones (CASSANDRA-7593)
 * Tolerate min/max cell names of different lengths (CASSANDRA-7651)
 * Filter cached results correctly (CASSANDRA-7636)
 * Fix tracing on the new SEPExecutor (CASSANDRA-7644)
 * Remove shuffle and taketoken (CASSANDRA-7601)
 * Clean up Windows batch scripts (CASSANDRA-7619)
 * Fix native protocol drop user type notification (CASSANDRA-7571)
 * Give read access to system.schema_usertypes to all authenticated users
   (CASSANDRA-7578)
 * (cqlsh) Fix cqlsh display when zero rows are returned (CASSANDRA-7580)
 * Get java version correctly when JAVA_TOOL_OPTIONS is set (CASSANDRA-7572)
 * Fix NPE when dropping index from non-existent keyspace, AssertionError when
   dropping non-existent index with IF EXISTS (CASSANDRA-7590)
 * Fix sstablelevelresetter hang (CASSANDRA-7614)
 * (cqlsh) Fix deserialization of blobs (CASSANDRA-7603)
 * Use "keyspace updated" schema change message for UDT changes in v1 and
   v2 protocols (CASSANDRA-7617)
 * Fix tracing of range slices and secondary index lookups that are local
   to the coordinator (CASSANDRA-7599)
 * Set -Dcassandra.storagedir for all tool shell scripts (CASSANDRA-7587)
 * Don't swap max/min col names when mutating sstable metadata (CASSANDRA-7596)
 * (cqlsh) Correctly handle paged result sets (CASSANDRA-7625)
 * (cqlsh) Improve waiting for a trace to complete (CASSANDRA-7626)
 * Fix tracing of concurrent range slices and 2ary index queries (CASSANDRA-7626)
 * Fix scrub against collection type (CASSANDRA-7665)
Merged from 2.0:
 * Set gc_grace_seconds to seven days for system schema tables (CASSANDRA-7668)
 * SimpleSeedProvider no longer caches seeds forever (CASSANDRA-7663)
 * Always flush on truncate (CASSANDRA-7511)
 * Fix ReversedType(DateType) mapping to native protocol (CASSANDRA-7576)
 * Always merge ranges owned by a single node (CASSANDRA-6930)
 * Track max/min timestamps for range tombstones (CASSANDRA-7647)
 * Fix NPE when listing saved caches dir (CASSANDRA-7632)


2.1.0-rc4
 * Fix word count hadoop example (CASSANDRA-7200)
 * Updated memtable_cleanup_threshold and memtable_flush_writers defaults
   (CASSANDRA-7551)
 * (Windows) fix startup when WMI memory query fails (CASSANDRA-7505)
 * Anti-compaction proceeds if any part of the repair failed (CASSANDRA-7521)
 * Add missing table name to DROP INDEX responses and notifications (CASSANDRA-7539)
 * Bump CQL version to 3.2.0 and update CQL documentation (CASSANDRA-7527)
 * Fix configuration error message when running nodetool ring (CASSANDRA-7508)
 * Support conditional updates, tuple type, and the v3 protocol in cqlsh (CASSANDRA-7509)
 * Handle queries on multiple secondary index types (CASSANDRA-7525)
 * Fix cqlsh authentication with v3 native protocol (CASSANDRA-7564)
 * Fix NPE when unknown prepared statement ID is used (CASSANDRA-7454)
Merged from 2.0:
 * (Windows) force range-based repair to non-sequential mode (CASSANDRA-7541)
 * Fix range merging when DES scores are zero (CASSANDRA-7535)
 * Warn when SSL certificates have expired (CASSANDRA-7528)
 * Fix error when doing reversed queries with static columns (CASSANDRA-7490)
Merged from 1.2:
 * Set correct stream ID on responses when non-Exception Throwables
   are thrown while handling native protocol messages (CASSANDRA-7470)


2.1.0-rc3
 * Consider expiry when reconciling otherwise equal cells (CASSANDRA-7403)
 * Introduce CQL support for stress tool (CASSANDRA-6146)
 * Fix ClassCastException processing expired messages (CASSANDRA-7496)
 * Fix prepared marker for collections inside UDT (CASSANDRA-7472)
 * Remove left-over populate_io_cache_on_flush and replicate_on_write
   uses (CASSANDRA-7493)
 * (Windows) handle spaces in path names (CASSANDRA-7451)
 * Ensure writes have completed after dropping a table, before recycling
   commit log segments (CASSANDRA-7437)
 * Remove left-over rows_per_partition_to_cache (CASSANDRA-7493)
 * Fix error when CONTAINS is used with a bind marker (CASSANDRA-7502)
 * Properly reject unknown UDT field (CASSANDRA-7484)
Merged from 2.0:
 * Fix CC#collectTimeOrderedData() tombstone optimisations (CASSANDRA-7394)
 * Support DISTINCT for static columns and fix behaviour when DISTINC is
   not use (CASSANDRA-7305).
 * Workaround JVM NPE on JMX bind failure (CASSANDRA-7254)
 * Fix race in FileCacheService RemovalListener (CASSANDRA-7278)
 * Fix inconsistent use of consistencyForCommit that allowed LOCAL_QUORUM
   operations to incorrect become full QUORUM (CASSANDRA-7345)
 * Properly handle unrecognized opcodes and flags (CASSANDRA-7440)
 * (Hadoop) close CqlRecordWriter clients when finished (CASSANDRA-7459)
 * Commit disk failure policy (CASSANDRA-7429)
 * Make sure high level sstables get compacted (CASSANDRA-7414)
 * Fix AssertionError when using empty clustering columns and static columns
   (CASSANDRA-7455)
 * Add option to disable STCS in L0 (CASSANDRA-6621)
 * Upgrade to snappy-java 1.0.5.2 (CASSANDRA-7476)


2.1.0-rc2
 * Fix heap size calculation for CompoundSparseCellName and
   CompoundSparseCellName.WithCollection (CASSANDRA-7421)
 * Allow counter mutations in UNLOGGED batches (CASSANDRA-7351)
 * Modify reconcile logic to always pick a tombstone over a counter cell
   (CASSANDRA-7346)
 * Avoid incremental compaction on Windows (CASSANDRA-7365)
 * Fix exception when querying a composite-keyed table with a collection index
   (CASSANDRA-7372)
 * Use node's host id in place of counter ids (CASSANDRA-7366)
 * Fix error when doing reversed queries with static columns (CASSANDRA-7490)
 * Backport CASSANDRA-6747 (CASSANDRA-7560)
 * Track max/min timestamps for range tombstones (CASSANDRA-7647)
 * Fix NPE when listing saved caches dir (CASSANDRA-7632)
 * Fix sstableloader unable to connect encrypted node (CASSANDRA-7585)
Merged from 1.2:
 * Clone token map outside of hot gossip loops (CASSANDRA-7758)
 * Add stop method to EmbeddedCassandraService (CASSANDRA-7595)
 * Support connecting to ipv6 jmx with nodetool (CASSANDRA-7669)
 * Set gc_grace_seconds to seven days for system schema tables (CASSANDRA-7668)
 * SimpleSeedProvider no longer caches seeds forever (CASSANDRA-7663)
 * Set correct stream ID on responses when non-Exception Throwables
   are thrown while handling native protocol messages (CASSANDRA-7470)
 * Fix row size miscalculation in LazilyCompactedRow (CASSANDRA-7543)
 * Fix race in background compaction check (CASSANDRA-7745)
 * Don't clear out range tombstones during compaction (CASSANDRA-7808)


2.1.0-rc1
 * Revert flush directory (CASSANDRA-6357)
 * More efficient executor service for fast operations (CASSANDRA-4718)
 * Move less common tools into a new cassandra-tools package (CASSANDRA-7160)
 * Support more concurrent requests in native protocol (CASSANDRA-7231)
 * Add tab-completion to debian nodetool packaging (CASSANDRA-6421)
 * Change concurrent_compactors defaults (CASSANDRA-7139)
 * Add PowerShell Windows launch scripts (CASSANDRA-7001)
 * Make commitlog archive+restore more robust (CASSANDRA-6974)
 * Fix marking commitlogsegments clean (CASSANDRA-6959)
 * Add snapshot "manifest" describing files included (CASSANDRA-6326)
 * Parallel streaming for sstableloader (CASSANDRA-3668)
 * Fix bugs in supercolumns handling (CASSANDRA-7138)
 * Fix ClassClassException on composite dense tables (CASSANDRA-7112)
 * Cleanup and optimize collation and slice iterators (CASSANDRA-7107)
 * Upgrade NBHM lib (CASSANDRA-7128)
 * Optimize netty server (CASSANDRA-6861)
 * Fix repair hang when given CF does not exist (CASSANDRA-7189)
 * Allow c* to be shutdown in an embedded mode (CASSANDRA-5635)
 * Add server side batching to native transport (CASSANDRA-5663)
 * Make batchlog replay asynchronous (CASSANDRA-6134)
 * remove unused classes (CASSANDRA-7197)
 * Limit user types to the keyspace they are defined in (CASSANDRA-6643)
 * Add validate method to CollectionType (CASSANDRA-7208)
 * New serialization format for UDT values (CASSANDRA-7209, CASSANDRA-7261)
 * Fix nodetool netstats (CASSANDRA-7270)
 * Fix potential ClassCastException in HintedHandoffManager (CASSANDRA-7284)
 * Use prepared statements internally (CASSANDRA-6975)
 * Fix broken paging state with prepared statement (CASSANDRA-7120)
 * Fix IllegalArgumentException in CqlStorage (CASSANDRA-7287)
 * Allow nulls/non-existant fields in UDT (CASSANDRA-7206)
 * Add Thrift MultiSliceRequest (CASSANDRA-6757, CASSANDRA-7027)
 * Handle overlapping MultiSlices (CASSANDRA-7279)
 * Fix DataOutputTest on Windows (CASSANDRA-7265)
 * Embedded sets in user defined data-types are not updating (CASSANDRA-7267)
 * Add tuple type to CQL/native protocol (CASSANDRA-7248)
 * Fix CqlPagingRecordReader on tables with few rows (CASSANDRA-7322)
Merged from 2.0:
 * Copy compaction options to make sure they are reloaded (CASSANDRA-7290)
 * Add option to do more aggressive tombstone compactions (CASSANDRA-6563)
 * Don't try to compact already-compacting files in HHOM (CASSANDRA-7288)
 * Always reallocate buffers in HSHA (CASSANDRA-6285)
 * (Hadoop) support authentication in CqlRecordReader (CASSANDRA-7221)
 * (Hadoop) Close java driver Cluster in CQLRR.close (CASSANDRA-7228)
 * Warn when 'USING TIMESTAMP' is used on a CAS BATCH (CASSANDRA-7067)
 * return all cpu values from BackgroundActivityMonitor.readAndCompute (CASSANDRA-7183)
 * Correctly delete scheduled range xfers (CASSANDRA-7143)
 * return all cpu values from BackgroundActivityMonitor.readAndCompute (CASSANDRA-7183)
 * reduce garbage creation in calculatePendingRanges (CASSANDRA-7191)
 * fix c* launch issues on Russian os's due to output of linux 'free' cmd (CASSANDRA-6162)
 * Fix disabling autocompaction (CASSANDRA-7187)
 * Fix potential NumberFormatException when deserializing IntegerType (CASSANDRA-7088)
 * cqlsh can't tab-complete disabling compaction (CASSANDRA-7185)
 * cqlsh: Accept and execute CQL statement(s) from command-line parameter (CASSANDRA-7172)
 * Fix IllegalStateException in CqlPagingRecordReader (CASSANDRA-7198)
 * Fix the InvertedIndex trigger example (CASSANDRA-7211)
 * Add --resolve-ip option to 'nodetool ring' (CASSANDRA-7210)
 * reduce garbage on codec flag deserialization (CASSANDRA-7244)
 * Fix duplicated error messages on directory creation error at startup (CASSANDRA-5818)
 * Proper null handle for IF with map element access (CASSANDRA-7155)
 * Improve compaction visibility (CASSANDRA-7242)
 * Correctly delete scheduled range xfers (CASSANDRA-7143)
 * Make batchlog replica selection rack-aware (CASSANDRA-6551)
 * Fix CFMetaData#getColumnDefinitionFromColumnName() (CASSANDRA-7074)
 * Fix writetime/ttl functions for static columns (CASSANDRA-7081)
 * Suggest CTRL-C or semicolon after three blank lines in cqlsh (CASSANDRA-7142)
 * Fix 2ndary index queries with DESC clustering order (CASSANDRA-6950)
 * Invalid key cache entries on DROP (CASSANDRA-6525)
 * Fix flapping RecoveryManagerTest (CASSANDRA-7084)
 * Add missing iso8601 patterns for date strings (CASSANDRA-6973)
 * Support selecting multiple rows in a partition using IN (CASSANDRA-6875)
 * Add authentication support to shuffle (CASSANDRA-6484)
 * Swap local and global default read repair chances (CASSANDRA-7320)
 * Add conditional CREATE/DROP USER support (CASSANDRA-7264)
 * Cqlsh counts non-empty lines for "Blank lines" warning (CASSANDRA-7325)
Merged from 1.2:
 * Add Cloudstack snitch (CASSANDRA-7147)
 * Update system.peers correctly when relocating tokens (CASSANDRA-7126)
 * Add Google Compute Engine snitch (CASSANDRA-7132)
 * remove duplicate query for local tokens (CASSANDRA-7182)
 * exit CQLSH with error status code if script fails (CASSANDRA-6344)
 * Fix bug with some IN queries missig results (CASSANDRA-7105)
 * Fix availability validation for LOCAL_ONE CL (CASSANDRA-7319)
 * Hint streaming can cause decommission to fail (CASSANDRA-7219)


2.1.0-beta2
 * Increase default CL space to 8GB (CASSANDRA-7031)
 * Add range tombstones to read repair digests (CASSANDRA-6863)
 * Fix BTree.clear for large updates (CASSANDRA-6943)
 * Fail write instead of logging a warning when unable to append to CL
   (CASSANDRA-6764)
 * Eliminate possibility of CL segment appearing twice in active list
   (CASSANDRA-6557)
 * Apply DONTNEED fadvise to commitlog segments (CASSANDRA-6759)
 * Switch CRC component to Adler and include it for compressed sstables
   (CASSANDRA-4165)
 * Allow cassandra-stress to set compaction strategy options (CASSANDRA-6451)
 * Add broadcast_rpc_address option to cassandra.yaml (CASSANDRA-5899)
 * Auto reload GossipingPropertyFileSnitch config (CASSANDRA-5897)
 * Fix overflow of memtable_total_space_in_mb (CASSANDRA-6573)
 * Fix ABTC NPE and apply update function correctly (CASSANDRA-6692)
 * Allow nodetool to use a file or prompt for password (CASSANDRA-6660)
 * Fix AIOOBE when concurrently accessing ABSC (CASSANDRA-6742)
 * Fix assertion error in ALTER TYPE RENAME (CASSANDRA-6705)
 * Scrub should not always clear out repaired status (CASSANDRA-5351)
 * Improve handling of range tombstone for wide partitions (CASSANDRA-6446)
 * Fix ClassCastException for compact table with composites (CASSANDRA-6738)
 * Fix potentially repairing with wrong nodes (CASSANDRA-6808)
 * Change caching option syntax (CASSANDRA-6745)
 * Fix stress to do proper counter reads (CASSANDRA-6835)
 * Fix help message for stress counter_write (CASSANDRA-6824)
 * Fix stress smart Thrift client to pick servers correctly (CASSANDRA-6848)
 * Add logging levels (minimal, normal or verbose) to stress tool (CASSANDRA-6849)
 * Fix race condition in Batch CLE (CASSANDRA-6860)
 * Improve cleanup/scrub/upgradesstables failure handling (CASSANDRA-6774)
 * ByteBuffer write() methods for serializing sstables (CASSANDRA-6781)
 * Proper compare function for CollectionType (CASSANDRA-6783)
 * Update native server to Netty 4 (CASSANDRA-6236)
 * Fix off-by-one error in stress (CASSANDRA-6883)
 * Make OpOrder AutoCloseable (CASSANDRA-6901)
 * Remove sync repair JMX interface (CASSANDRA-6900)
 * Add multiple memory allocation options for memtables (CASSANDRA-6689, 6694)
 * Remove adjusted op rate from stress output (CASSANDRA-6921)
 * Add optimized CF.hasColumns() implementations (CASSANDRA-6941)
 * Serialize batchlog mutations with the version of the target node
   (CASSANDRA-6931)
 * Optimize CounterColumn#reconcile() (CASSANDRA-6953)
 * Properly remove 1.2 sstable support in 2.1 (CASSANDRA-6869)
 * Lock counter cells, not partitions (CASSANDRA-6880)
 * Track presence of legacy counter shards in sstables (CASSANDRA-6888)
 * Ensure safe resource cleanup when replacing sstables (CASSANDRA-6912)
 * Add failure handler to async callback (CASSANDRA-6747)
 * Fix AE when closing SSTable without releasing reference (CASSANDRA-7000)
 * Clean up IndexInfo on keyspace/table drops (CASSANDRA-6924)
 * Only snapshot relative SSTables when sequential repair (CASSANDRA-7024)
 * Require nodetool rebuild_index to specify index names (CASSANDRA-7038)
 * fix cassandra stress errors on reads with native protocol (CASSANDRA-7033)
 * Use OpOrder to guard sstable references for reads (CASSANDRA-6919)
 * Preemptive opening of compaction result (CASSANDRA-6916)
 * Multi-threaded scrub/cleanup/upgradesstables (CASSANDRA-5547)
 * Optimize cellname comparison (CASSANDRA-6934)
 * Native protocol v3 (CASSANDRA-6855)
 * Optimize Cell liveness checks and clean up Cell (CASSANDRA-7119)
 * Support consistent range movements (CASSANDRA-2434)
 * Display min timestamp in sstablemetadata viewer (CASSANDRA-6767)
Merged from 2.0:
 * Avoid race-prone second "scrub" of system keyspace (CASSANDRA-6797)
 * Pool CqlRecordWriter clients by inetaddress rather than Range
   (CASSANDRA-6665)
 * Fix compaction_history timestamps (CASSANDRA-6784)
 * Compare scores of full replica ordering in DES (CASSANDRA-6683)
 * fix CME in SessionInfo updateProgress affecting netstats (CASSANDRA-6577)
 * Allow repairing between specific replicas (CASSANDRA-6440)
 * Allow per-dc enabling of hints (CASSANDRA-6157)
 * Add compatibility for Hadoop 0.2.x (CASSANDRA-5201)
 * Fix EstimatedHistogram races (CASSANDRA-6682)
 * Failure detector correctly converts initial value to nanos (CASSANDRA-6658)
 * Add nodetool taketoken to relocate vnodes (CASSANDRA-4445)
 * Expose bulk loading progress over JMX (CASSANDRA-4757)
 * Correctly handle null with IF conditions and TTL (CASSANDRA-6623)
 * Account for range/row tombstones in tombstone drop
   time histogram (CASSANDRA-6522)
 * Stop CommitLogSegment.close() from calling sync() (CASSANDRA-6652)
 * Make commitlog failure handling configurable (CASSANDRA-6364)
 * Avoid overlaps in LCS (CASSANDRA-6688)
 * Improve support for paginating over composites (CASSANDRA-4851)
 * Fix count(*) queries in a mixed cluster (CASSANDRA-6707)
 * Improve repair tasks(snapshot, differencing) concurrency (CASSANDRA-6566)
 * Fix replaying pre-2.0 commit logs (CASSANDRA-6714)
 * Add static columns to CQL3 (CASSANDRA-6561)
 * Optimize single partition batch statements (CASSANDRA-6737)
 * Disallow post-query re-ordering when paging (CASSANDRA-6722)
 * Fix potential paging bug with deleted columns (CASSANDRA-6748)
 * Fix NPE on BulkLoader caused by losing StreamEvent (CASSANDRA-6636)
 * Fix truncating compression metadata (CASSANDRA-6791)
 * Add CMSClassUnloadingEnabled JVM option (CASSANDRA-6541)
 * Catch memtable flush exceptions during shutdown (CASSANDRA-6735)
 * Fix upgradesstables NPE for non-CF-based indexes (CASSANDRA-6645)
 * Fix UPDATE updating PRIMARY KEY columns implicitly (CASSANDRA-6782)
 * Fix IllegalArgumentException when updating from 1.2 with SuperColumns
   (CASSANDRA-6733)
 * FBUtilities.singleton() should use the CF comparator (CASSANDRA-6778)
 * Fix CQLSStableWriter.addRow(Map<String, Object>) (CASSANDRA-6526)
 * Fix HSHA server introducing corrupt data (CASSANDRA-6285)
 * Fix CAS conditions for COMPACT STORAGE tables (CASSANDRA-6813)
 * Starting threads in OutboundTcpConnectionPool constructor causes race conditions (CASSANDRA-7177)
 * Allow overriding cassandra-rackdc.properties file (CASSANDRA-7072)
 * Set JMX RMI port to 7199 (CASSANDRA-7087)
 * Use LOCAL_QUORUM for data reads at LOCAL_SERIAL (CASSANDRA-6939)
 * Log a warning for large batches (CASSANDRA-6487)
 * Put nodes in hibernate when join_ring is false (CASSANDRA-6961)
 * Avoid early loading of non-system keyspaces before compaction-leftovers
   cleanup at startup (CASSANDRA-6913)
 * Restrict Windows to parallel repairs (CASSANDRA-6907)
 * (Hadoop) Allow manually specifying start/end tokens in CFIF (CASSANDRA-6436)
 * Fix NPE in MeteredFlusher (CASSANDRA-6820)
 * Fix race processing range scan responses (CASSANDRA-6820)
 * Allow deleting snapshots from dropped keyspaces (CASSANDRA-6821)
 * Add uuid() function (CASSANDRA-6473)
 * Omit tombstones from schema digests (CASSANDRA-6862)
 * Include correct consistencyLevel in LWT timeout (CASSANDRA-6884)
 * Lower chances for losing new SSTables during nodetool refresh and
   ColumnFamilyStore.loadNewSSTables (CASSANDRA-6514)
 * Add support for DELETE ... IF EXISTS to CQL3 (CASSANDRA-5708)
 * Update hadoop_cql3_word_count example (CASSANDRA-6793)
 * Fix handling of RejectedExecution in sync Thrift server (CASSANDRA-6788)
 * Log more information when exceeding tombstone_warn_threshold (CASSANDRA-6865)
 * Fix truncate to not abort due to unreachable fat clients (CASSANDRA-6864)
 * Fix schema concurrency exceptions (CASSANDRA-6841)
 * Fix leaking validator FH in StreamWriter (CASSANDRA-6832)
 * Fix saving triggers to schema (CASSANDRA-6789)
 * Fix trigger mutations when base mutation list is immutable (CASSANDRA-6790)
 * Fix accounting in FileCacheService to allow re-using RAR (CASSANDRA-6838)
 * Fix static counter columns (CASSANDRA-6827)
 * Restore expiring->deleted (cell) compaction optimization (CASSANDRA-6844)
 * Fix CompactionManager.needsCleanup (CASSANDRA-6845)
 * Correctly compare BooleanType values other than 0 and 1 (CASSANDRA-6779)
 * Read message id as string from earlier versions (CASSANDRA-6840)
 * Properly use the Paxos consistency for (non-protocol) batch (CASSANDRA-6837)
 * Add paranoid disk failure option (CASSANDRA-6646)
 * Improve PerRowSecondaryIndex performance (CASSANDRA-6876)
 * Extend triggers to support CAS updates (CASSANDRA-6882)
 * Static columns with IF NOT EXISTS don't always work as expected (CASSANDRA-6873)
 * Fix paging with SELECT DISTINCT (CASSANDRA-6857)
 * Fix UnsupportedOperationException on CAS timeout (CASSANDRA-6923)
 * Improve MeteredFlusher handling of MF-unaffected column families
   (CASSANDRA-6867)
 * Add CqlRecordReader using native pagination (CASSANDRA-6311)
 * Add QueryHandler interface (CASSANDRA-6659)
 * Track liveRatio per-memtable, not per-CF (CASSANDRA-6945)
 * Make sure upgradesstables keeps sstable level (CASSANDRA-6958)
 * Fix LIMIT with static columns (CASSANDRA-6956)
 * Fix clash with CQL column name in thrift validation (CASSANDRA-6892)
 * Fix error with super columns in mixed 1.2-2.0 clusters (CASSANDRA-6966)
 * Fix bad skip of sstables on slice query with composite start/finish (CASSANDRA-6825)
 * Fix unintended update with conditional statement (CASSANDRA-6893)
 * Fix map element access in IF (CASSANDRA-6914)
 * Avoid costly range calculations for range queries on system keyspaces
   (CASSANDRA-6906)
 * Fix SSTable not released if stream session fails (CASSANDRA-6818)
 * Avoid build failure due to ANTLR timeout (CASSANDRA-6991)
 * Queries on compact tables can return more rows that requested (CASSANDRA-7052)
 * USING TIMESTAMP for batches does not work (CASSANDRA-7053)
 * Fix performance regression from CASSANDRA-5614 (CASSANDRA-6949)
 * Ensure that batchlog and hint timeouts do not produce hints (CASSANDRA-7058)
 * Merge groupable mutations in TriggerExecutor#execute() (CASSANDRA-7047)
 * Plug holes in resource release when wiring up StreamSession (CASSANDRA-7073)
 * Re-add parameter columns to tracing session (CASSANDRA-6942)
 * Preserves CQL metadata when updating table from thrift (CASSANDRA-6831)
Merged from 1.2:
 * Fix nodetool display with vnodes (CASSANDRA-7082)
 * Add UNLOGGED, COUNTER options to BATCH documentation (CASSANDRA-6816)
 * add extra SSL cipher suites (CASSANDRA-6613)
 * fix nodetool getsstables for blob PK (CASSANDRA-6803)
 * Fix BatchlogManager#deleteBatch() use of millisecond timestamps
   (CASSANDRA-6822)
 * Continue assassinating even if the endpoint vanishes (CASSANDRA-6787)
 * Schedule schema pulls on change (CASSANDRA-6971)
 * Non-droppable verbs shouldn't be dropped from OTC (CASSANDRA-6980)
 * Shutdown batchlog executor in SS#drain() (CASSANDRA-7025)
 * Fix batchlog to account for CF truncation records (CASSANDRA-6999)
 * Fix CQLSH parsing of functions and BLOB literals (CASSANDRA-7018)
 * Properly load trustore in the native protocol (CASSANDRA-6847)
 * Always clean up references in SerializingCache (CASSANDRA-6994)
 * Don't shut MessagingService down when replacing a node (CASSANDRA-6476)
 * fix npe when doing -Dcassandra.fd_initial_value_ms (CASSANDRA-6751)


2.1.0-beta1
 * Add flush directory distinct from compaction directories (CASSANDRA-6357)
 * Require JNA by default (CASSANDRA-6575)
 * add listsnapshots command to nodetool (CASSANDRA-5742)
 * Introduce AtomicBTreeColumns (CASSANDRA-6271, 6692)
 * Multithreaded commitlog (CASSANDRA-3578)
 * allocate fixed index summary memory pool and resample cold index summaries
   to use less memory (CASSANDRA-5519)
 * Removed multithreaded compaction (CASSANDRA-6142)
 * Parallelize fetching rows for low-cardinality indexes (CASSANDRA-1337)
 * change logging from log4j to logback (CASSANDRA-5883)
 * switch to LZ4 compression for internode communication (CASSANDRA-5887)
 * Stop using Thrift-generated Index* classes internally (CASSANDRA-5971)
 * Remove 1.2 network compatibility code (CASSANDRA-5960)
 * Remove leveled json manifest migration code (CASSANDRA-5996)
 * Remove CFDefinition (CASSANDRA-6253)
 * Use AtomicIntegerFieldUpdater in RefCountedMemory (CASSANDRA-6278)
 * User-defined types for CQL3 (CASSANDRA-5590)
 * Use of o.a.c.metrics in nodetool (CASSANDRA-5871, 6406)
 * Batch read from OTC's queue and cleanup (CASSANDRA-1632)
 * Secondary index support for collections (CASSANDRA-4511, 6383)
 * SSTable metadata(Stats.db) format change (CASSANDRA-6356)
 * Push composites support in the storage engine
   (CASSANDRA-5417, CASSANDRA-6520)
 * Add snapshot space used to cfstats (CASSANDRA-6231)
 * Add cardinality estimator for key count estimation (CASSANDRA-5906)
 * CF id is changed to be non-deterministic. Data dir/key cache are created
   uniquely for CF id (CASSANDRA-5202)
 * New counters implementation (CASSANDRA-6504)
 * Replace UnsortedColumns, EmptyColumns, TreeMapBackedSortedColumns with new
   ArrayBackedSortedColumns (CASSANDRA-6630, CASSANDRA-6662, CASSANDRA-6690)
 * Add option to use row cache with a given amount of rows (CASSANDRA-5357)
 * Avoid repairing already repaired data (CASSANDRA-5351)
 * Reject counter updates with USING TTL/TIMESTAMP (CASSANDRA-6649)
 * Replace index_interval with min/max_index_interval (CASSANDRA-6379)
 * Lift limitation that order by columns must be selected for IN queries (CASSANDRA-4911)


2.0.5
 * Reduce garbage generated by bloom filter lookups (CASSANDRA-6609)
 * Add ks.cf names to tombstone logging (CASSANDRA-6597)
 * Use LOCAL_QUORUM for LWT operations at LOCAL_SERIAL (CASSANDRA-6495)
 * Wait for gossip to settle before accepting client connections (CASSANDRA-4288)
 * Delete unfinished compaction incrementally (CASSANDRA-6086)
 * Allow specifying custom secondary index options in CQL3 (CASSANDRA-6480)
 * Improve replica pinning for cache efficiency in DES (CASSANDRA-6485)
 * Fix LOCAL_SERIAL from thrift (CASSANDRA-6584)
 * Don't special case received counts in CAS timeout exceptions (CASSANDRA-6595)
 * Add support for 2.1 global counter shards (CASSANDRA-6505)
 * Fix NPE when streaming connection is not yet established (CASSANDRA-6210)
 * Avoid rare duplicate read repair triggering (CASSANDRA-6606)
 * Fix paging discardFirst (CASSANDRA-6555)
 * Fix ArrayIndexOutOfBoundsException in 2ndary index query (CASSANDRA-6470)
 * Release sstables upon rebuilding 2i (CASSANDRA-6635)
 * Add AbstractCompactionStrategy.startup() method (CASSANDRA-6637)
 * SSTableScanner may skip rows during cleanup (CASSANDRA-6638)
 * sstables from stalled repair sessions can resurrect deleted data (CASSANDRA-6503)
 * Switch stress to use ITransportFactory (CASSANDRA-6641)
 * Fix IllegalArgumentException during prepare (CASSANDRA-6592)
 * Fix possible loss of 2ndary index entries during compaction (CASSANDRA-6517)
 * Fix direct Memory on architectures that do not support unaligned long access
   (CASSANDRA-6628)
 * Let scrub optionally skip broken counter partitions (CASSANDRA-5930)
Merged from 1.2:
 * fsync compression metadata (CASSANDRA-6531)
 * Validate CF existence on execution for prepared statement (CASSANDRA-6535)
 * Add ability to throttle batchlog replay (CASSANDRA-6550)
 * Fix executing LOCAL_QUORUM with SimpleStrategy (CASSANDRA-6545)
 * Avoid StackOverflow when using large IN queries (CASSANDRA-6567)
 * Nodetool upgradesstables includes secondary indexes (CASSANDRA-6598)
 * Paginate batchlog replay (CASSANDRA-6569)
 * skip blocking on streaming during drain (CASSANDRA-6603)
 * Improve error message when schema doesn't match loaded sstable (CASSANDRA-6262)
 * Add properties to adjust FD initial value and max interval (CASSANDRA-4375)
 * Fix preparing with batch and delete from collection (CASSANDRA-6607)
 * Fix ABSC reverse iterator's remove() method (CASSANDRA-6629)
 * Handle host ID conflicts properly (CASSANDRA-6615)
 * Move handling of migration event source to solve bootstrap race. (CASSANDRA-6648)
 * Make sure compaction throughput value doesn't overflow with int math (CASSANDRA-6647)


2.0.4
 * Allow removing snapshots of no-longer-existing CFs (CASSANDRA-6418)
 * add StorageService.stopDaemon() (CASSANDRA-4268)
 * add IRE for invalid CF supplied to get_count (CASSANDRA-5701)
 * add client encryption support to sstableloader (CASSANDRA-6378)
 * Fix accept() loop for SSL sockets post-shutdown (CASSANDRA-6468)
 * Fix size-tiered compaction in LCS L0 (CASSANDRA-6496)
 * Fix assertion failure in filterColdSSTables (CASSANDRA-6483)
 * Fix row tombstones in larger-than-memory compactions (CASSANDRA-6008)
 * Fix cleanup ClassCastException (CASSANDRA-6462)
 * Reduce gossip memory use by interning VersionedValue strings (CASSANDRA-6410)
 * Allow specifying datacenters to participate in a repair (CASSANDRA-6218)
 * Fix divide-by-zero in PCI (CASSANDRA-6403)
 * Fix setting last compacted key in the wrong level for LCS (CASSANDRA-6284)
 * Add millisecond precision formats to the timestamp parser (CASSANDRA-6395)
 * Expose a total memtable size metric for a CF (CASSANDRA-6391)
 * cqlsh: handle symlinks properly (CASSANDRA-6425)
 * Fix potential infinite loop when paging query with IN (CASSANDRA-6464)
 * Fix assertion error in AbstractQueryPager.discardFirst (CASSANDRA-6447)
 * Fix streaming older SSTable yields unnecessary tombstones (CASSANDRA-6527)
Merged from 1.2:
 * Improved error message on bad properties in DDL queries (CASSANDRA-6453)
 * Randomize batchlog candidates selection (CASSANDRA-6481)
 * Fix thundering herd on endpoint cache invalidation (CASSANDRA-6345, 6485)
 * Improve batchlog write performance with vnodes (CASSANDRA-6488)
 * cqlsh: quote single quotes in strings inside collections (CASSANDRA-6172)
 * Improve gossip performance for typical messages (CASSANDRA-6409)
 * Throw IRE if a prepared statement has more markers than supported
   (CASSANDRA-5598)
 * Expose Thread metrics for the native protocol server (CASSANDRA-6234)
 * Change snapshot response message verb to INTERNAL to avoid dropping it
   (CASSANDRA-6415)
 * Warn when collection read has > 65K elements (CASSANDRA-5428)
 * Fix cache persistence when both row and key cache are enabled
   (CASSANDRA-6413)
 * (Hadoop) add describe_local_ring (CASSANDRA-6268)
 * Fix handling of concurrent directory creation failure (CASSANDRA-6459)
 * Allow executing CREATE statements multiple times (CASSANDRA-6471)
 * Don't send confusing info with timeouts (CASSANDRA-6491)
 * Don't resubmit counter mutation runnables internally (CASSANDRA-6427)
 * Don't drop local mutations without a hint (CASSANDRA-6510)
 * Don't allow null max_hint_window_in_ms (CASSANDRA-6419)
 * Validate SliceRange start and finish lengths (CASSANDRA-6521)


2.0.3
 * Fix FD leak on slice read path (CASSANDRA-6275)
 * Cancel read meter task when closing SSTR (CASSANDRA-6358)
 * free off-heap IndexSummary during bulk (CASSANDRA-6359)
 * Recover from IOException in accept() thread (CASSANDRA-6349)
 * Improve Gossip tolerance of abnormally slow tasks (CASSANDRA-6338)
 * Fix trying to hint timed out counter writes (CASSANDRA-6322)
 * Allow restoring specific columnfamilies from archived CL (CASSANDRA-4809)
 * Avoid flushing compaction_history after each operation (CASSANDRA-6287)
 * Fix repair assertion error when tombstones expire (CASSANDRA-6277)
 * Skip loading corrupt key cache (CASSANDRA-6260)
 * Fixes for compacting larger-than-memory rows (CASSANDRA-6274)
 * Compact hottest sstables first and optionally omit coldest from
   compaction entirely (CASSANDRA-6109)
 * Fix modifying column_metadata from thrift (CASSANDRA-6182)
 * cqlsh: fix LIST USERS output (CASSANDRA-6242)
 * Add IRequestSink interface (CASSANDRA-6248)
 * Update memtable size while flushing (CASSANDRA-6249)
 * Provide hooks around CQL2/CQL3 statement execution (CASSANDRA-6252)
 * Require Permission.SELECT for CAS updates (CASSANDRA-6247)
 * New CQL-aware SSTableWriter (CASSANDRA-5894)
 * Reject CAS operation when the protocol v1 is used (CASSANDRA-6270)
 * Correctly throw error when frame too large (CASSANDRA-5981)
 * Fix serialization bug in PagedRange with 2ndary indexes (CASSANDRA-6299)
 * Fix CQL3 table validation in Thrift (CASSANDRA-6140)
 * Fix bug missing results with IN clauses (CASSANDRA-6327)
 * Fix paging with reversed slices (CASSANDRA-6343)
 * Set minTimestamp correctly to be able to drop expired sstables (CASSANDRA-6337)
 * Support NaN and Infinity as float literals (CASSANDRA-6003)
 * Remove RF from nodetool ring output (CASSANDRA-6289)
 * Fix attempting to flush empty rows (CASSANDRA-6374)
 * Fix potential out of bounds exception when paging (CASSANDRA-6333)
Merged from 1.2:
 * Optimize FD phi calculation (CASSANDRA-6386)
 * Improve initial FD phi estimate when starting up (CASSANDRA-6385)
 * Don't list CQL3 table in CLI describe even if named explicitely
   (CASSANDRA-5750)
 * Invalidate row cache when dropping CF (CASSANDRA-6351)
 * add non-jamm path for cached statements (CASSANDRA-6293)
 * add windows bat files for shell commands (CASSANDRA-6145)
 * Require logging in for Thrift CQL2/3 statement preparation (CASSANDRA-6254)
 * restrict max_num_tokens to 1536 (CASSANDRA-6267)
 * Nodetool gets default JMX port from cassandra-env.sh (CASSANDRA-6273)
 * make calculatePendingRanges asynchronous (CASSANDRA-6244)
 * Remove blocking flushes in gossip thread (CASSANDRA-6297)
 * Fix potential socket leak in connectionpool creation (CASSANDRA-6308)
 * Allow LOCAL_ONE/LOCAL_QUORUM to work with SimpleStrategy (CASSANDRA-6238)
 * cqlsh: handle 'null' as session duration (CASSANDRA-6317)
 * Fix json2sstable handling of range tombstones (CASSANDRA-6316)
 * Fix missing one row in reverse query (CASSANDRA-6330)
 * Fix reading expired row value from row cache (CASSANDRA-6325)
 * Fix AssertionError when doing set element deletion (CASSANDRA-6341)
 * Make CL code for the native protocol match the one in C* 2.0
   (CASSANDRA-6347)
 * Disallow altering CQL3 table from thrift (CASSANDRA-6370)
 * Fix size computation of prepared statement (CASSANDRA-6369)


2.0.2
 * Update FailureDetector to use nanontime (CASSANDRA-4925)
 * Fix FileCacheService regressions (CASSANDRA-6149)
 * Never return WriteTimeout for CL.ANY (CASSANDRA-6132)
 * Fix race conditions in bulk loader (CASSANDRA-6129)
 * Add configurable metrics reporting (CASSANDRA-4430)
 * drop queries exceeding a configurable number of tombstones (CASSANDRA-6117)
 * Track and persist sstable read activity (CASSANDRA-5515)
 * Fixes for speculative retry (CASSANDRA-5932, CASSANDRA-6194)
 * Improve memory usage of metadata min/max column names (CASSANDRA-6077)
 * Fix thrift validation refusing row markers on CQL3 tables (CASSANDRA-6081)
 * Fix insertion of collections with CAS (CASSANDRA-6069)
 * Correctly send metadata on SELECT COUNT (CASSANDRA-6080)
 * Track clients' remote addresses in ClientState (CASSANDRA-6070)
 * Create snapshot dir if it does not exist when migrating
   leveled manifest (CASSANDRA-6093)
 * make sequential nodetool repair the default (CASSANDRA-5950)
 * Add more hooks for compaction strategy implementations (CASSANDRA-6111)
 * Fix potential NPE on composite 2ndary indexes (CASSANDRA-6098)
 * Delete can potentially be skipped in batch (CASSANDRA-6115)
 * Allow alter keyspace on system_traces (CASSANDRA-6016)
 * Disallow empty column names in cql (CASSANDRA-6136)
 * Use Java7 file-handling APIs and fix file moving on Windows (CASSANDRA-5383)
 * Save compaction history to system keyspace (CASSANDRA-5078)
 * Fix NPE if StorageService.getOperationMode() is executed before full startup (CASSANDRA-6166)
 * CQL3: support pre-epoch longs for TimestampType (CASSANDRA-6212)
 * Add reloadtriggers command to nodetool (CASSANDRA-4949)
 * cqlsh: ignore empty 'value alias' in DESCRIBE (CASSANDRA-6139)
 * Fix sstable loader (CASSANDRA-6205)
 * Reject bootstrapping if the node already exists in gossip (CASSANDRA-5571)
 * Fix NPE while loading paxos state (CASSANDRA-6211)
 * cqlsh: add SHOW SESSION <tracing-session> command (CASSANDRA-6228)
Merged from 1.2:
 * (Hadoop) Require CFRR batchSize to be at least 2 (CASSANDRA-6114)
 * Add a warning for small LCS sstable size (CASSANDRA-6191)
 * Add ability to list specific KS/CF combinations in nodetool cfstats (CASSANDRA-4191)
 * Mark CF clean if a mutation raced the drop and got it marked dirty (CASSANDRA-5946)
 * Add a LOCAL_ONE consistency level (CASSANDRA-6202)
 * Limit CQL prepared statement cache by size instead of count (CASSANDRA-6107)
 * Tracing should log write failure rather than raw exceptions (CASSANDRA-6133)
 * lock access to TM.endpointToHostIdMap (CASSANDRA-6103)
 * Allow estimated memtable size to exceed slab allocator size (CASSANDRA-6078)
 * Start MeteredFlusher earlier to prevent OOM during CL replay (CASSANDRA-6087)
 * Avoid sending Truncate command to fat clients (CASSANDRA-6088)
 * Allow where clause conditions to be in parenthesis (CASSANDRA-6037)
 * Do not open non-ssl storage port if encryption option is all (CASSANDRA-3916)
 * Move batchlog replay to its own executor (CASSANDRA-6079)
 * Add tombstone debug threshold and histogram (CASSANDRA-6042, 6057)
 * Enable tcp keepalive on incoming connections (CASSANDRA-4053)
 * Fix fat client schema pull NPE (CASSANDRA-6089)
 * Fix memtable flushing for indexed tables (CASSANDRA-6112)
 * Fix skipping columns with multiple slices (CASSANDRA-6119)
 * Expose connected thrift + native client counts (CASSANDRA-5084)
 * Optimize auth setup (CASSANDRA-6122)
 * Trace index selection (CASSANDRA-6001)
 * Update sstablesPerReadHistogram to use biased sampling (CASSANDRA-6164)
 * Log UnknownColumnfamilyException when closing socket (CASSANDRA-5725)
 * Properly error out on CREATE INDEX for counters table (CASSANDRA-6160)
 * Handle JMX notification failure for repair (CASSANDRA-6097)
 * (Hadoop) Fetch no more than 128 splits in parallel (CASSANDRA-6169)
 * stress: add username/password authentication support (CASSANDRA-6068)
 * Fix indexed queries with row cache enabled on parent table (CASSANDRA-5732)
 * Fix compaction race during columnfamily drop (CASSANDRA-5957)
 * Fix validation of empty column names for compact tables (CASSANDRA-6152)
 * Skip replaying mutations that pass CRC but fail to deserialize (CASSANDRA-6183)
 * Rework token replacement to use replace_address (CASSANDRA-5916)
 * Fix altering column types (CASSANDRA-6185)
 * cqlsh: fix CREATE/ALTER WITH completion (CASSANDRA-6196)
 * add windows bat files for shell commands (CASSANDRA-6145)
 * Fix potential stack overflow during range tombstones insertion (CASSANDRA-6181)
 * (Hadoop) Make LOCAL_ONE the default consistency level (CASSANDRA-6214)


2.0.1
 * Fix bug that could allow reading deleted data temporarily (CASSANDRA-6025)
 * Improve memory use defaults (CASSANDRA-6059)
 * Make ThriftServer more easlly extensible (CASSANDRA-6058)
 * Remove Hadoop dependency from ITransportFactory (CASSANDRA-6062)
 * add file_cache_size_in_mb setting (CASSANDRA-5661)
 * Improve error message when yaml contains invalid properties (CASSANDRA-5958)
 * Improve leveled compaction's ability to find non-overlapping L0 compactions
   to work on concurrently (CASSANDRA-5921)
 * Notify indexer of columns shadowed by range tombstones (CASSANDRA-5614)
 * Log Merkle tree stats (CASSANDRA-2698)
 * Switch from crc32 to adler32 for compressed sstable checksums (CASSANDRA-5862)
 * Improve offheap memcpy performance (CASSANDRA-5884)
 * Use a range aware scanner for cleanup (CASSANDRA-2524)
 * Cleanup doesn't need to inspect sstables that contain only local data
   (CASSANDRA-5722)
 * Add ability for CQL3 to list partition keys (CASSANDRA-4536)
 * Improve native protocol serialization (CASSANDRA-5664)
 * Upgrade Thrift to 0.9.1 (CASSANDRA-5923)
 * Require superuser status for adding triggers (CASSANDRA-5963)
 * Make standalone scrubber handle old and new style leveled manifest
   (CASSANDRA-6005)
 * Fix paxos bugs (CASSANDRA-6012, 6013, 6023)
 * Fix paged ranges with multiple replicas (CASSANDRA-6004)
 * Fix potential AssertionError during tracing (CASSANDRA-6041)
 * Fix NPE in sstablesplit (CASSANDRA-6027)
 * Migrate pre-2.0 key/value/column aliases to system.schema_columns
   (CASSANDRA-6009)
 * Paging filter empty rows too agressively (CASSANDRA-6040)
 * Support variadic parameters for IN clauses (CASSANDRA-4210)
 * cqlsh: return the result of CAS writes (CASSANDRA-5796)
 * Fix validation of IN clauses with 2ndary indexes (CASSANDRA-6050)
 * Support named bind variables in CQL (CASSANDRA-6033)
Merged from 1.2:
 * Allow cache-keys-to-save to be set at runtime (CASSANDRA-5980)
 * Avoid second-guessing out-of-space state (CASSANDRA-5605)
 * Tuning knobs for dealing with large blobs and many CFs (CASSANDRA-5982)
 * (Hadoop) Fix CQLRW for thrift tables (CASSANDRA-6002)
 * Fix possible divide-by-zero in HHOM (CASSANDRA-5990)
 * Allow local batchlog writes for CL.ANY (CASSANDRA-5967)
 * Upgrade metrics-core to version 2.2.0 (CASSANDRA-5947)
 * Fix CqlRecordWriter with composite keys (CASSANDRA-5949)
 * Add snitch, schema version, cluster, partitioner to JMX (CASSANDRA-5881)
 * Allow disabling SlabAllocator (CASSANDRA-5935)
 * Make user-defined compaction JMX blocking (CASSANDRA-4952)
 * Fix streaming does not transfer wrapped range (CASSANDRA-5948)
 * Fix loading index summary containing empty key (CASSANDRA-5965)
 * Correctly handle limits in CompositesSearcher (CASSANDRA-5975)
 * Pig: handle CQL collections (CASSANDRA-5867)
 * Pass the updated cf to the PRSI index() method (CASSANDRA-5999)
 * Allow empty CQL3 batches (as no-op) (CASSANDRA-5994)
 * Support null in CQL3 functions (CASSANDRA-5910)
 * Replace the deprecated MapMaker with CacheLoader (CASSANDRA-6007)
 * Add SSTableDeletingNotification to DataTracker (CASSANDRA-6010)
 * Fix snapshots in use get deleted during snapshot repair (CASSANDRA-6011)
 * Move hints and exception count to o.a.c.metrics (CASSANDRA-6017)
 * Fix memory leak in snapshot repair (CASSANDRA-6047)
 * Fix sstable2sjon for CQL3 tables (CASSANDRA-5852)


2.0.0
 * Fix thrift validation when inserting into CQL3 tables (CASSANDRA-5138)
 * Fix periodic memtable flushing behavior with clean memtables (CASSANDRA-5931)
 * Fix dateOf() function for pre-2.0 timestamp columns (CASSANDRA-5928)
 * Fix SSTable unintentionally loads BF when opened for batch (CASSANDRA-5938)
 * Add stream session progress to JMX (CASSANDRA-4757)
 * Fix NPE during CAS operation (CASSANDRA-5925)
Merged from 1.2:
 * Fix getBloomFilterDiskSpaceUsed for AlwaysPresentFilter (CASSANDRA-5900)
 * Don't announce schema version until we've loaded the changes locally
   (CASSANDRA-5904)
 * Fix to support off heap bloom filters size greater than 2 GB (CASSANDRA-5903)
 * Properly handle parsing huge map and set literals (CASSANDRA-5893)


2.0.0-rc2
 * enable vnodes by default (CASSANDRA-5869)
 * fix CAS contention timeout (CASSANDRA-5830)
 * fix HsHa to respect max frame size (CASSANDRA-4573)
 * Fix (some) 2i on composite components omissions (CASSANDRA-5851)
 * cqlsh: add DESCRIBE FULL SCHEMA variant (CASSANDRA-5880)
Merged from 1.2:
 * Correctly validate sparse composite cells in scrub (CASSANDRA-5855)
 * Add KeyCacheHitRate metric to CF metrics (CASSANDRA-5868)
 * cqlsh: add support for multiline comments (CASSANDRA-5798)
 * Handle CQL3 SELECT duplicate IN restrictions on clustering columns
   (CASSANDRA-5856)


2.0.0-rc1
 * improve DecimalSerializer performance (CASSANDRA-5837)
 * fix potential spurious wakeup in AsyncOneResponse (CASSANDRA-5690)
 * fix schema-related trigger issues (CASSANDRA-5774)
 * Better validation when accessing CQL3 table from thrift (CASSANDRA-5138)
 * Fix assertion error during repair (CASSANDRA-5801)
 * Fix range tombstone bug (CASSANDRA-5805)
 * DC-local CAS (CASSANDRA-5797)
 * Add a native_protocol_version column to the system.local table (CASSANRDA-5819)
 * Use index_interval from cassandra.yaml when upgraded (CASSANDRA-5822)
 * Fix buffer underflow on socket close (CASSANDRA-5792)
Merged from 1.2:
 * Fix reading DeletionTime from 1.1-format sstables (CASSANDRA-5814)
 * cqlsh: add collections support to COPY (CASSANDRA-5698)
 * retry important messages for any IOException (CASSANDRA-5804)
 * Allow empty IN relations in SELECT/UPDATE/DELETE statements (CASSANDRA-5626)
 * cqlsh: fix crashing on Windows due to libedit detection (CASSANDRA-5812)
 * fix bulk-loading compressed sstables (CASSANDRA-5820)
 * (Hadoop) fix quoting in CqlPagingRecordReader and CqlRecordWriter
   (CASSANDRA-5824)
 * update default LCS sstable size to 160MB (CASSANDRA-5727)
 * Allow compacting 2Is via nodetool (CASSANDRA-5670)
 * Hex-encode non-String keys in OPP (CASSANDRA-5793)
 * nodetool history logging (CASSANDRA-5823)
 * (Hadoop) fix support for Thrift tables in CqlPagingRecordReader
   (CASSANDRA-5752)
 * add "all time blocked" to StatusLogger output (CASSANDRA-5825)
 * Future-proof inter-major-version schema migrations (CASSANDRA-5845)
 * (Hadoop) add CqlPagingRecordReader support for ReversedType in Thrift table
   (CASSANDRA-5718)
 * Add -no-snapshot option to scrub (CASSANDRA-5891)
 * Fix to support off heap bloom filters size greater than 2 GB (CASSANDRA-5903)
 * Properly handle parsing huge map and set literals (CASSANDRA-5893)
 * Fix LCS L0 compaction may overlap in L1 (CASSANDRA-5907)
 * New sstablesplit tool to split large sstables offline (CASSANDRA-4766)
 * Fix potential deadlock in native protocol server (CASSANDRA-5926)
 * Disallow incompatible type change in CQL3 (CASSANDRA-5882)
Merged from 1.1:
 * Correctly validate sparse composite cells in scrub (CASSANDRA-5855)


2.0.0-beta2
 * Replace countPendingHints with Hints Created metric (CASSANDRA-5746)
 * Allow nodetool with no args, and with help to run without a server (CASSANDRA-5734)
 * Cleanup AbstractType/TypeSerializer classes (CASSANDRA-5744)
 * Remove unimplemented cli option schema-mwt (CASSANDRA-5754)
 * Support range tombstones in thrift (CASSANDRA-5435)
 * Normalize table-manipulating CQL3 statements' class names (CASSANDRA-5759)
 * cqlsh: add missing table options to DESCRIBE output (CASSANDRA-5749)
 * Fix assertion error during repair (CASSANDRA-5757)
 * Fix bulkloader (CASSANDRA-5542)
 * Add LZ4 compression to the native protocol (CASSANDRA-5765)
 * Fix bugs in the native protocol v2 (CASSANDRA-5770)
 * CAS on 'primary key only' table (CASSANDRA-5715)
 * Support streaming SSTables of old versions (CASSANDRA-5772)
 * Always respect protocol version in native protocol (CASSANDRA-5778)
 * Fix ConcurrentModificationException during streaming (CASSANDRA-5782)
 * Update deletion timestamp in Commit#updatesWithPaxosTime (CASSANDRA-5787)
 * Thrift cas() method crashes if input columns are not sorted (CASSANDRA-5786)
 * Order columns names correctly when querying for CAS (CASSANDRA-5788)
 * Fix streaming retry (CASSANDRA-5775)
Merged from 1.2:
 * if no seeds can be a reached a node won't start in a ring by itself (CASSANDRA-5768)
 * add cassandra.unsafesystem property (CASSANDRA-5704)
 * (Hadoop) quote identifiers in CqlPagingRecordReader (CASSANDRA-5763)
 * Add replace_node functionality for vnodes (CASSANDRA-5337)
 * Add timeout events to query traces (CASSANDRA-5520)
 * Fix serialization of the LEFT gossip value (CASSANDRA-5696)
 * Pig: support for cql3 tables (CASSANDRA-5234)
 * Fix skipping range tombstones with reverse queries (CASSANDRA-5712)
 * Expire entries out of ThriftSessionManager (CASSANDRA-5719)
 * Don't keep ancestor information in memory (CASSANDRA-5342)
 * Expose native protocol server status in nodetool info (CASSANDRA-5735)
 * Fix pathetic performance of range tombstones (CASSANDRA-5677)
 * Fix querying with an empty (impossible) range (CASSANDRA-5573)
 * cqlsh: handle CUSTOM 2i in DESCRIBE output (CASSANDRA-5760)
 * Fix minor bug in Range.intersects(Bound) (CASSANDRA-5771)
 * cqlsh: handle disabled compression in DESCRIBE output (CASSANDRA-5766)
 * Ensure all UP events are notified on the native protocol (CASSANDRA-5769)
 * Fix formatting of sstable2json with multiple -k arguments (CASSANDRA-5781)
 * Don't rely on row marker for queries in general to hide lost markers
   after TTL expires (CASSANDRA-5762)
 * Sort nodetool help output (CASSANDRA-5776)
 * Fix column expiring during 2 phases compaction (CASSANDRA-5799)
 * now() is being rejected in INSERTs when inside collections (CASSANDRA-5795)


2.0.0-beta1
 * Add support for indexing clustered columns (CASSANDRA-5125)
 * Removed on-heap row cache (CASSANDRA-5348)
 * use nanotime consistently for node-local timeouts (CASSANDRA-5581)
 * Avoid unnecessary second pass on name-based queries (CASSANDRA-5577)
 * Experimental triggers (CASSANDRA-1311)
 * JEMalloc support for off-heap allocation (CASSANDRA-3997)
 * Single-pass compaction (CASSANDRA-4180)
 * Removed token range bisection (CASSANDRA-5518)
 * Removed compatibility with pre-1.2.5 sstables and network messages
   (CASSANDRA-5511)
 * removed PBSPredictor (CASSANDRA-5455)
 * CAS support (CASSANDRA-5062, 5441, 5442, 5443, 5619, 5667)
 * Leveled compaction performs size-tiered compactions in L0
   (CASSANDRA-5371, 5439)
 * Add yaml network topology snitch for mixed ec2/other envs (CASSANDRA-5339)
 * Log when a node is down longer than the hint window (CASSANDRA-4554)
 * Optimize tombstone creation for ExpiringColumns (CASSANDRA-4917)
 * Improve LeveledScanner work estimation (CASSANDRA-5250, 5407)
 * Replace compaction lock with runWithCompactionsDisabled (CASSANDRA-3430)
 * Change Message IDs to ints (CASSANDRA-5307)
 * Move sstable level information into the Stats component, removing the
   need for a separate Manifest file (CASSANDRA-4872)
 * avoid serializing to byte[] on commitlog append (CASSANDRA-5199)
 * make index_interval configurable per columnfamily (CASSANDRA-3961, CASSANDRA-5650)
 * add default_time_to_live (CASSANDRA-3974)
 * add memtable_flush_period_in_ms (CASSANDRA-4237)
 * replace supercolumns internally by composites (CASSANDRA-3237, 5123)
 * upgrade thrift to 0.9.0 (CASSANDRA-3719)
 * drop unnecessary keyspace parameter from user-defined compaction API
   (CASSANDRA-5139)
 * more robust solution to incomplete compactions + counters (CASSANDRA-5151)
 * Change order of directory searching for c*.in.sh (CASSANDRA-3983)
 * Add tool to reset SSTable compaction level for LCS (CASSANDRA-5271)
 * Allow custom configuration loader (CASSANDRA-5045)
 * Remove memory emergency pressure valve logic (CASSANDRA-3534)
 * Reduce request latency with eager retry (CASSANDRA-4705)
 * cqlsh: Remove ASSUME command (CASSANDRA-5331)
 * Rebuild BF when loading sstables if bloom_filter_fp_chance
   has changed since compaction (CASSANDRA-5015)
 * remove row-level bloom filters (CASSANDRA-4885)
 * Change Kernel Page Cache skipping into row preheating (disabled by default)
   (CASSANDRA-4937)
 * Improve repair by deciding on a gcBefore before sending
   out TreeRequests (CASSANDRA-4932)
 * Add an official way to disable compactions (CASSANDRA-5074)
 * Reenable ALTER TABLE DROP with new semantics (CASSANDRA-3919)
 * Add binary protocol versioning (CASSANDRA-5436)
 * Swap THshaServer for TThreadedSelectorServer (CASSANDRA-5530)
 * Add alias support to SELECT statement (CASSANDRA-5075)
 * Don't create empty RowMutations in CommitLogReplayer (CASSANDRA-5541)
 * Use range tombstones when dropping cfs/columns from schema (CASSANDRA-5579)
 * cqlsh: drop CQL2/CQL3-beta support (CASSANDRA-5585)
 * Track max/min column names in sstables to be able to optimize slice
   queries (CASSANDRA-5514, CASSANDRA-5595, CASSANDRA-5600)
 * Binary protocol: allow batching already prepared statements (CASSANDRA-4693)
 * Allow preparing timestamp, ttl and limit in CQL3 queries (CASSANDRA-4450)
 * Support native link w/o JNA in Java7 (CASSANDRA-3734)
 * Use SASL authentication in binary protocol v2 (CASSANDRA-5545)
 * Replace Thrift HsHa with LMAX Disruptor based implementation (CASSANDRA-5582)
 * cqlsh: Add row count to SELECT output (CASSANDRA-5636)
 * Include a timestamp with all read commands to determine column expiration
   (CASSANDRA-5149)
 * Streaming 2.0 (CASSANDRA-5286, 5699)
 * Conditional create/drop ks/table/index statements in CQL3 (CASSANDRA-2737)
 * more pre-table creation property validation (CASSANDRA-5693)
 * Redesign repair messages (CASSANDRA-5426)
 * Fix ALTER RENAME post-5125 (CASSANDRA-5702)
 * Disallow renaming a 2ndary indexed column (CASSANDRA-5705)
 * Rename Table to Keyspace (CASSANDRA-5613)
 * Ensure changing column_index_size_in_kb on different nodes don't corrupt the
   sstable (CASSANDRA-5454)
 * Move resultset type information into prepare, not execute (CASSANDRA-5649)
 * Auto paging in binary protocol (CASSANDRA-4415, 5714)
 * Don't tie client side use of AbstractType to JDBC (CASSANDRA-4495)
 * Adds new TimestampType to replace DateType (CASSANDRA-5723, CASSANDRA-5729)
Merged from 1.2:
 * make starting native protocol server idempotent (CASSANDRA-5728)
 * Fix loading key cache when a saved entry is no longer valid (CASSANDRA-5706)
 * Fix serialization of the LEFT gossip value (CASSANDRA-5696)
 * cqlsh: Don't show 'null' in place of empty values (CASSANDRA-5675)
 * Race condition in detecting version on a mixed 1.1/1.2 cluster
   (CASSANDRA-5692)
 * Fix skipping range tombstones with reverse queries (CASSANDRA-5712)
 * Expire entries out of ThriftSessionManager (CASSANRDA-5719)
 * Don't keep ancestor information in memory (CASSANDRA-5342)
 * cqlsh: fix handling of semicolons inside BATCH queries (CASSANDRA-5697)


1.2.6
 * Fix tracing when operation completes before all responses arrive
   (CASSANDRA-5668)
 * Fix cross-DC mutation forwarding (CASSANDRA-5632)
 * Reduce SSTableLoader memory usage (CASSANDRA-5555)
 * Scale hinted_handoff_throttle_in_kb to cluster size (CASSANDRA-5272)
 * (Hadoop) Add CQL3 input/output formats (CASSANDRA-4421, 5622)
 * (Hadoop) Fix InputKeyRange in CFIF (CASSANDRA-5536)
 * Fix dealing with ridiculously large max sstable sizes in LCS (CASSANDRA-5589)
 * Ignore pre-truncate hints (CASSANDRA-4655)
 * Move System.exit on OOM into a separate thread (CASSANDRA-5273)
 * Write row markers when serializing schema (CASSANDRA-5572)
 * Check only SSTables for the requested range when streaming (CASSANDRA-5569)
 * Improve batchlog replay behavior and hint ttl handling (CASSANDRA-5314)
 * Exclude localTimestamp from validation for tombstones (CASSANDRA-5398)
 * cqlsh: add custom prompt support (CASSANDRA-5539)
 * Reuse prepared statements in hot auth queries (CASSANDRA-5594)
 * cqlsh: add vertical output option (see EXPAND) (CASSANDRA-5597)
 * Add a rate limit option to stress (CASSANDRA-5004)
 * have BulkLoader ignore snapshots directories (CASSANDRA-5587)
 * fix SnitchProperties logging context (CASSANDRA-5602)
 * Expose whether jna is enabled and memory is locked via JMX (CASSANDRA-5508)
 * cqlsh: fix COPY FROM with ReversedType (CASSANDRA-5610)
 * Allow creating CUSTOM indexes on collections (CASSANDRA-5615)
 * Evaluate now() function at execution time (CASSANDRA-5616)
 * Expose detailed read repair metrics (CASSANDRA-5618)
 * Correct blob literal + ReversedType parsing (CASSANDRA-5629)
 * Allow GPFS to prefer the internal IP like EC2MRS (CASSANDRA-5630)
 * fix help text for -tspw cassandra-cli (CASSANDRA-5643)
 * don't throw away initial causes exceptions for internode encryption issues
   (CASSANDRA-5644)
 * Fix message spelling errors for cql select statements (CASSANDRA-5647)
 * Suppress custom exceptions thru jmx (CASSANDRA-5652)
 * Update CREATE CUSTOM INDEX syntax (CASSANDRA-5639)
 * Fix PermissionDetails.equals() method (CASSANDRA-5655)
 * Never allow partition key ranges in CQL3 without token() (CASSANDRA-5666)
 * Gossiper incorrectly drops AppState for an upgrading node (CASSANDRA-5660)
 * Connection thrashing during multi-region ec2 during upgrade, due to
   messaging version (CASSANDRA-5669)
 * Avoid over reconnecting in EC2MRS (CASSANDRA-5678)
 * Fix ReadResponseSerializer.serializedSize() for digest reads (CASSANDRA-5476)
 * allow sstable2json on 2i CFs (CASSANDRA-5694)
Merged from 1.1:
 * Remove buggy thrift max message length option (CASSANDRA-5529)
 * Fix NPE in Pig's widerow mode (CASSANDRA-5488)
 * Add split size parameter to Pig and disable split combination (CASSANDRA-5544)


1.2.5
 * make BytesToken.toString only return hex bytes (CASSANDRA-5566)
 * Ensure that submitBackground enqueues at least one task (CASSANDRA-5554)
 * fix 2i updates with identical values and timestamps (CASSANDRA-5540)
 * fix compaction throttling bursty-ness (CASSANDRA-4316)
 * reduce memory consumption of IndexSummary (CASSANDRA-5506)
 * remove per-row column name bloom filters (CASSANDRA-5492)
 * Include fatal errors in trace events (CASSANDRA-5447)
 * Ensure that PerRowSecondaryIndex is notified of row-level deletes
   (CASSANDRA-5445)
 * Allow empty blob literals in CQL3 (CASSANDRA-5452)
 * Fix streaming RangeTombstones at column index boundary (CASSANDRA-5418)
 * Fix preparing statements when current keyspace is not set (CASSANDRA-5468)
 * Fix SemanticVersion.isSupportedBy minor/patch handling (CASSANDRA-5496)
 * Don't provide oldCfId for post-1.1 system cfs (CASSANDRA-5490)
 * Fix primary range ignores replication strategy (CASSANDRA-5424)
 * Fix shutdown of binary protocol server (CASSANDRA-5507)
 * Fix repair -snapshot not working (CASSANDRA-5512)
 * Set isRunning flag later in binary protocol server (CASSANDRA-5467)
 * Fix use of CQL3 functions with descending clustering order (CASSANDRA-5472)
 * Disallow renaming columns one at a time for thrift table in CQL3
   (CASSANDRA-5531)
 * cqlsh: add CLUSTERING ORDER BY support to DESCRIBE (CASSANDRA-5528)
 * Add custom secondary index support to CQL3 (CASSANDRA-5484)
 * Fix repair hanging silently on unexpected error (CASSANDRA-5229)
 * Fix Ec2Snitch regression introduced by CASSANDRA-5171 (CASSANDRA-5432)
 * Add nodetool enablebackup/disablebackup (CASSANDRA-5556)
 * cqlsh: fix DESCRIBE after case insensitive USE (CASSANDRA-5567)
Merged from 1.1
 * Add retry mechanism to OTC for non-droppable_verbs (CASSANDRA-5393)
 * Use allocator information to improve memtable memory usage estimate
   (CASSANDRA-5497)
 * Fix trying to load deleted row into row cache on startup (CASSANDRA-4463)
 * fsync leveled manifest to avoid corruption (CASSANDRA-5535)
 * Fix Bound intersection computation (CASSANDRA-5551)
 * sstablescrub now respects max memory size in cassandra.in.sh (CASSANDRA-5562)


1.2.4
 * Ensure that PerRowSecondaryIndex updates see the most recent values
   (CASSANDRA-5397)
 * avoid duplicate index entries ind PrecompactedRow and
   ParallelCompactionIterable (CASSANDRA-5395)
 * remove the index entry on oldColumn when new column is a tombstone
   (CASSANDRA-5395)
 * Change default stream throughput from 400 to 200 mbps (CASSANDRA-5036)
 * Gossiper logs DOWN for symmetry with UP (CASSANDRA-5187)
 * Fix mixing prepared statements between keyspaces (CASSANDRA-5352)
 * Fix consistency level during bootstrap - strike 3 (CASSANDRA-5354)
 * Fix transposed arguments in AlreadyExistsException (CASSANDRA-5362)
 * Improve asynchronous hint delivery (CASSANDRA-5179)
 * Fix Guava dependency version (12.0 -> 13.0.1) for Maven (CASSANDRA-5364)
 * Validate that provided CQL3 collection value are < 64K (CASSANDRA-5355)
 * Make upgradeSSTable skip current version sstables by default (CASSANDRA-5366)
 * Optimize min/max timestamp collection (CASSANDRA-5373)
 * Invalid streamId in cql binary protocol when using invalid CL
   (CASSANDRA-5164)
 * Fix validation for IN where clauses with collections (CASSANDRA-5376)
 * Copy resultSet on count query to avoid ConcurrentModificationException
   (CASSANDRA-5382)
 * Correctly typecheck in CQL3 even with ReversedType (CASSANDRA-5386)
 * Fix streaming compressed files when using encryption (CASSANDRA-5391)
 * cassandra-all 1.2.0 pom missing netty dependency (CASSANDRA-5392)
 * Fix writetime/ttl functions on null values (CASSANDRA-5341)
 * Fix NPE during cql3 select with token() (CASSANDRA-5404)
 * IndexHelper.skipBloomFilters won't skip non-SHA filters (CASSANDRA-5385)
 * cqlsh: Print maps ordered by key, sort sets (CASSANDRA-5413)
 * Add null syntax support in CQL3 for inserts (CASSANDRA-3783)
 * Allow unauthenticated set_keyspace() calls (CASSANDRA-5423)
 * Fix potential incremental backups race (CASSANDRA-5410)
 * Fix prepared BATCH statements with batch-level timestamps (CASSANDRA-5415)
 * Allow overriding superuser setup delay (CASSANDRA-5430)
 * cassandra-shuffle with JMX usernames and passwords (CASSANDRA-5431)
Merged from 1.1:
 * cli: Quote ks and cf names in schema output when needed (CASSANDRA-5052)
 * Fix bad default for min/max timestamp in SSTableMetadata (CASSANDRA-5372)
 * Fix cf name extraction from manifest in Directories.migrateFile()
   (CASSANDRA-5242)
 * Support pluggable internode authentication (CASSANDRA-5401)


1.2.3
 * add check for sstable overlap within a level on startup (CASSANDRA-5327)
 * replace ipv6 colons in jmx object names (CASSANDRA-5298, 5328)
 * Avoid allocating SSTableBoundedScanner during repair when the range does
   not intersect the sstable (CASSANDRA-5249)
 * Don't lowercase property map keys (this breaks NTS) (CASSANDRA-5292)
 * Fix composite comparator with super columns (CASSANDRA-5287)
 * Fix insufficient validation of UPDATE queries against counter cfs
   (CASSANDRA-5300)
 * Fix PropertyFileSnitch default DC/Rack behavior (CASSANDRA-5285)
 * Handle null values when executing prepared statement (CASSANDRA-5081)
 * Add netty to pom dependencies (CASSANDRA-5181)
 * Include type arguments in Thrift CQLPreparedResult (CASSANDRA-5311)
 * Fix compaction not removing columns when bf_fp_ratio is 1 (CASSANDRA-5182)
 * cli: Warn about missing CQL3 tables in schema descriptions (CASSANDRA-5309)
 * Re-enable unknown option in replication/compaction strategies option for
   backward compatibility (CASSANDRA-4795)
 * Add binary protocol support to stress (CASSANDRA-4993)
 * cqlsh: Fix COPY FROM value quoting and null handling (CASSANDRA-5305)
 * Fix repair -pr for vnodes (CASSANDRA-5329)
 * Relax CL for auth queries for non-default users (CASSANDRA-5310)
 * Fix AssertionError during repair (CASSANDRA-5245)
 * Don't announce migrations to pre-1.2 nodes (CASSANDRA-5334)
Merged from 1.1:
 * Update offline scrub for 1.0 -> 1.1 directory structure (CASSANDRA-5195)
 * add tmp flag to Descriptor hashcode (CASSANDRA-4021)
 * fix logging of "Found table data in data directories" when only system tables
   are present (CASSANDRA-5289)
 * cli: Add JMX authentication support (CASSANDRA-5080)
 * nodetool: ability to repair specific range (CASSANDRA-5280)
 * Fix possible assertion triggered in SliceFromReadCommand (CASSANDRA-5284)
 * cqlsh: Add inet type support on Windows (ipv4-only) (CASSANDRA-4801)
 * Fix race when initializing ColumnFamilyStore (CASSANDRA-5350)
 * Add UseTLAB JVM flag (CASSANDRA-5361)


1.2.2
 * fix potential for multiple concurrent compactions of the same sstables
   (CASSANDRA-5256)
 * avoid no-op caching of byte[] on commitlog append (CASSANDRA-5199)
 * fix symlinks under data dir not working (CASSANDRA-5185)
 * fix bug in compact storage metadata handling (CASSANDRA-5189)
 * Validate login for USE queries (CASSANDRA-5207)
 * cli: remove default username and password (CASSANDRA-5208)
 * configure populate_io_cache_on_flush per-CF (CASSANDRA-4694)
 * allow configuration of internode socket buffer (CASSANDRA-3378)
 * Make sstable directory picking blacklist-aware again (CASSANDRA-5193)
 * Correctly expire gossip states for edge cases (CASSANDRA-5216)
 * Improve handling of directory creation failures (CASSANDRA-5196)
 * Expose secondary indicies to the rest of nodetool (CASSANDRA-4464)
 * Binary protocol: avoid sending notification for 0.0.0.0 (CASSANDRA-5227)
 * add UseCondCardMark XX jvm settings on jdk 1.7 (CASSANDRA-4366)
 * CQL3 refactor to allow conversion function (CASSANDRA-5226)
 * Fix drop of sstables in some circumstance (CASSANDRA-5232)
 * Implement caching of authorization results (CASSANDRA-4295)
 * Add support for LZ4 compression (CASSANDRA-5038)
 * Fix missing columns in wide rows queries (CASSANDRA-5225)
 * Simplify auth setup and make system_auth ks alterable (CASSANDRA-5112)
 * Stop compactions from hanging during bootstrap (CASSANDRA-5244)
 * fix compressed streaming sending extra chunk (CASSANDRA-5105)
 * Add CQL3-based implementations of IAuthenticator and IAuthorizer
   (CASSANDRA-4898)
 * Fix timestamp-based tomstone removal logic (CASSANDRA-5248)
 * cli: Add JMX authentication support (CASSANDRA-5080)
 * Fix forceFlush behavior (CASSANDRA-5241)
 * cqlsh: Add username autocompletion (CASSANDRA-5231)
 * Fix CQL3 composite partition key error (CASSANDRA-5240)
 * Allow IN clause on last clustering key (CASSANDRA-5230)
Merged from 1.1:
 * fix start key/end token validation for wide row iteration (CASSANDRA-5168)
 * add ConfigHelper support for Thrift frame and max message sizes (CASSANDRA-5188)
 * fix nodetool repair not fail on node down (CASSANDRA-5203)
 * always collect tombstone hints (CASSANDRA-5068)
 * Fix error when sourcing file in cqlsh (CASSANDRA-5235)


1.2.1
 * stream undelivered hints on decommission (CASSANDRA-5128)
 * GossipingPropertyFileSnitch loads saved dc/rack info if needed (CASSANDRA-5133)
 * drain should flush system CFs too (CASSANDRA-4446)
 * add inter_dc_tcp_nodelay setting (CASSANDRA-5148)
 * re-allow wrapping ranges for start_token/end_token range pairitspwng (CASSANDRA-5106)
 * fix validation compaction of empty rows (CASSANDRA-5136)
 * nodetool methods to enable/disable hint storage/delivery (CASSANDRA-4750)
 * disallow bloom filter false positive chance of 0 (CASSANDRA-5013)
 * add threadpool size adjustment methods to JMXEnabledThreadPoolExecutor and
   CompactionManagerMBean (CASSANDRA-5044)
 * fix hinting for dropped local writes (CASSANDRA-4753)
 * off-heap cache doesn't need mutable column container (CASSANDRA-5057)
 * apply disk_failure_policy to bad disks on initial directory creation
   (CASSANDRA-4847)
 * Optimize name-based queries to use ArrayBackedSortedColumns (CASSANDRA-5043)
 * Fall back to old manifest if most recent is unparseable (CASSANDRA-5041)
 * pool [Compressed]RandomAccessReader objects on the partitioned read path
   (CASSANDRA-4942)
 * Add debug logging to list filenames processed by Directories.migrateFile
   method (CASSANDRA-4939)
 * Expose black-listed directories via JMX (CASSANDRA-4848)
 * Log compaction merge counts (CASSANDRA-4894)
 * Minimize byte array allocation by AbstractData{Input,Output} (CASSANDRA-5090)
 * Add SSL support for the binary protocol (CASSANDRA-5031)
 * Allow non-schema system ks modification for shuffle to work (CASSANDRA-5097)
 * cqlsh: Add default limit to SELECT statements (CASSANDRA-4972)
 * cqlsh: fix DESCRIBE for 1.1 cfs in CQL3 (CASSANDRA-5101)
 * Correctly gossip with nodes >= 1.1.7 (CASSANDRA-5102)
 * Ensure CL guarantees on digest mismatch (CASSANDRA-5113)
 * Validate correctly selects on composite partition key (CASSANDRA-5122)
 * Fix exception when adding collection (CASSANDRA-5117)
 * Handle states for non-vnode clusters correctly (CASSANDRA-5127)
 * Refuse unrecognized replication and compaction strategy options (CASSANDRA-4795)
 * Pick the correct value validator in sstable2json for cql3 tables (CASSANDRA-5134)
 * Validate login for describe_keyspace, describe_keyspaces and set_keyspace
   (CASSANDRA-5144)
 * Fix inserting empty maps (CASSANDRA-5141)
 * Don't remove tokens from System table for node we know (CASSANDRA-5121)
 * fix streaming progress report for compresed files (CASSANDRA-5130)
 * Coverage analysis for low-CL queries (CASSANDRA-4858)
 * Stop interpreting dates as valid timeUUID value (CASSANDRA-4936)
 * Adds E notation for floating point numbers (CASSANDRA-4927)
 * Detect (and warn) unintentional use of the cql2 thrift methods when cql3 was
   intended (CASSANDRA-5172)
 * cli: Quote ks and cf names in schema output when needed (CASSANDRA-5052)
 * Fix cf name extraction from manifest in Directories.migrateFile() (CASSANDRA-5242)
 * Replace mistaken usage of commons-logging with slf4j (CASSANDRA-5464)
 * Ensure Jackson dependency matches lib (CASSANDRA-5126)
 * Expose droppable tombstone ratio stats over JMX (CASSANDRA-5159)
Merged from 1.1:
 * Simplify CompressedRandomAccessReader to work around JDK FD bug (CASSANDRA-5088)
 * Improve handling a changing target throttle rate mid-compaction (CASSANDRA-5087)
 * Pig: correctly decode row keys in widerow mode (CASSANDRA-5098)
 * nodetool repair command now prints progress (CASSANDRA-4767)
 * fix user defined compaction to run against 1.1 data directory (CASSANDRA-5118)
 * Fix CQL3 BATCH authorization caching (CASSANDRA-5145)
 * fix get_count returns incorrect value with TTL (CASSANDRA-5099)
 * better handling for mid-compaction failure (CASSANDRA-5137)
 * convert default marshallers list to map for better readability (CASSANDRA-5109)
 * fix ConcurrentModificationException in getBootstrapSource (CASSANDRA-5170)
 * fix sstable maxtimestamp for row deletes and pre-1.1.1 sstables (CASSANDRA-5153)
 * Fix thread growth on node removal (CASSANDRA-5175)
 * Make Ec2Region's datacenter name configurable (CASSANDRA-5155)


1.2.0
 * Disallow counters in collections (CASSANDRA-5082)
 * cqlsh: add unit tests (CASSANDRA-3920)
 * fix default bloom_filter_fp_chance for LeveledCompactionStrategy (CASSANDRA-5093)
Merged from 1.1:
 * add validation for get_range_slices with start_key and end_token (CASSANDRA-5089)


1.2.0-rc2
 * fix nodetool ownership display with vnodes (CASSANDRA-5065)
 * cqlsh: add DESCRIBE KEYSPACES command (CASSANDRA-5060)
 * Fix potential infinite loop when reloading CFS (CASSANDRA-5064)
 * Fix SimpleAuthorizer example (CASSANDRA-5072)
 * cqlsh: force CL.ONE for tracing and system.schema* queries (CASSANDRA-5070)
 * Includes cassandra-shuffle in the debian package (CASSANDRA-5058)
Merged from 1.1:
 * fix multithreaded compaction deadlock (CASSANDRA-4492)
 * fix temporarily missing schema after upgrade from pre-1.1.5 (CASSANDRA-5061)
 * Fix ALTER TABLE overriding compression options with defaults
   (CASSANDRA-4996, 5066)
 * fix specifying and altering crc_check_chance (CASSANDRA-5053)
 * fix Murmur3Partitioner ownership% calculation (CASSANDRA-5076)
 * Don't expire columns sooner than they should in 2ndary indexes (CASSANDRA-5079)


1.2-rc1
 * rename rpc_timeout settings to request_timeout (CASSANDRA-5027)
 * add BF with 0.1 FP to LCS by default (CASSANDRA-5029)
 * Fix preparing insert queries (CASSANDRA-5016)
 * Fix preparing queries with counter increment (CASSANDRA-5022)
 * Fix preparing updates with collections (CASSANDRA-5017)
 * Don't generate UUID based on other node address (CASSANDRA-5002)
 * Fix message when trying to alter a clustering key type (CASSANDRA-5012)
 * Update IAuthenticator to match the new IAuthorizer (CASSANDRA-5003)
 * Fix inserting only a key in CQL3 (CASSANDRA-5040)
 * Fix CQL3 token() function when used with strings (CASSANDRA-5050)
Merged from 1.1:
 * reduce log spam from invalid counter shards (CASSANDRA-5026)
 * Improve schema propagation performance (CASSANDRA-5025)
 * Fix for IndexHelper.IndexFor throws OOB Exception (CASSANDRA-5030)
 * cqlsh: make it possible to describe thrift CFs (CASSANDRA-4827)
 * cqlsh: fix timestamp formatting on some platforms (CASSANDRA-5046)


1.2-beta3
 * make consistency level configurable in cqlsh (CASSANDRA-4829)
 * fix cqlsh rendering of blob fields (CASSANDRA-4970)
 * fix cqlsh DESCRIBE command (CASSANDRA-4913)
 * save truncation position in system table (CASSANDRA-4906)
 * Move CompressionMetadata off-heap (CASSANDRA-4937)
 * allow CLI to GET cql3 columnfamily data (CASSANDRA-4924)
 * Fix rare race condition in getExpireTimeForEndpoint (CASSANDRA-4402)
 * acquire references to overlapping sstables during compaction so bloom filter
   doesn't get free'd prematurely (CASSANDRA-4934)
 * Don't share slice query filter in CQL3 SelectStatement (CASSANDRA-4928)
 * Separate tracing from Log4J (CASSANDRA-4861)
 * Exclude gcable tombstones from merkle-tree computation (CASSANDRA-4905)
 * Better printing of AbstractBounds for tracing (CASSANDRA-4931)
 * Optimize mostRecentTombstone check in CC.collectAllData (CASSANDRA-4883)
 * Change stream session ID to UUID to avoid collision from same node (CASSANDRA-4813)
 * Use Stats.db when bulk loading if present (CASSANDRA-4957)
 * Skip repair on system_trace and keyspaces with RF=1 (CASSANDRA-4956)
 * (cql3) Remove arbitrary SELECT limit (CASSANDRA-4918)
 * Correctly handle prepared operation on collections (CASSANDRA-4945)
 * Fix CQL3 LIMIT (CASSANDRA-4877)
 * Fix Stress for CQL3 (CASSANDRA-4979)
 * Remove cassandra specific exceptions from JMX interface (CASSANDRA-4893)
 * (CQL3) Force using ALLOW FILTERING on potentially inefficient queries (CASSANDRA-4915)
 * (cql3) Fix adding column when the table has collections (CASSANDRA-4982)
 * (cql3) Fix allowing collections with compact storage (CASSANDRA-4990)
 * (cql3) Refuse ttl/writetime function on collections (CASSANDRA-4992)
 * Replace IAuthority with new IAuthorizer (CASSANDRA-4874)
 * clqsh: fix KEY pseudocolumn escaping when describing Thrift tables
   in CQL3 mode (CASSANDRA-4955)
 * add basic authentication support for Pig CassandraStorage (CASSANDRA-3042)
 * fix CQL2 ALTER TABLE compaction_strategy_class altering (CASSANDRA-4965)
Merged from 1.1:
 * Fall back to old describe_splits if d_s_ex is not available (CASSANDRA-4803)
 * Improve error reporting when streaming ranges fail (CASSANDRA-5009)
 * Fix cqlsh timestamp formatting of timezone info (CASSANDRA-4746)
 * Fix assertion failure with leveled compaction (CASSANDRA-4799)
 * Check for null end_token in get_range_slice (CASSANDRA-4804)
 * Remove all remnants of removed nodes (CASSANDRA-4840)
 * Add aut-reloading of the log4j file in debian package (CASSANDRA-4855)
 * Fix estimated row cache entry size (CASSANDRA-4860)
 * reset getRangeSlice filter after finishing a row for get_paged_slice
   (CASSANDRA-4919)
 * expunge row cache post-truncate (CASSANDRA-4940)
 * Allow static CF definition with compact storage (CASSANDRA-4910)
 * Fix endless loop/compaction of schema_* CFs due to broken timestamps (CASSANDRA-4880)
 * Fix 'wrong class type' assertion in CounterColumn (CASSANDRA-4976)


1.2-beta2
 * fp rate of 1.0 disables BF entirely; LCS defaults to 1.0 (CASSANDRA-4876)
 * off-heap bloom filters for row keys (CASSANDRA_4865)
 * add extension point for sstable components (CASSANDRA-4049)
 * improve tracing output (CASSANDRA-4852, 4862)
 * make TRACE verb droppable (CASSANDRA-4672)
 * fix BulkLoader recognition of CQL3 columnfamilies (CASSANDRA-4755)
 * Sort commitlog segments for replay by id instead of mtime (CASSANDRA-4793)
 * Make hint delivery asynchronous (CASSANDRA-4761)
 * Pluggable Thrift transport factories for CLI and cqlsh (CASSANDRA-4609, 4610)
 * cassandra-cli: allow Double value type to be inserted to a column (CASSANDRA-4661)
 * Add ability to use custom TServerFactory implementations (CASSANDRA-4608)
 * optimize batchlog flushing to skip successful batches (CASSANDRA-4667)
 * include metadata for system keyspace itself in schema tables (CASSANDRA-4416)
 * add check to PropertyFileSnitch to verify presence of location for
   local node (CASSANDRA-4728)
 * add PBSPredictor consistency modeler (CASSANDRA-4261)
 * remove vestiges of Thrift unframed mode (CASSANDRA-4729)
 * optimize single-row PK lookups (CASSANDRA-4710)
 * adjust blockFor calculation to account for pending ranges due to node
   movement (CASSANDRA-833)
 * Change CQL version to 3.0.0 and stop accepting 3.0.0-beta1 (CASSANDRA-4649)
 * (CQL3) Make prepared statement global instead of per connection
   (CASSANDRA-4449)
 * Fix scrubbing of CQL3 created tables (CASSANDRA-4685)
 * (CQL3) Fix validation when using counter and regular columns in the same
   table (CASSANDRA-4706)
 * Fix bug starting Cassandra with simple authentication (CASSANDRA-4648)
 * Add support for batchlog in CQL3 (CASSANDRA-4545, 4738)
 * Add support for multiple column family outputs in CFOF (CASSANDRA-4208)
 * Support repairing only the local DC nodes (CASSANDRA-4747)
 * Use rpc_address for binary protocol and change default port (CASSANDRA-4751)
 * Fix use of collections in prepared statements (CASSANDRA-4739)
 * Store more information into peers table (CASSANDRA-4351, 4814)
 * Configurable bucket size for size tiered compaction (CASSANDRA-4704)
 * Run leveled compaction in parallel (CASSANDRA-4310)
 * Fix potential NPE during CFS reload (CASSANDRA-4786)
 * Composite indexes may miss results (CASSANDRA-4796)
 * Move consistency level to the protocol level (CASSANDRA-4734, 4824)
 * Fix Subcolumn slice ends not respected (CASSANDRA-4826)
 * Fix Assertion error in cql3 select (CASSANDRA-4783)
 * Fix list prepend logic (CQL3) (CASSANDRA-4835)
 * Add booleans as literals in CQL3 (CASSANDRA-4776)
 * Allow renaming PK columns in CQL3 (CASSANDRA-4822)
 * Fix binary protocol NEW_NODE event (CASSANDRA-4679)
 * Fix potential infinite loop in tombstone compaction (CASSANDRA-4781)
 * Remove system tables accounting from schema (CASSANDRA-4850)
 * (cql3) Force provided columns in clustering key order in
   'CLUSTERING ORDER BY' (CASSANDRA-4881)
 * Fix composite index bug (CASSANDRA-4884)
 * Fix short read protection for CQL3 (CASSANDRA-4882)
 * Add tracing support to the binary protocol (CASSANDRA-4699)
 * (cql3) Don't allow prepared marker inside collections (CASSANDRA-4890)
 * Re-allow order by on non-selected columns (CASSANDRA-4645)
 * Bug when composite index is created in a table having collections (CASSANDRA-4909)
 * log index scan subject in CompositesSearcher (CASSANDRA-4904)
Merged from 1.1:
 * add get[Row|Key]CacheEntries to CacheServiceMBean (CASSANDRA-4859)
 * fix get_paged_slice to wrap to next row correctly (CASSANDRA-4816)
 * fix indexing empty column values (CASSANDRA-4832)
 * allow JdbcDate to compose null Date objects (CASSANDRA-4830)
 * fix possible stackoverflow when compacting 1000s of sstables
   (CASSANDRA-4765)
 * fix wrong leveled compaction progress calculation (CASSANDRA-4807)
 * add a close() method to CRAR to prevent leaking file descriptors (CASSANDRA-4820)
 * fix potential infinite loop in get_count (CASSANDRA-4833)
 * fix compositeType.{get/from}String methods (CASSANDRA-4842)
 * (CQL) fix CREATE COLUMNFAMILY permissions check (CASSANDRA-4864)
 * Fix DynamicCompositeType same type comparison (CASSANDRA-4711)
 * Fix duplicate SSTable reference when stream session failed (CASSANDRA-3306)
 * Allow static CF definition with compact storage (CASSANDRA-4910)
 * Fix endless loop/compaction of schema_* CFs due to broken timestamps (CASSANDRA-4880)
 * Fix 'wrong class type' assertion in CounterColumn (CASSANDRA-4976)


1.2-beta1
 * add atomic_batch_mutate (CASSANDRA-4542, -4635)
 * increase default max_hint_window_in_ms to 3h (CASSANDRA-4632)
 * include message initiation time to replicas so they can more
   accurately drop timed-out requests (CASSANDRA-2858)
 * fix clientutil.jar dependencies (CASSANDRA-4566)
 * optimize WriteResponse (CASSANDRA-4548)
 * new metrics (CASSANDRA-4009)
 * redesign KEYS indexes to avoid read-before-write (CASSANDRA-2897)
 * debug tracing (CASSANDRA-1123)
 * parallelize row cache loading (CASSANDRA-4282)
 * Make compaction, flush JBOD-aware (CASSANDRA-4292)
 * run local range scans on the read stage (CASSANDRA-3687)
 * clean up ioexceptions (CASSANDRA-2116)
 * add disk_failure_policy (CASSANDRA-2118)
 * Introduce new json format with row level deletion (CASSANDRA-4054)
 * remove redundant "name" column from schema_keyspaces (CASSANDRA-4433)
 * improve "nodetool ring" handling of multi-dc clusters (CASSANDRA-3047)
 * update NTS calculateNaturalEndpoints to be O(N log N) (CASSANDRA-3881)
 * split up rpc timeout by operation type (CASSANDRA-2819)
 * rewrite key cache save/load to use only sequential i/o (CASSANDRA-3762)
 * update MS protocol with a version handshake + broadcast address id
   (CASSANDRA-4311)
 * multithreaded hint replay (CASSANDRA-4189)
 * add inter-node message compression (CASSANDRA-3127)
 * remove COPP (CASSANDRA-2479)
 * Track tombstone expiration and compact when tombstone content is
   higher than a configurable threshold, default 20% (CASSANDRA-3442, 4234)
 * update MurmurHash to version 3 (CASSANDRA-2975)
 * (CLI) track elapsed time for `delete' operation (CASSANDRA-4060)
 * (CLI) jline version is bumped to 1.0 to properly  support
   'delete' key function (CASSANDRA-4132)
 * Save IndexSummary into new SSTable 'Summary' component (CASSANDRA-2392, 4289)
 * Add support for range tombstones (CASSANDRA-3708)
 * Improve MessagingService efficiency (CASSANDRA-3617)
 * Avoid ID conflicts from concurrent schema changes (CASSANDRA-3794)
 * Set thrift HSHA server thread limit to unlimited by default (CASSANDRA-4277)
 * Avoids double serialization of CF id in RowMutation messages
   (CASSANDRA-4293)
 * stream compressed sstables directly with java nio (CASSANDRA-4297)
 * Support multiple ranges in SliceQueryFilter (CASSANDRA-3885)
 * Add column metadata to system column families (CASSANDRA-4018)
 * (cql3) Always use composite types by default (CASSANDRA-4329)
 * (cql3) Add support for set, map and list (CASSANDRA-3647)
 * Validate date type correctly (CASSANDRA-4441)
 * (cql3) Allow definitions with only a PK (CASSANDRA-4361)
 * (cql3) Add support for row key composites (CASSANDRA-4179)
 * improve DynamicEndpointSnitch by using reservoir sampling (CASSANDRA-4038)
 * (cql3) Add support for 2ndary indexes (CASSANDRA-3680)
 * (cql3) fix defining more than one PK to be invalid (CASSANDRA-4477)
 * remove schema agreement checking from all external APIs (Thrift, CQL and CQL3) (CASSANDRA-4487)
 * add Murmur3Partitioner and make it default for new installations (CASSANDRA-3772, 4621)
 * (cql3) update pseudo-map syntax to use map syntax (CASSANDRA-4497)
 * Finer grained exceptions hierarchy and provides error code with exceptions (CASSANDRA-3979)
 * Adds events push to binary protocol (CASSANDRA-4480)
 * Rewrite nodetool help (CASSANDRA-2293)
 * Make CQL3 the default for CQL (CASSANDRA-4640)
 * update stress tool to be able to use CQL3 (CASSANDRA-4406)
 * Accept all thrift update on CQL3 cf but don't expose their metadata (CASSANDRA-4377)
 * Replace Throttle with Guava's RateLimiter for HintedHandOff (CASSANDRA-4541)
 * fix counter add/get using CQL2 and CQL3 in stress tool (CASSANDRA-4633)
 * Add sstable count per level to cfstats (CASSANDRA-4537)
 * (cql3) Add ALTER KEYSPACE statement (CASSANDRA-4611)
 * (cql3) Allow defining default consistency levels (CASSANDRA-4448)
 * (cql3) Fix queries using LIMIT missing results (CASSANDRA-4579)
 * fix cross-version gossip messaging (CASSANDRA-4576)
 * added inet data type (CASSANDRA-4627)


1.1.6
 * Wait for writes on synchronous read digest mismatch (CASSANDRA-4792)
 * fix commitlog replay for nanotime-infected sstables (CASSANDRA-4782)
 * preflight check ttl for maximum of 20 years (CASSANDRA-4771)
 * (Pig) fix widerow input with single column rows (CASSANDRA-4789)
 * Fix HH to compact with correct gcBefore, which avoids wiping out
   undelivered hints (CASSANDRA-4772)
 * LCS will merge up to 32 L0 sstables as intended (CASSANDRA-4778)
 * NTS will default unconfigured DC replicas to zero (CASSANDRA-4675)
 * use default consistency level in counter validation if none is
   explicitly provide (CASSANDRA-4700)
 * Improve IAuthority interface by introducing fine-grained
   access permissions and grant/revoke commands (CASSANDRA-4490, 4644)
 * fix assumption error in CLI when updating/describing keyspace
   (CASSANDRA-4322)
 * Adds offline sstablescrub to debian packaging (CASSANDRA-4642)
 * Automatic fixing of overlapping leveled sstables (CASSANDRA-4644)
 * fix error when using ORDER BY with extended selections (CASSANDRA-4689)
 * (CQL3) Fix validation for IN queries for non-PK cols (CASSANDRA-4709)
 * fix re-created keyspace disappering after 1.1.5 upgrade
   (CASSANDRA-4698, 4752)
 * (CLI) display elapsed time in 2 fraction digits (CASSANDRA-3460)
 * add authentication support to sstableloader (CASSANDRA-4712)
 * Fix CQL3 'is reversed' logic (CASSANDRA-4716, 4759)
 * (CQL3) Don't return ReversedType in result set metadata (CASSANDRA-4717)
 * Backport adding AlterKeyspace statement (CASSANDRA-4611)
 * (CQL3) Correcty accept upper-case data types (CASSANDRA-4770)
 * Add binary protocol events for schema changes (CASSANDRA-4684)
Merged from 1.0:
 * Switch from NBHM to CHM in MessagingService's callback map, which
   prevents OOM in long-running instances (CASSANDRA-4708)


1.1.5
 * add SecondaryIndex.reload API (CASSANDRA-4581)
 * use millis + atomicint for commitlog segment creation instead of
   nanotime, which has issues under some hypervisors (CASSANDRA-4601)
 * fix FD leak in slice queries (CASSANDRA-4571)
 * avoid recursion in leveled compaction (CASSANDRA-4587)
 * increase stack size under Java7 to 180K
 * Log(info) schema changes (CASSANDRA-4547)
 * Change nodetool setcachecapcity to manipulate global caches (CASSANDRA-4563)
 * (cql3) fix setting compaction strategy (CASSANDRA-4597)
 * fix broken system.schema_* timestamps on system startup (CASSANDRA-4561)
 * fix wrong skip of cache saving (CASSANDRA-4533)
 * Avoid NPE when lost+found is in data dir (CASSANDRA-4572)
 * Respect five-minute flush moratorium after initial CL replay (CASSANDRA-4474)
 * Adds ntp as recommended in debian packaging (CASSANDRA-4606)
 * Configurable transport in CF Record{Reader|Writer} (CASSANDRA-4558)
 * (cql3) fix potential NPE with both equal and unequal restriction (CASSANDRA-4532)
 * (cql3) improves ORDER BY validation (CASSANDRA-4624)
 * Fix potential deadlock during counter writes (CASSANDRA-4578)
 * Fix cql error with ORDER BY when using IN (CASSANDRA-4612)
Merged from 1.0:
 * increase Xss to 160k to accomodate latest 1.6 JVMs (CASSANDRA-4602)
 * fix toString of hint destination tokens (CASSANDRA-4568)
 * Fix multiple values for CurrentLocal NodeID (CASSANDRA-4626)


1.1.4
 * fix offline scrub to catch >= out of order rows (CASSANDRA-4411)
 * fix cassandra-env.sh on RHEL and other non-dash-based systems
   (CASSANDRA-4494)
Merged from 1.0:
 * (Hadoop) fix setting key length for old-style mapred api (CASSANDRA-4534)
 * (Hadoop) fix iterating through a resultset consisting entirely
   of tombstoned rows (CASSANDRA-4466)


1.1.3
 * (cqlsh) add COPY TO (CASSANDRA-4434)
 * munmap commitlog segments before rename (CASSANDRA-4337)
 * (JMX) rename getRangeKeySample to sampleKeyRange to avoid returning
   multi-MB results as an attribute (CASSANDRA-4452)
 * flush based on data size, not throughput; overwritten columns no
   longer artificially inflate liveRatio (CASSANDRA-4399)
 * update default commitlog segment size to 32MB and total commitlog
   size to 32/1024 MB for 32/64 bit JVMs, respectively (CASSANDRA-4422)
 * avoid using global partitioner to estimate ranges in index sstables
   (CASSANDRA-4403)
 * restore pre-CASSANDRA-3862 approach to removing expired tombstones
   from row cache during compaction (CASSANDRA-4364)
 * (stress) support for CQL prepared statements (CASSANDRA-3633)
 * Correctly catch exception when Snappy cannot be loaded (CASSANDRA-4400)
 * (cql3) Support ORDER BY when IN condition is given in WHERE clause (CASSANDRA-4327)
 * (cql3) delete "component_index" column on DROP TABLE call (CASSANDRA-4420)
 * change nanoTime() to currentTimeInMillis() in schema related code (CASSANDRA-4432)
 * add a token generation tool (CASSANDRA-3709)
 * Fix LCS bug with sstable containing only 1 row (CASSANDRA-4411)
 * fix "Can't Modify Index Name" problem on CF update (CASSANDRA-4439)
 * Fix assertion error in getOverlappingSSTables during repair (CASSANDRA-4456)
 * fix nodetool's setcompactionthreshold command (CASSANDRA-4455)
 * Ensure compacted files are never used, to avoid counter overcount (CASSANDRA-4436)
Merged from 1.0:
 * Push the validation of secondary index values to the SecondaryIndexManager (CASSANDRA-4240)
 * allow dropping columns shadowed by not-yet-expired supercolumn or row
   tombstones in PrecompactedRow (CASSANDRA-4396)


1.1.2
 * Fix cleanup not deleting index entries (CASSANDRA-4379)
 * Use correct partitioner when saving + loading caches (CASSANDRA-4331)
 * Check schema before trying to export sstable (CASSANDRA-2760)
 * Raise a meaningful exception instead of NPE when PFS encounters
   an unconfigured node + no default (CASSANDRA-4349)
 * fix bug in sstable blacklisting with LCS (CASSANDRA-4343)
 * LCS no longer promotes tiny sstables out of L0 (CASSANDRA-4341)
 * skip tombstones during hint replay (CASSANDRA-4320)
 * fix NPE in compactionstats (CASSANDRA-4318)
 * enforce 1m min keycache for auto (CASSANDRA-4306)
 * Have DeletedColumn.isMFD always return true (CASSANDRA-4307)
 * (cql3) exeption message for ORDER BY constraints said primary filter can be
    an IN clause, which is misleading (CASSANDRA-4319)
 * (cql3) Reject (not yet supported) creation of 2ndardy indexes on tables with
   composite primary keys (CASSANDRA-4328)
 * Set JVM stack size to 160k for java 7 (CASSANDRA-4275)
 * cqlsh: add COPY command to load data from CSV flat files (CASSANDRA-4012)
 * CFMetaData.fromThrift to throw ConfigurationException upon error (CASSANDRA-4353)
 * Use CF comparator to sort indexed columns in SecondaryIndexManager
   (CASSANDRA-4365)
 * add strategy_options to the KSMetaData.toString() output (CASSANDRA-4248)
 * (cql3) fix range queries containing unqueried results (CASSANDRA-4372)
 * (cql3) allow updating column_alias types (CASSANDRA-4041)
 * (cql3) Fix deletion bug (CASSANDRA-4193)
 * Fix computation of overlapping sstable for leveled compaction (CASSANDRA-4321)
 * Improve scrub and allow to run it offline (CASSANDRA-4321)
 * Fix assertionError in StorageService.bulkLoad (CASSANDRA-4368)
 * (cqlsh) add option to authenticate to a keyspace at startup (CASSANDRA-4108)
 * (cqlsh) fix ASSUME functionality (CASSANDRA-4352)
 * Fix ColumnFamilyRecordReader to not return progress > 100% (CASSANDRA-3942)
Merged from 1.0:
 * Set gc_grace on index CF to 0 (CASSANDRA-4314)


1.1.1
 * add populate_io_cache_on_flush option (CASSANDRA-2635)
 * allow larger cache capacities than 2GB (CASSANDRA-4150)
 * add getsstables command to nodetool (CASSANDRA-4199)
 * apply parent CF compaction settings to secondary index CFs (CASSANDRA-4280)
 * preserve commitlog size cap when recycling segments at startup
   (CASSANDRA-4201)
 * (Hadoop) fix split generation regression (CASSANDRA-4259)
 * ignore min/max compactions settings in LCS, while preserving
   behavior that min=max=0 disables autocompaction (CASSANDRA-4233)
 * log number of rows read from saved cache (CASSANDRA-4249)
 * calculate exact size required for cleanup operations (CASSANDRA-1404)
 * avoid blocking additional writes during flush when the commitlog
   gets behind temporarily (CASSANDRA-1991)
 * enable caching on index CFs based on data CF cache setting (CASSANDRA-4197)
 * warn on invalid replication strategy creation options (CASSANDRA-4046)
 * remove [Freeable]Memory finalizers (CASSANDRA-4222)
 * include tombstone size in ColumnFamily.size, which can prevent OOM
   during sudden mass delete operations by yielding a nonzero liveRatio
   (CASSANDRA-3741)
 * Open 1 sstableScanner per level for leveled compaction (CASSANDRA-4142)
 * Optimize reads when row deletion timestamps allow us to restrict
   the set of sstables we check (CASSANDRA-4116)
 * add support for commitlog archiving and point-in-time recovery
   (CASSANDRA-3690)
 * avoid generating redundant compaction tasks during streaming
   (CASSANDRA-4174)
 * add -cf option to nodetool snapshot, and takeColumnFamilySnapshot to
   StorageService mbean (CASSANDRA-556)
 * optimize cleanup to drop entire sstables where possible (CASSANDRA-4079)
 * optimize truncate when autosnapshot is disabled (CASSANDRA-4153)
 * update caches to use byte[] keys to reduce memory overhead (CASSANDRA-3966)
 * add column limit to cli (CASSANDRA-3012, 4098)
 * clean up and optimize DataOutputBuffer, used by CQL compression and
   CompositeType (CASSANDRA-4072)
 * optimize commitlog checksumming (CASSANDRA-3610)
 * identify and blacklist corrupted SSTables from future compactions
   (CASSANDRA-2261)
 * Move CfDef and KsDef validation out of thrift (CASSANDRA-4037)
 * Expose API to repair a user provided range (CASSANDRA-3912)
 * Add way to force the cassandra-cli to refresh its schema (CASSANDRA-4052)
 * Avoid having replicate on write tasks stacking up at CL.ONE (CASSANDRA-2889)
 * (cql3) Backwards compatibility for composite comparators in non-cql3-aware
   clients (CASSANDRA-4093)
 * (cql3) Fix order by for reversed queries (CASSANDRA-4160)
 * (cql3) Add ReversedType support (CASSANDRA-4004)
 * (cql3) Add timeuuid type (CASSANDRA-4194)
 * (cql3) Minor fixes (CASSANDRA-4185)
 * (cql3) Fix prepared statement in BATCH (CASSANDRA-4202)
 * (cql3) Reduce the list of reserved keywords (CASSANDRA-4186)
 * (cql3) Move max/min compaction thresholds to compaction strategy options
   (CASSANDRA-4187)
 * Fix exception during move when localhost is the only source (CASSANDRA-4200)
 * (cql3) Allow paging through non-ordered partitioner results (CASSANDRA-3771)
 * (cql3) Fix drop index (CASSANDRA-4192)
 * (cql3) Don't return range ghosts anymore (CASSANDRA-3982)
 * fix re-creating Keyspaces/ColumnFamilies with the same name as dropped
   ones (CASSANDRA-4219)
 * fix SecondaryIndex LeveledManifest save upon snapshot (CASSANDRA-4230)
 * fix missing arrayOffset in FBUtilities.hash (CASSANDRA-4250)
 * (cql3) Add name of parameters in CqlResultSet (CASSANDRA-4242)
 * (cql3) Correctly validate order by queries (CASSANDRA-4246)
 * rename stress to cassandra-stress for saner packaging (CASSANDRA-4256)
 * Fix exception on colum metadata with non-string comparator (CASSANDRA-4269)
 * Check for unknown/invalid compression options (CASSANDRA-4266)
 * (cql3) Adds simple access to column timestamp and ttl (CASSANDRA-4217)
 * (cql3) Fix range queries with secondary indexes (CASSANDRA-4257)
 * Better error messages from improper input in cli (CASSANDRA-3865)
 * Try to stop all compaction upon Keyspace or ColumnFamily drop (CASSANDRA-4221)
 * (cql3) Allow keyspace properties to contain hyphens (CASSANDRA-4278)
 * (cql3) Correctly validate keyspace access in create table (CASSANDRA-4296)
 * Avoid deadlock in migration stage (CASSANDRA-3882)
 * Take supercolumn names and deletion info into account in memtable throughput
   (CASSANDRA-4264)
 * Add back backward compatibility for old style replication factor (CASSANDRA-4294)
 * Preserve compatibility with pre-1.1 index queries (CASSANDRA-4262)
Merged from 1.0:
 * Fix super columns bug where cache is not updated (CASSANDRA-4190)
 * fix maxTimestamp to include row tombstones (CASSANDRA-4116)
 * (CLI) properly handle quotes in create/update keyspace commands (CASSANDRA-4129)
 * Avoids possible deadlock during bootstrap (CASSANDRA-4159)
 * fix stress tool that hangs forever on timeout or error (CASSANDRA-4128)
 * stress tool to return appropriate exit code on failure (CASSANDRA-4188)
 * fix compaction NPE when out of disk space and assertions disabled
   (CASSANDRA-3985)
 * synchronize LCS getEstimatedTasks to avoid CME (CASSANDRA-4255)
 * ensure unique streaming session id's (CASSANDRA-4223)
 * kick off background compaction when min/max thresholds change
   (CASSANDRA-4279)
 * improve ability of STCS.getBuckets to deal with 100s of 1000s of
   sstables, such as when convertinb back from LCS (CASSANDRA-4287)
 * Oversize integer in CQL throws NumberFormatException (CASSANDRA-4291)
 * fix 1.0.x node join to mixed version cluster, other nodes >= 1.1 (CASSANDRA-4195)
 * Fix LCS splitting sstable base on uncompressed size (CASSANDRA-4419)
 * Push the validation of secondary index values to the SecondaryIndexManager (CASSANDRA-4240)
 * Don't purge columns during upgradesstables (CASSANDRA-4462)
 * Make cqlsh work with piping (CASSANDRA-4113)
 * Validate arguments for nodetool decommission (CASSANDRA-4061)
 * Report thrift status in nodetool info (CASSANDRA-4010)


1.1.0-final
 * average a reduced liveRatio estimate with the previous one (CASSANDRA-4065)
 * Allow KS and CF names up to 48 characters (CASSANDRA-4157)
 * fix stress build (CASSANDRA-4140)
 * add time remaining estimate to nodetool compactionstats (CASSANDRA-4167)
 * (cql) fix NPE in cql3 ALTER TABLE (CASSANDRA-4163)
 * (cql) Add support for CL.TWO and CL.THREE in CQL (CASSANDRA-4156)
 * (cql) Fix type in CQL3 ALTER TABLE preventing update (CASSANDRA-4170)
 * (cql) Throw invalid exception from CQL3 on obsolete options (CASSANDRA-4171)
 * (cqlsh) fix recognizing uppercase SELECT keyword (CASSANDRA-4161)
 * Pig: wide row support (CASSANDRA-3909)
Merged from 1.0:
 * avoid streaming empty files with bulk loader if sstablewriter errors out
   (CASSANDRA-3946)


1.1-rc1
 * Include stress tool in binary builds (CASSANDRA-4103)
 * (Hadoop) fix wide row iteration when last row read was deleted
   (CASSANDRA-4154)
 * fix read_repair_chance to really default to 0.1 in the cli (CASSANDRA-4114)
 * Adds caching and bloomFilterFpChange to CQL options (CASSANDRA-4042)
 * Adds posibility to autoconfigure size of the KeyCache (CASSANDRA-4087)
 * fix KEYS index from skipping results (CASSANDRA-3996)
 * Remove sliced_buffer_size_in_kb dead option (CASSANDRA-4076)
 * make loadNewSStable preserve sstable version (CASSANDRA-4077)
 * Respect 1.0 cache settings as much as possible when upgrading
   (CASSANDRA-4088)
 * relax path length requirement for sstable files when upgrading on
   non-Windows platforms (CASSANDRA-4110)
 * fix terminination of the stress.java when errors were encountered
   (CASSANDRA-4128)
 * Move CfDef and KsDef validation out of thrift (CASSANDRA-4037)
 * Fix get_paged_slice (CASSANDRA-4136)
 * CQL3: Support slice with exclusive start and stop (CASSANDRA-3785)
Merged from 1.0:
 * support PropertyFileSnitch in bulk loader (CASSANDRA-4145)
 * add auto_snapshot option allowing disabling snapshot before drop/truncate
   (CASSANDRA-3710)
 * allow short snitch names (CASSANDRA-4130)


1.1-beta2
 * rename loaded sstables to avoid conflicts with local snapshots
   (CASSANDRA-3967)
 * start hint replay as soon as FD notifies that the target is back up
   (CASSANDRA-3958)
 * avoid unproductive deserializing of cached rows during compaction
   (CASSANDRA-3921)
 * fix concurrency issues with CQL keyspace creation (CASSANDRA-3903)
 * Show Effective Owership via Nodetool ring <keyspace> (CASSANDRA-3412)
 * Update ORDER BY syntax for CQL3 (CASSANDRA-3925)
 * Fix BulkRecordWriter to not throw NPE if reducer gets no map data from Hadoop (CASSANDRA-3944)
 * Fix bug with counters in super columns (CASSANDRA-3821)
 * Remove deprecated merge_shard_chance (CASSANDRA-3940)
 * add a convenient way to reset a node's schema (CASSANDRA-2963)
 * fix for intermittent SchemaDisagreementException (CASSANDRA-3884)
 * CLI `list <CF>` to limit number of columns and their order (CASSANDRA-3012)
 * ignore deprecated KsDef/CfDef/ColumnDef fields in native schema (CASSANDRA-3963)
 * CLI to report when unsupported column_metadata pair was given (CASSANDRA-3959)
 * reincarnate removed and deprecated KsDef/CfDef attributes (CASSANDRA-3953)
 * Fix race between writes and read for cache (CASSANDRA-3862)
 * perform static initialization of StorageProxy on start-up (CASSANDRA-3797)
 * support trickling fsync() on writes (CASSANDRA-3950)
 * expose counters for unavailable/timeout exceptions given to thrift clients (CASSANDRA-3671)
 * avoid quadratic startup time in LeveledManifest (CASSANDRA-3952)
 * Add type information to new schema_ columnfamilies and remove thrift
   serialization for schema (CASSANDRA-3792)
 * add missing column validator options to the CLI help (CASSANDRA-3926)
 * skip reading saved key cache if CF's caching strategy is NONE or ROWS_ONLY (CASSANDRA-3954)
 * Unify migration code (CASSANDRA-4017)
Merged from 1.0:
 * cqlsh: guess correct version of Python for Arch Linux (CASSANDRA-4090)
 * (CLI) properly handle quotes in create/update keyspace commands (CASSANDRA-4129)
 * Avoids possible deadlock during bootstrap (CASSANDRA-4159)
 * fix stress tool that hangs forever on timeout or error (CASSANDRA-4128)
 * Fix super columns bug where cache is not updated (CASSANDRA-4190)
 * stress tool to return appropriate exit code on failure (CASSANDRA-4188)


1.0.9
 * improve index sampling performance (CASSANDRA-4023)
 * always compact away deleted hints immediately after handoff (CASSANDRA-3955)
 * delete hints from dropped ColumnFamilies on handoff instead of
   erroring out (CASSANDRA-3975)
 * add CompositeType ref to the CLI doc for create/update column family (CASSANDRA-3980)
 * Pig: support Counter ColumnFamilies (CASSANDRA-3973)
 * Pig: Composite column support (CASSANDRA-3684)
 * Avoid NPE during repair when a keyspace has no CFs (CASSANDRA-3988)
 * Fix division-by-zero error on get_slice (CASSANDRA-4000)
 * don't change manifest level for cleanup, scrub, and upgradesstables
   operations under LeveledCompactionStrategy (CASSANDRA-3989, 4112)
 * fix race leading to super columns assertion failure (CASSANDRA-3957)
 * fix NPE on invalid CQL delete command (CASSANDRA-3755)
 * allow custom types in CLI's assume command (CASSANDRA-4081)
 * fix totalBytes count for parallel compactions (CASSANDRA-3758)
 * fix intermittent NPE in get_slice (CASSANDRA-4095)
 * remove unnecessary asserts in native code interfaces (CASSANDRA-4096)
 * Validate blank keys in CQL to avoid assertion errors (CASSANDRA-3612)
 * cqlsh: fix bad decoding of some column names (CASSANDRA-4003)
 * cqlsh: fix incorrect padding with unicode chars (CASSANDRA-4033)
 * Fix EC2 snitch incorrectly reporting region (CASSANDRA-4026)
 * Shut down thrift during decommission (CASSANDRA-4086)
 * Expose nodetool cfhistograms for 2ndary indexes (CASSANDRA-4063)
Merged from 0.8:
 * Fix ConcurrentModificationException in gossiper (CASSANDRA-4019)


1.1-beta1
 * (cqlsh)
   + add SOURCE and CAPTURE commands, and --file option (CASSANDRA-3479)
   + add ALTER COLUMNFAMILY WITH (CASSANDRA-3523)
   + bundle Python dependencies with Cassandra (CASSANDRA-3507)
   + added to Debian package (CASSANDRA-3458)
   + display byte data instead of erroring out on decode failure
     (CASSANDRA-3874)
 * add nodetool rebuild_index (CASSANDRA-3583)
 * add nodetool rangekeysample (CASSANDRA-2917)
 * Fix streaming too much data during move operations (CASSANDRA-3639)
 * Nodetool and CLI connect to localhost by default (CASSANDRA-3568)
 * Reduce memory used by primary index sample (CASSANDRA-3743)
 * (Hadoop) separate input/output configurations (CASSANDRA-3197, 3765)
 * avoid returning internal Cassandra classes over JMX (CASSANDRA-2805)
 * add row-level isolation via SnapTree (CASSANDRA-2893)
 * Optimize key count estimation when opening sstable on startup
   (CASSANDRA-2988)
 * multi-dc replication optimization supporting CL > ONE (CASSANDRA-3577)
 * add command to stop compactions (CASSANDRA-1740, 3566, 3582)
 * multithreaded streaming (CASSANDRA-3494)
 * removed in-tree redhat spec (CASSANDRA-3567)
 * "defragment" rows for name-based queries under STCS, again (CASSANDRA-2503)
 * Recycle commitlog segments for improved performance
   (CASSANDRA-3411, 3543, 3557, 3615)
 * update size-tiered compaction to prioritize small tiers (CASSANDRA-2407)
 * add message expiration logic to OutboundTcpConnection (CASSANDRA-3005)
 * off-heap cache to use sun.misc.Unsafe instead of JNA (CASSANDRA-3271)
 * EACH_QUORUM is only supported for writes (CASSANDRA-3272)
 * replace compactionlock use in schema migration by checking CFS.isValid
   (CASSANDRA-3116)
 * recognize that "SELECT first ... *" isn't really "SELECT *" (CASSANDRA-3445)
 * Use faster bytes comparison (CASSANDRA-3434)
 * Bulk loader is no longer a fat client, (HADOOP) bulk load output format
   (CASSANDRA-3045)
 * (Hadoop) add support for KeyRange.filter
 * remove assumption that keys and token are in bijection
   (CASSANDRA-1034, 3574, 3604)
 * always remove endpoints from delevery queue in HH (CASSANDRA-3546)
 * fix race between cf flush and its 2ndary indexes flush (CASSANDRA-3547)
 * fix potential race in AES when a repair fails (CASSANDRA-3548)
 * Remove columns shadowed by a deleted container even when we cannot purge
   (CASSANDRA-3538)
 * Improve memtable slice iteration performance (CASSANDRA-3545)
 * more efficient allocation of small bloom filters (CASSANDRA-3618)
 * Use separate writer thread in SSTableSimpleUnsortedWriter (CASSANDRA-3619)
 * fsync the directory after new sstable or commitlog segment are created (CASSANDRA-3250)
 * fix minor issues reported by FindBugs (CASSANDRA-3658)
 * global key/row caches (CASSANDRA-3143, 3849)
 * optimize memtable iteration during range scan (CASSANDRA-3638)
 * introduce 'crc_check_chance' in CompressionParameters to support
   a checksum percentage checking chance similarly to read-repair (CASSANDRA-3611)
 * a way to deactivate global key/row cache on per-CF basis (CASSANDRA-3667)
 * fix LeveledCompactionStrategy broken because of generation pre-allocation
   in LeveledManifest (CASSANDRA-3691)
 * finer-grained control over data directories (CASSANDRA-2749)
 * Fix ClassCastException during hinted handoff (CASSANDRA-3694)
 * Upgrade Thrift to 0.7 (CASSANDRA-3213)
 * Make stress.java insert operation to use microseconds (CASSANDRA-3725)
 * Allows (internally) doing a range query with a limit of columns instead of
   rows (CASSANDRA-3742)
 * Allow rangeSlice queries to be start/end inclusive/exclusive (CASSANDRA-3749)
 * Fix BulkLoader to support new SSTable layout and add stream
   throttling to prevent an NPE when there is no yaml config (CASSANDRA-3752)
 * Allow concurrent schema migrations (CASSANDRA-1391, 3832)
 * Add SnapshotCommand to trigger snapshot on remote node (CASSANDRA-3721)
 * Make CFMetaData conversions to/from thrift/native schema inverses
   (CASSANDRA_3559)
 * Add initial code for CQL 3.0-beta (CASSANDRA-2474, 3781, 3753)
 * Add wide row support for ColumnFamilyInputFormat (CASSANDRA-3264)
 * Allow extending CompositeType comparator (CASSANDRA-3657)
 * Avoids over-paging during get_count (CASSANDRA-3798)
 * Add new command to rebuild a node without (repair) merkle tree calculations
   (CASSANDRA-3483, 3922)
 * respect not only row cache capacity but caching mode when
   trying to read data (CASSANDRA-3812)
 * fix system tests (CASSANDRA-3827)
 * CQL support for altering row key type in ALTER TABLE (CASSANDRA-3781)
 * turn compression on by default (CASSANDRA-3871)
 * make hexToBytes refuse invalid input (CASSANDRA-2851)
 * Make secondary indexes CF inherit compression and compaction from their
   parent CF (CASSANDRA-3877)
 * Finish cleanup up tombstone purge code (CASSANDRA-3872)
 * Avoid NPE on aboarted stream-out sessions (CASSANDRA-3904)
 * BulkRecordWriter throws NPE for counter columns (CASSANDRA-3906)
 * Support compression using BulkWriter (CASSANDRA-3907)


1.0.8
 * fix race between cleanup and flush on secondary index CFSes (CASSANDRA-3712)
 * avoid including non-queried nodes in rangeslice read repair
   (CASSANDRA-3843)
 * Only snapshot CF being compacted for snapshot_before_compaction
   (CASSANDRA-3803)
 * Log active compactions in StatusLogger (CASSANDRA-3703)
 * Compute more accurate compaction score per level (CASSANDRA-3790)
 * Return InvalidRequest when using a keyspace that doesn't exist
   (CASSANDRA-3764)
 * disallow user modification of System keyspace (CASSANDRA-3738)
 * allow using sstable2json on secondary index data (CASSANDRA-3738)
 * (cqlsh) add DESCRIBE COLUMNFAMILIES (CASSANDRA-3586)
 * (cqlsh) format blobs correctly and use colors to improve output
   readability (CASSANDRA-3726)
 * synchronize BiMap of bootstrapping tokens (CASSANDRA-3417)
 * show index options in CLI (CASSANDRA-3809)
 * add optional socket timeout for streaming (CASSANDRA-3838)
 * fix truncate not to leave behind non-CFS backed secondary indexes
   (CASSANDRA-3844)
 * make CLI `show schema` to use output stream directly instead
   of StringBuilder (CASSANDRA-3842)
 * remove the wait on hint future during write (CASSANDRA-3870)
 * (cqlsh) ignore missing CfDef opts (CASSANDRA-3933)
 * (cqlsh) look for cqlshlib relative to realpath (CASSANDRA-3767)
 * Fix short read protection (CASSANDRA-3934)
 * Make sure infered and actual schema match (CASSANDRA-3371)
 * Fix NPE during HH delivery (CASSANDRA-3677)
 * Don't put boostrapping node in 'hibernate' status (CASSANDRA-3737)
 * Fix double quotes in windows bat files (CASSANDRA-3744)
 * Fix bad validator lookup (CASSANDRA-3789)
 * Fix soft reset in EC2MultiRegionSnitch (CASSANDRA-3835)
 * Don't leave zombie connections with THSHA thrift server (CASSANDRA-3867)
 * (cqlsh) fix deserialization of data (CASSANDRA-3874)
 * Fix removetoken force causing an inconsistent state (CASSANDRA-3876)
 * Fix ahndling of some types with Pig (CASSANDRA-3886)
 * Don't allow to drop the system keyspace (CASSANDRA-3759)
 * Make Pig deletes disabled by default and configurable (CASSANDRA-3628)
Merged from 0.8:
 * (Pig) fix CassandraStorage to use correct comparator in Super ColumnFamily
   case (CASSANDRA-3251)
 * fix thread safety issues in commitlog replay, primarily affecting
   systems with many (100s) of CF definitions (CASSANDRA-3751)
 * Fix relevant tombstone ignored with super columns (CASSANDRA-3875)


1.0.7
 * fix regression in HH page size calculation (CASSANDRA-3624)
 * retry failed stream on IOException (CASSANDRA-3686)
 * allow configuring bloom_filter_fp_chance (CASSANDRA-3497)
 * attempt hint delivery every ten minutes, or when failure detector
   notifies us that a node is back up, whichever comes first.  hint
   handoff throttle delay default changed to 1ms, from 50 (CASSANDRA-3554)
 * add nodetool setstreamthroughput (CASSANDRA-3571)
 * fix assertion when dropping a columnfamily with no sstables (CASSANDRA-3614)
 * more efficient allocation of small bloom filters (CASSANDRA-3618)
 * CLibrary.createHardLinkWithExec() to check for errors (CASSANDRA-3101)
 * Avoid creating empty and non cleaned writer during compaction (CASSANDRA-3616)
 * stop thrift service in shutdown hook so we can quiesce MessagingService
   (CASSANDRA-3335)
 * (CQL) compaction_strategy_options and compression_parameters for
   CREATE COLUMNFAMILY statement (CASSANDRA-3374)
 * Reset min/max compaction threshold when creating size tiered compaction
   strategy (CASSANDRA-3666)
 * Don't ignore IOException during compaction (CASSANDRA-3655)
 * Fix assertion error for CF with gc_grace=0 (CASSANDRA-3579)
 * Shutdown ParallelCompaction reducer executor after use (CASSANDRA-3711)
 * Avoid < 0 value for pending tasks in leveled compaction (CASSANDRA-3693)
 * (Hadoop) Support TimeUUID in Pig CassandraStorage (CASSANDRA-3327)
 * Check schema is ready before continuing boostrapping (CASSANDRA-3629)
 * Catch overflows during parsing of chunk_length_kb (CASSANDRA-3644)
 * Improve stream protocol mismatch errors (CASSANDRA-3652)
 * Avoid multiple thread doing HH to the same target (CASSANDRA-3681)
 * Add JMX property for rp_timeout_in_ms (CASSANDRA-2940)
 * Allow DynamicCompositeType to compare component of different types
   (CASSANDRA-3625)
 * Flush non-cfs backed secondary indexes (CASSANDRA-3659)
 * Secondary Indexes should report memory consumption (CASSANDRA-3155)
 * fix for SelectStatement start/end key are not set correctly
   when a key alias is involved (CASSANDRA-3700)
 * fix CLI `show schema` command insert of an extra comma in
   column_metadata (CASSANDRA-3714)
Merged from 0.8:
 * avoid logging (harmless) exception when GC takes < 1ms (CASSANDRA-3656)
 * prevent new nodes from thinking down nodes are up forever (CASSANDRA-3626)
 * use correct list of replicas for LOCAL_QUORUM reads when read repair
   is disabled (CASSANDRA-3696)
 * block on flush before compacting hints (may prevent OOM) (CASSANDRA-3733)


1.0.6
 * (CQL) fix cqlsh support for replicate_on_write (CASSANDRA-3596)
 * fix adding to leveled manifest after streaming (CASSANDRA-3536)
 * filter out unavailable cipher suites when using encryption (CASSANDRA-3178)
 * (HADOOP) add old-style api support for CFIF and CFRR (CASSANDRA-2799)
 * Support TimeUUIDType column names in Stress.java tool (CASSANDRA-3541)
 * (CQL) INSERT/UPDATE/DELETE/TRUNCATE commands should allow CF names to
   be qualified by keyspace (CASSANDRA-3419)
 * always remove endpoints from delevery queue in HH (CASSANDRA-3546)
 * fix race between cf flush and its 2ndary indexes flush (CASSANDRA-3547)
 * fix potential race in AES when a repair fails (CASSANDRA-3548)
 * fix default value validation usage in CLI SET command (CASSANDRA-3553)
 * Optimize componentsFor method for compaction and startup time
   (CASSANDRA-3532)
 * (CQL) Proper ColumnFamily metadata validation on CREATE COLUMNFAMILY
   (CASSANDRA-3565)
 * fix compression "chunk_length_kb" option to set correct kb value for
   thrift/avro (CASSANDRA-3558)
 * fix missing response during range slice repair (CASSANDRA-3551)
 * 'describe ring' moved from CLI to nodetool and available through JMX (CASSANDRA-3220)
 * add back partitioner to sstable metadata (CASSANDRA-3540)
 * fix NPE in get_count for counters (CASSANDRA-3601)
Merged from 0.8:
 * remove invalid assertion that table was opened before dropping it
   (CASSANDRA-3580)
 * range and index scans now only send requests to enough replicas to
   satisfy requested CL + RR (CASSANDRA-3598)
 * use cannonical host for local node in nodetool info (CASSANDRA-3556)
 * remove nonlocal DC write optimization since it only worked with
   CL.ONE or CL.LOCAL_QUORUM (CASSANDRA-3577, 3585)
 * detect misuses of CounterColumnType (CASSANDRA-3422)
 * turn off string interning in json2sstable, take 2 (CASSANDRA-2189)
 * validate compression parameters on add/update of the ColumnFamily
   (CASSANDRA-3573)
 * Check for 0.0.0.0 is incorrect in CFIF (CASSANDRA-3584)
 * Increase vm.max_map_count in debian packaging (CASSANDRA-3563)
 * gossiper will never add itself to saved endpoints (CASSANDRA-3485)


1.0.5
 * revert CASSANDRA-3407 (see CASSANDRA-3540)
 * fix assertion error while forwarding writes to local nodes (CASSANDRA-3539)


1.0.4
 * fix self-hinting of timed out read repair updates and make hinted handoff
   less prone to OOMing a coordinator (CASSANDRA-3440)
 * expose bloom filter sizes via JMX (CASSANDRA-3495)
 * enforce RP tokens 0..2**127 (CASSANDRA-3501)
 * canonicalize paths exposed through JMX (CASSANDRA-3504)
 * fix "liveSize" stat when sstables are removed (CASSANDRA-3496)
 * add bloom filter FP rates to nodetool cfstats (CASSANDRA-3347)
 * record partitioner in sstable metadata component (CASSANDRA-3407)
 * add new upgradesstables nodetool command (CASSANDRA-3406)
 * skip --debug requirement to see common exceptions in CLI (CASSANDRA-3508)
 * fix incorrect query results due to invalid max timestamp (CASSANDRA-3510)
 * make sstableloader recognize compressed sstables (CASSANDRA-3521)
 * avoids race in OutboundTcpConnection in multi-DC setups (CASSANDRA-3530)
 * use SETLOCAL in cassandra.bat (CASSANDRA-3506)
 * fix ConcurrentModificationException in Table.all() (CASSANDRA-3529)
Merged from 0.8:
 * fix concurrence issue in the FailureDetector (CASSANDRA-3519)
 * fix array out of bounds error in counter shard removal (CASSANDRA-3514)
 * avoid dropping tombstones when they might still be needed to shadow
   data in a different sstable (CASSANDRA-2786)


1.0.3
 * revert name-based query defragmentation aka CASSANDRA-2503 (CASSANDRA-3491)
 * fix invalidate-related test failures (CASSANDRA-3437)
 * add next-gen cqlsh to bin/ (CASSANDRA-3188, 3131, 3493)
 * (CQL) fix handling of rows with no columns (CASSANDRA-3424, 3473)
 * fix querying supercolumns by name returning only a subset of
   subcolumns or old subcolumn versions (CASSANDRA-3446)
 * automatically compute sha1 sum for uncompressed data files (CASSANDRA-3456)
 * fix reading metadata/statistics component for version < h (CASSANDRA-3474)
 * add sstable forward-compatibility (CASSANDRA-3478)
 * report compression ratio in CFSMBean (CASSANDRA-3393)
 * fix incorrect size exception during streaming of counters (CASSANDRA-3481)
 * (CQL) fix for counter decrement syntax (CASSANDRA-3418)
 * Fix race introduced by CASSANDRA-2503 (CASSANDRA-3482)
 * Fix incomplete deletion of delivered hints (CASSANDRA-3466)
 * Avoid rescheduling compactions when no compaction was executed
   (CASSANDRA-3484)
 * fix handling of the chunk_length_kb compression options (CASSANDRA-3492)
Merged from 0.8:
 * fix updating CF row_cache_provider (CASSANDRA-3414)
 * CFMetaData.convertToThrift method to set RowCacheProvider (CASSANDRA-3405)
 * acquire compactionlock during truncate (CASSANDRA-3399)
 * fix displaying cfdef entries for super columnfamilies (CASSANDRA-3415)
 * Make counter shard merging thread safe (CASSANDRA-3178)
 * Revert CASSANDRA-2855
 * Fix bug preventing the use of efficient cross-DC writes (CASSANDRA-3472)
 * `describe ring` command for CLI (CASSANDRA-3220)
 * (Hadoop) skip empty rows when entire row is requested, redux (CASSANDRA-2855)


1.0.2
 * "defragment" rows for name-based queries under STCS (CASSANDRA-2503)
 * Add timing information to cassandra-cli GET/SET/LIST queries (CASSANDRA-3326)
 * Only create one CompressionMetadata object per sstable (CASSANDRA-3427)
 * cleanup usage of StorageService.setMode() (CASSANDRA-3388)
 * Avoid large array allocation for compressed chunk offsets (CASSANDRA-3432)
 * fix DecimalType bytebuffer marshalling (CASSANDRA-3421)
 * fix bug that caused first column in per row indexes to be ignored
   (CASSANDRA-3441)
 * add JMX call to clean (failed) repair sessions (CASSANDRA-3316)
 * fix sstableloader reference acquisition bug (CASSANDRA-3438)
 * fix estimated row size regression (CASSANDRA-3451)
 * make sure we don't return more columns than asked (CASSANDRA-3303, 3395)
Merged from 0.8:
 * acquire compactionlock during truncate (CASSANDRA-3399)
 * fix displaying cfdef entries for super columnfamilies (CASSANDRA-3415)


1.0.1
 * acquire references during index build to prevent delete problems
   on Windows (CASSANDRA-3314)
 * describe_ring should include datacenter/topology information (CASSANDRA-2882)
 * Thrift sockets are not properly buffered (CASSANDRA-3261)
 * performance improvement for bytebufferutil compare function (CASSANDRA-3286)
 * add system.versions ColumnFamily (CASSANDRA-3140)
 * reduce network copies (CASSANDRA-3333, 3373)
 * limit nodetool to 32MB of heap (CASSANDRA-3124)
 * (CQL) update parser to accept "timestamp" instead of "date" (CASSANDRA-3149)
 * Fix CLI `show schema` to include "compression_options" (CASSANDRA-3368)
 * Snapshot to include manifest under LeveledCompactionStrategy (CASSANDRA-3359)
 * (CQL) SELECT query should allow CF name to be qualified by keyspace (CASSANDRA-3130)
 * (CQL) Fix internal application error specifying 'using consistency ...'
   in lower case (CASSANDRA-3366)
 * fix Deflate compression when compression actually makes the data bigger
   (CASSANDRA-3370)
 * optimize UUIDGen to avoid lock contention on InetAddress.getLocalHost
   (CASSANDRA-3387)
 * tolerate index being dropped mid-mutation (CASSANDRA-3334, 3313)
 * CompactionManager is now responsible for checking for new candidates
   post-task execution, enabling more consistent leveled compaction
   (CASSANDRA-3391)
 * Cache HSHA threads (CASSANDRA-3372)
 * use CF/KS names as snapshot prefix for drop + truncate operations
   (CASSANDRA-2997)
 * Break bloom filters up to avoid heap fragmentation (CASSANDRA-2466)
 * fix cassandra hanging on jsvc stop (CASSANDRA-3302)
 * Avoid leveled compaction getting blocked on errors (CASSANDRA-3408)
 * Make reloading the compaction strategy safe (CASSANDRA-3409)
 * ignore 0.8 hints even if compaction begins before we try to purge
   them (CASSANDRA-3385)
 * remove procrun (bin\daemon) from Cassandra source tree and
   artifacts (CASSANDRA-3331)
 * make cassandra compile under JDK7 (CASSANDRA-3275)
 * remove dependency of clientutil.jar to FBUtilities (CASSANDRA-3299)
 * avoid truncation errors by using long math on long values (CASSANDRA-3364)
 * avoid clock drift on some Windows machine (CASSANDRA-3375)
 * display cache provider in cli 'describe keyspace' command (CASSANDRA-3384)
 * fix incomplete topology information in describe_ring (CASSANDRA-3403)
 * expire dead gossip states based on time (CASSANDRA-2961)
 * improve CompactionTask extensibility (CASSANDRA-3330)
 * Allow one leveled compaction task to kick off another (CASSANDRA-3363)
 * allow encryption only between datacenters (CASSANDRA-2802)
Merged from 0.8:
 * fix truncate allowing data to be replayed post-restart (CASSANDRA-3297)
 * make iwriter final in IndexWriter to avoid NPE (CASSANDRA-2863)
 * (CQL) update grammar to require key clause in DELETE statement
   (CASSANDRA-3349)
 * (CQL) allow numeric keyspace names in USE statement (CASSANDRA-3350)
 * (Hadoop) skip empty rows when slicing the entire row (CASSANDRA-2855)
 * Fix handling of tombstone by SSTableExport/Import (CASSANDRA-3357)
 * fix ColumnIndexer to use long offsets (CASSANDRA-3358)
 * Improved CLI exceptions (CASSANDRA-3312)
 * Fix handling of tombstone by SSTableExport/Import (CASSANDRA-3357)
 * Only count compaction as active (for throttling) when they have
   successfully acquired the compaction lock (CASSANDRA-3344)
 * Display CLI version string on startup (CASSANDRA-3196)
 * (Hadoop) make CFIF try rpc_address or fallback to listen_address
   (CASSANDRA-3214)
 * (Hadoop) accept comma delimited lists of initial thrift connections
   (CASSANDRA-3185)
 * ColumnFamily min_compaction_threshold should be >= 2 (CASSANDRA-3342)
 * (Pig) add 0.8+ types and key validation type in schema (CASSANDRA-3280)
 * Fix completely removing column metadata using CLI (CASSANDRA-3126)
 * CLI `describe cluster;` output should be on separate lines for separate versions
   (CASSANDRA-3170)
 * fix changing durable_writes keyspace option during CF creation
   (CASSANDRA-3292)
 * avoid locking on update when no indexes are involved (CASSANDRA-3386)
 * fix assertionError during repair with ordered partitioners (CASSANDRA-3369)
 * correctly serialize key_validation_class for avro (CASSANDRA-3391)
 * don't expire counter tombstone after streaming (CASSANDRA-3394)
 * prevent nodes that failed to join from hanging around forever
   (CASSANDRA-3351)
 * remove incorrect optimization from slice read path (CASSANDRA-3390)
 * Fix race in AntiEntropyService (CASSANDRA-3400)


1.0.0-final
 * close scrubbed sstable fd before deleting it (CASSANDRA-3318)
 * fix bug preventing obsolete commitlog segments from being removed
   (CASSANDRA-3269)
 * tolerate whitespace in seed CDL (CASSANDRA-3263)
 * Change default heap thresholds to max(min(1/2 ram, 1G), min(1/4 ram, 8GB))
   (CASSANDRA-3295)
 * Fix broken CompressedRandomAccessReaderTest (CASSANDRA-3298)
 * (CQL) fix type information returned for wildcard queries (CASSANDRA-3311)
 * add estimated tasks to LeveledCompactionStrategy (CASSANDRA-3322)
 * avoid including compaction cache-warming in keycache stats (CASSANDRA-3325)
 * run compaction and hinted handoff threads at MIN_PRIORITY (CASSANDRA-3308)
 * default hsha thrift server to cpu core count in rpc pool (CASSANDRA-3329)
 * add bin\daemon to binary tarball for Windows service (CASSANDRA-3331)
 * Fix places where uncompressed size of sstables was use in place of the
   compressed one (CASSANDRA-3338)
 * Fix hsha thrift server (CASSANDRA-3346)
 * Make sure repair only stream needed sstables (CASSANDRA-3345)


1.0.0-rc2
 * Log a meaningful warning when a node receives a message for a repair session
   that doesn't exist anymore (CASSANDRA-3256)
 * test for NUMA policy support as well as numactl presence (CASSANDRA-3245)
 * Fix FD leak when internode encryption is enabled (CASSANDRA-3257)
 * Remove incorrect assertion in mergeIterator (CASSANDRA-3260)
 * FBUtilities.hexToBytes(String) to throw NumberFormatException when string
   contains non-hex characters (CASSANDRA-3231)
 * Keep SimpleSnitch proximity ordering unchanged from what the Strategy
   generates, as intended (CASSANDRA-3262)
 * remove Scrub from compactionstats when finished (CASSANDRA-3255)
 * fix counter entry in jdbc TypesMap (CASSANDRA-3268)
 * fix full queue scenario for ParallelCompactionIterator (CASSANDRA-3270)
 * fix bootstrap process (CASSANDRA-3285)
 * don't try delivering hints if when there isn't any (CASSANDRA-3176)
 * CLI documentation change for ColumnFamily `compression_options` (CASSANDRA-3282)
 * ignore any CF ids sent by client for adding CF/KS (CASSANDRA-3288)
 * remove obsolete hints on first startup (CASSANDRA-3291)
 * use correct ISortedColumns for time-optimized reads (CASSANDRA-3289)
 * Evict gossip state immediately when a token is taken over by a new IP
   (CASSANDRA-3259)


1.0.0-rc1
 * Update CQL to generate microsecond timestamps by default (CASSANDRA-3227)
 * Fix counting CFMetadata towards Memtable liveRatio (CASSANDRA-3023)
 * Kill server on wrapped OOME such as from FileChannel.map (CASSANDRA-3201)
 * remove unnecessary copy when adding to row cache (CASSANDRA-3223)
 * Log message when a full repair operation completes (CASSANDRA-3207)
 * Fix streamOutSession keeping sstables references forever if the remote end
   dies (CASSANDRA-3216)
 * Remove dynamic_snitch boolean from example configuration (defaulting to
   true) and set default badness threshold to 0.1 (CASSANDRA-3229)
 * Base choice of random or "balanced" token on bootstrap on whether
   schema definitions were found (CASSANDRA-3219)
 * Fixes for LeveledCompactionStrategy score computation, prioritization,
   scheduling, and performance (CASSANDRA-3224, 3234)
 * parallelize sstable open at server startup (CASSANDRA-2988)
 * fix handling of exceptions writing to OutboundTcpConnection (CASSANDRA-3235)
 * Allow using quotes in "USE <keyspace>;" CLI command (CASSANDRA-3208)
 * Don't allow any cache loading exceptions to halt startup (CASSANDRA-3218)
 * Fix sstableloader --ignores option (CASSANDRA-3247)
 * File descriptor limit increased in packaging (CASSANDRA-3206)
 * Fix deadlock in commit log during flush (CASSANDRA-3253)


1.0.0-beta1
 * removed binarymemtable (CASSANDRA-2692)
 * add commitlog_total_space_in_mb to prevent fragmented logs (CASSANDRA-2427)
 * removed commitlog_rotation_threshold_in_mb configuration (CASSANDRA-2771)
 * make AbstractBounds.normalize de-overlapp overlapping ranges (CASSANDRA-2641)
 * replace CollatingIterator, ReducingIterator with MergeIterator
   (CASSANDRA-2062)
 * Fixed the ability to set compaction strategy in cli using create column
   family command (CASSANDRA-2778)
 * clean up tmp files after failed compaction (CASSANDRA-2468)
 * restrict repair streaming to specific columnfamilies (CASSANDRA-2280)
 * don't bother persisting columns shadowed by a row tombstone (CASSANDRA-2589)
 * reset CF and SC deletion times after gc_grace (CASSANDRA-2317)
 * optimize away seek when compacting wide rows (CASSANDRA-2879)
 * single-pass streaming (CASSANDRA-2677, 2906, 2916, 3003)
 * use reference counting for deleting sstables instead of relying on GC
   (CASSANDRA-2521, 3179)
 * store hints as serialized mutations instead of pointers to data row
   (CASSANDRA-2045)
 * store hints in the coordinator node instead of in the closest replica
   (CASSANDRA-2914)
 * add row_cache_keys_to_save CF option (CASSANDRA-1966)
 * check column family validity in nodetool repair (CASSANDRA-2933)
 * use lazy initialization instead of class initialization in NodeId
   (CASSANDRA-2953)
 * add paging to get_count (CASSANDRA-2894)
 * fix "short reads" in [multi]get (CASSANDRA-2643, 3157, 3192)
 * add optional compression for sstables (CASSANDRA-47, 2994, 3001, 3128)
 * add scheduler JMX metrics (CASSANDRA-2962)
 * add block level checksum for compressed data (CASSANDRA-1717)
 * make column family backed column map pluggable and introduce unsynchronized
   ArrayList backed one to speedup reads (CASSANDRA-2843, 3165, 3205)
 * refactoring of the secondary index api (CASSANDRA-2982)
 * make CL > ONE reads wait for digest reconciliation before returning
   (CASSANDRA-2494)
 * fix missing logging for some exceptions (CASSANDRA-2061)
 * refactor and optimize ColumnFamilyStore.files(...) and Descriptor.fromFilename(String)
   and few other places responsible for work with SSTable files (CASSANDRA-3040)
 * Stop reading from sstables once we know we have the most recent columns,
   for query-by-name requests (CASSANDRA-2498)
 * Add query-by-column mode to stress.java (CASSANDRA-3064)
 * Add "install" command to cassandra.bat (CASSANDRA-292)
 * clean up KSMetadata, CFMetadata from unnecessary
   Thrift<->Avro conversion methods (CASSANDRA-3032)
 * Add timeouts to client request schedulers (CASSANDRA-3079, 3096)
 * Cli to use hashes rather than array of hashes for strategy options (CASSANDRA-3081)
 * LeveledCompactionStrategy (CASSANDRA-1608, 3085, 3110, 3087, 3145, 3154, 3182)
 * Improvements of the CLI `describe` command (CASSANDRA-2630)
 * reduce window where dropped CF sstables may not be deleted (CASSANDRA-2942)
 * Expose gossip/FD info to JMX (CASSANDRA-2806)
 * Fix streaming over SSL when compressed SSTable involved (CASSANDRA-3051)
 * Add support for pluggable secondary index implementations (CASSANDRA-3078)
 * remove compaction_thread_priority setting (CASSANDRA-3104)
 * generate hints for replicas that timeout, not just replicas that are known
   to be down before starting (CASSANDRA-2034)
 * Add throttling for internode streaming (CASSANDRA-3080)
 * make the repair of a range repair all replica (CASSANDRA-2610, 3194)
 * expose the ability to repair the first range (as returned by the
   partitioner) of a node (CASSANDRA-2606)
 * Streams Compression (CASSANDRA-3015)
 * add ability to use multiple threads during a single compaction
   (CASSANDRA-2901)
 * make AbstractBounds.normalize support overlapping ranges (CASSANDRA-2641)
 * fix of the CQL count() behavior (CASSANDRA-3068)
 * use TreeMap backed column families for the SSTable simple writers
   (CASSANDRA-3148)
 * fix inconsistency of the CLI syntax when {} should be used instead of [{}]
   (CASSANDRA-3119)
 * rename CQL type names to match expected SQL behavior (CASSANDRA-3149, 3031)
 * Arena-based allocation for memtables (CASSANDRA-2252, 3162, 3163, 3168)
 * Default RR chance to 0.1 (CASSANDRA-3169)
 * Add RowLevel support to secondary index API (CASSANDRA-3147)
 * Make SerializingCacheProvider the default if JNA is available (CASSANDRA-3183)
 * Fix backwards compatibilty for CQL memtable properties (CASSANDRA-3190)
 * Add five-minute delay before starting compactions on a restarted server
   (CASSANDRA-3181)
 * Reduce copies done for intra-host messages (CASSANDRA-1788, 3144)
 * support of compaction strategy option for stress.java (CASSANDRA-3204)
 * make memtable throughput and column count thresholds no-ops (CASSANDRA-2449)
 * Return schema information along with the resultSet in CQL (CASSANDRA-2734)
 * Add new DecimalType (CASSANDRA-2883)
 * Fix assertion error in RowRepairResolver (CASSANDRA-3156)
 * Reduce unnecessary high buffer sizes (CASSANDRA-3171)
 * Pluggable compaction strategy (CASSANDRA-1610)
 * Add new broadcast_address config option (CASSANDRA-2491)


0.8.7
 * Kill server on wrapped OOME such as from FileChannel.map (CASSANDRA-3201)
 * Allow using quotes in "USE <keyspace>;" CLI command (CASSANDRA-3208)
 * Log message when a full repair operation completes (CASSANDRA-3207)
 * Don't allow any cache loading exceptions to halt startup (CASSANDRA-3218)
 * Fix sstableloader --ignores option (CASSANDRA-3247)
 * File descriptor limit increased in packaging (CASSANDRA-3206)
 * Log a meaningfull warning when a node receive a message for a repair session
   that doesn't exist anymore (CASSANDRA-3256)
 * Fix FD leak when internode encryption is enabled (CASSANDRA-3257)
 * FBUtilities.hexToBytes(String) to throw NumberFormatException when string
   contains non-hex characters (CASSANDRA-3231)
 * Keep SimpleSnitch proximity ordering unchanged from what the Strategy
   generates, as intended (CASSANDRA-3262)
 * remove Scrub from compactionstats when finished (CASSANDRA-3255)
 * Fix tool .bat files when CASSANDRA_HOME contains spaces (CASSANDRA-3258)
 * Force flush of status table when removing/updating token (CASSANDRA-3243)
 * Evict gossip state immediately when a token is taken over by a new IP (CASSANDRA-3259)
 * Fix bug where the failure detector can take too long to mark a host
   down (CASSANDRA-3273)
 * (Hadoop) allow wrapping ranges in queries (CASSANDRA-3137)
 * (Hadoop) check all interfaces for a match with split location
   before falling back to random replica (CASSANDRA-3211)
 * (Hadoop) Make Pig storage handle implements LoadMetadata (CASSANDRA-2777)
 * (Hadoop) Fix exception during PIG 'dump' (CASSANDRA-2810)
 * Fix stress COUNTER_GET option (CASSANDRA-3301)
 * Fix missing fields in CLI `show schema` output (CASSANDRA-3304)
 * Nodetool no longer leaks threads and closes JMX connections (CASSANDRA-3309)
 * fix truncate allowing data to be replayed post-restart (CASSANDRA-3297)
 * Move SimpleAuthority and SimpleAuthenticator to examples (CASSANDRA-2922)
 * Fix handling of tombstone by SSTableExport/Import (CASSANDRA-3357)
 * Fix transposition in cfHistograms (CASSANDRA-3222)
 * Allow using number as DC name when creating keyspace in CQL (CASSANDRA-3239)
 * Force flush of system table after updating/removing a token (CASSANDRA-3243)


0.8.6
 * revert CASSANDRA-2388
 * change TokenRange.endpoints back to listen/broadcast address to match
   pre-1777 behavior, and add TokenRange.rpc_endpoints instead (CASSANDRA-3187)
 * avoid trying to watch cassandra-topology.properties when loaded from jar
   (CASSANDRA-3138)
 * prevent users from creating keyspaces with LocalStrategy replication
   (CASSANDRA-3139)
 * fix CLI `show schema;` to output correct keyspace definition statement
   (CASSANDRA-3129)
 * CustomTThreadPoolServer to log TTransportException at DEBUG level
   (CASSANDRA-3142)
 * allow topology sort to work with non-unique rack names between
   datacenters (CASSANDRA-3152)
 * Improve caching of same-version Messages on digest and repair paths
   (CASSANDRA-3158)
 * Randomize choice of first replica for counter increment (CASSANDRA-2890)
 * Fix using read_repair_chance instead of merge_shard_change (CASSANDRA-3202)
 * Avoid streaming data to nodes that already have it, on move as well as
   decommission (CASSANDRA-3041)
 * Fix divide by zero error in GCInspector (CASSANDRA-3164)
 * allow quoting of the ColumnFamily name in CLI `create column family`
   statement (CASSANDRA-3195)
 * Fix rolling upgrade from 0.7 to 0.8 problem (CASSANDRA-3166)
 * Accomodate missing encryption_options in IncomingTcpConnection.stream
   (CASSANDRA-3212)


0.8.5
 * fix NPE when encryption_options is unspecified (CASSANDRA-3007)
 * include column name in validation failure exceptions (CASSANDRA-2849)
 * make sure truncate clears out the commitlog so replay won't re-
   populate with truncated data (CASSANDRA-2950)
 * fix NPE when debug logging is enabled and dropped CF is present
   in a commitlog segment (CASSANDRA-3021)
 * fix cassandra.bat when CASSANDRA_HOME contains spaces (CASSANDRA-2952)
 * fix to SSTableSimpleUnsortedWriter bufferSize calculation (CASSANDRA-3027)
 * make cleanup and normal compaction able to skip empty rows
   (rows containing nothing but expired tombstones) (CASSANDRA-3039)
 * work around native memory leak in com.sun.management.GarbageCollectorMXBean
   (CASSANDRA-2868)
 * validate that column names in column_metadata are not equal to key_alias
   on create/update of the ColumnFamily and CQL 'ALTER' statement (CASSANDRA-3036)
 * return an InvalidRequestException if an indexed column is assigned
   a value larger than 64KB (CASSANDRA-3057)
 * fix of numeric-only and string column names handling in CLI "drop index"
   (CASSANDRA-3054)
 * prune index scan resultset back to original request for lazy
   resultset expansion case (CASSANDRA-2964)
 * (Hadoop) fail jobs when Cassandra node has failed but TaskTracker
   has not (CASSANDRA-2388)
 * fix dynamic snitch ignoring nodes when read_repair_chance is zero
   (CASSANDRA-2662)
 * avoid retaining references to dropped CFS objects in
   CompactionManager.estimatedCompactions (CASSANDRA-2708)
 * expose rpc timeouts per host in MessagingServiceMBean (CASSANDRA-2941)
 * avoid including cwd in classpath for deb and rpm packages (CASSANDRA-2881)
 * remove gossip state when a new IP takes over a token (CASSANDRA-3071)
 * allow sstable2json to work on index sstable files (CASSANDRA-3059)
 * always hint counters (CASSANDRA-3099)
 * fix log4j initialization in EmbeddedCassandraService (CASSANDRA-2857)
 * remove gossip state when a new IP takes over a token (CASSANDRA-3071)
 * work around native memory leak in com.sun.management.GarbageCollectorMXBean
    (CASSANDRA-2868)
 * fix UnavailableException with writes at CL.EACH_QUORM (CASSANDRA-3084)
 * fix parsing of the Keyspace and ColumnFamily names in numeric
   and string representations in CLI (CASSANDRA-3075)
 * fix corner cases in Range.differenceToFetch (CASSANDRA-3084)
 * fix ip address String representation in the ring cache (CASSANDRA-3044)
 * fix ring cache compatibility when mixing pre-0.8.4 nodes with post-
   in the same cluster (CASSANDRA-3023)
 * make repair report failure when a node participating dies (instead of
   hanging forever) (CASSANDRA-2433)
 * fix handling of the empty byte buffer by ReversedType (CASSANDRA-3111)
 * Add validation that Keyspace names are case-insensitively unique (CASSANDRA-3066)
 * catch invalid key_validation_class before instantiating UpdateColumnFamily (CASSANDRA-3102)
 * make Range and Bounds objects client-safe (CASSANDRA-3108)
 * optionally skip log4j configuration (CASSANDRA-3061)
 * bundle sstableloader with the debian package (CASSANDRA-3113)
 * don't try to build secondary indexes when there is none (CASSANDRA-3123)
 * improve SSTableSimpleUnsortedWriter speed for large rows (CASSANDRA-3122)
 * handle keyspace arguments correctly in nodetool snapshot (CASSANDRA-3038)
 * Fix SSTableImportTest on windows (CASSANDRA-3043)
 * expose compactionThroughputMbPerSec through JMX (CASSANDRA-3117)
 * log keyspace and CF of large rows being compacted


0.8.4
 * change TokenRing.endpoints to be a list of rpc addresses instead of
   listen/broadcast addresses (CASSANDRA-1777)
 * include files-to-be-streamed in StreamInSession.getSources (CASSANDRA-2972)
 * use JAVA env var in cassandra-env.sh (CASSANDRA-2785, 2992)
 * avoid doing read for no-op replicate-on-write at CL=1 (CASSANDRA-2892)
 * refuse counter write for CL.ANY (CASSANDRA-2990)
 * switch back to only logging recent dropped messages (CASSANDRA-3004)
 * always deserialize RowMutation for counters (CASSANDRA-3006)
 * ignore saved replication_factor strategy_option for NTS (CASSANDRA-3011)
 * make sure pre-truncate CL segments are discarded (CASSANDRA-2950)


0.8.3
 * add ability to drop local reads/writes that are going to timeout
   (CASSANDRA-2943)
 * revamp token removal process, keep gossip states for 3 days (CASSANDRA-2496)
 * don't accept extra args for 0-arg nodetool commands (CASSANDRA-2740)
 * log unavailableexception details at debug level (CASSANDRA-2856)
 * expose data_dir though jmx (CASSANDRA-2770)
 * don't include tmp files as sstable when create cfs (CASSANDRA-2929)
 * log Java classpath on startup (CASSANDRA-2895)
 * keep gossipped version in sync with actual on migration coordinator
   (CASSANDRA-2946)
 * use lazy initialization instead of class initialization in NodeId
   (CASSANDRA-2953)
 * check column family validity in nodetool repair (CASSANDRA-2933)
 * speedup bytes to hex conversions dramatically (CASSANDRA-2850)
 * Flush memtables on shutdown when durable writes are disabled
   (CASSANDRA-2958)
 * improved POSIX compatibility of start scripts (CASsANDRA-2965)
 * add counter support to Hadoop InputFormat (CASSANDRA-2981)
 * fix bug where dirty commitlog segments were removed (and avoid keeping
   segments with no post-flush activity permanently dirty) (CASSANDRA-2829)
 * fix throwing exception with batch mutation of counter super columns
   (CASSANDRA-2949)
 * ignore system tables during repair (CASSANDRA-2979)
 * throw exception when NTS is given replication_factor as an option
   (CASSANDRA-2960)
 * fix assertion error during compaction of counter CFs (CASSANDRA-2968)
 * avoid trying to create index names, when no index exists (CASSANDRA-2867)
 * don't sample the system table when choosing a bootstrap token
   (CASSANDRA-2825)
 * gossiper notifies of local state changes (CASSANDRA-2948)
 * add asynchronous and half-sync/half-async (hsha) thrift servers
   (CASSANDRA-1405)
 * fix potential use of free'd native memory in SerializingCache
   (CASSANDRA-2951)
 * prune index scan resultset back to original request for lazy
   resultset expansion case (CASSANDRA-2964)
 * (Hadoop) fail jobs when Cassandra node has failed but TaskTracker
    has not (CASSANDRA-2388)


0.8.2
 * CQL:
   - include only one row per unique key for IN queries (CASSANDRA-2717)
   - respect client timestamp on full row deletions (CASSANDRA-2912)
 * improve thread-safety in StreamOutSession (CASSANDRA-2792)
 * allow deleting a row and updating indexed columns in it in the
   same mutation (CASSANDRA-2773)
 * Expose number of threads blocked on submitting memtable to flush
   in JMX (CASSANDRA-2817)
 * add ability to return "endpoints" to nodetool (CASSANDRA-2776)
 * Add support for multiple (comma-delimited) coordinator addresses
   to ColumnFamilyInputFormat (CASSANDRA-2807)
 * fix potential NPE while scheduling read repair for range slice
   (CASSANDRA-2823)
 * Fix race in SystemTable.getCurrentLocalNodeId (CASSANDRA-2824)
 * Correctly set default for replicate_on_write (CASSANDRA-2835)
 * improve nodetool compactionstats formatting (CASSANDRA-2844)
 * fix index-building status display (CASSANDRA-2853)
 * fix CLI perpetuating obsolete KsDef.replication_factor (CASSANDRA-2846)
 * improve cli treatment of multiline comments (CASSANDRA-2852)
 * handle row tombstones correctly in EchoedRow (CASSANDRA-2786)
 * add MessagingService.get[Recently]DroppedMessages and
   StorageService.getExceptionCount (CASSANDRA-2804)
 * fix possibility of spurious UnavailableException for LOCAL_QUORUM
   reads with dynamic snitch + read repair disabled (CASSANDRA-2870)
 * add ant-optional as dependence for the debian package (CASSANDRA-2164)
 * add option to specify limit for get_slice in the CLI (CASSANDRA-2646)
 * decrease HH page size (CASSANDRA-2832)
 * reset cli keyspace after dropping the current one (CASSANDRA-2763)
 * add KeyRange option to Hadoop inputformat (CASSANDRA-1125)
 * fix protocol versioning (CASSANDRA-2818, 2860)
 * support spaces in path to log4j configuration (CASSANDRA-2383)
 * avoid including inferred types in CF update (CASSANDRA-2809)
 * fix JMX bulkload call (CASSANDRA-2908)
 * fix updating KS with durable_writes=false (CASSANDRA-2907)
 * add simplified facade to SSTableWriter for bulk loading use
   (CASSANDRA-2911)
 * fix re-using index CF sstable names after drop/recreate (CASSANDRA-2872)
 * prepend CF to default index names (CASSANDRA-2903)
 * fix hint replay (CASSANDRA-2928)
 * Properly synchronize repair's merkle tree computation (CASSANDRA-2816)


0.8.1
 * CQL:
   - support for insert, delete in BATCH (CASSANDRA-2537)
   - support for IN to SELECT, UPDATE (CASSANDRA-2553)
   - timestamp support for INSERT, UPDATE, and BATCH (CASSANDRA-2555)
   - TTL support (CASSANDRA-2476)
   - counter support (CASSANDRA-2473)
   - ALTER COLUMNFAMILY (CASSANDRA-1709)
   - DROP INDEX (CASSANDRA-2617)
   - add SCHEMA/TABLE as aliases for KS/CF (CASSANDRA-2743)
   - server handles wait-for-schema-agreement (CASSANDRA-2756)
   - key alias support (CASSANDRA-2480)
 * add support for comparator parameters and a generic ReverseType
   (CASSANDRA-2355)
 * add CompositeType and DynamicCompositeType (CASSANDRA-2231)
 * optimize batches containing multiple updates to the same row
   (CASSANDRA-2583)
 * adjust hinted handoff page size to avoid OOM with large columns
   (CASSANDRA-2652)
 * mark BRAF buffer invalid post-flush so we don't re-flush partial
   buffers again, especially on CL writes (CASSANDRA-2660)
 * add DROP INDEX support to CLI (CASSANDRA-2616)
 * don't perform HH to client-mode [storageproxy] nodes (CASSANDRA-2668)
 * Improve forceDeserialize/getCompactedRow encapsulation (CASSANDRA-2659)
 * Don't write CounterUpdateColumn to disk in tests (CASSANDRA-2650)
 * Add sstable bulk loading utility (CASSANDRA-1278)
 * avoid replaying hints to dropped columnfamilies (CASSANDRA-2685)
 * add placeholders for missing rows in range query pseudo-RR (CASSANDRA-2680)
 * remove no-op HHOM.renameHints (CASSANDRA-2693)
 * clone super columns to avoid modifying them during flush (CASSANDRA-2675)
 * allow writes to bypass the commitlog for certain keyspaces (CASSANDRA-2683)
 * avoid NPE when bypassing commitlog during memtable flush (CASSANDRA-2781)
 * Added support for making bootstrap retry if nodes flap (CASSANDRA-2644)
 * Added statusthrift to nodetool to report if thrift server is running (CASSANDRA-2722)
 * Fixed rows being cached if they do not exist (CASSANDRA-2723)
 * Support passing tableName and cfName to RowCacheProviders (CASSANDRA-2702)
 * close scrub file handles (CASSANDRA-2669)
 * throttle migration replay (CASSANDRA-2714)
 * optimize column serializer creation (CASSANDRA-2716)
 * Added support for making bootstrap retry if nodes flap (CASSANDRA-2644)
 * Added statusthrift to nodetool to report if thrift server is running
   (CASSANDRA-2722)
 * Fixed rows being cached if they do not exist (CASSANDRA-2723)
 * fix truncate/compaction race (CASSANDRA-2673)
 * workaround large resultsets causing large allocation retention
   by nio sockets (CASSANDRA-2654)
 * fix nodetool ring use with Ec2Snitch (CASSANDRA-2733)
 * fix removing columns and subcolumns that are supressed by a row or
   supercolumn tombstone during replica resolution (CASSANDRA-2590)
 * support sstable2json against snapshot sstables (CASSANDRA-2386)
 * remove active-pull schema requests (CASSANDRA-2715)
 * avoid marking entire list of sstables as actively being compacted
   in multithreaded compaction (CASSANDRA-2765)
 * seek back after deserializing a row to update cache with (CASSANDRA-2752)
 * avoid skipping rows in scrub for counter column family (CASSANDRA-2759)
 * fix ConcurrentModificationException in repair when dealing with 0.7 node
   (CASSANDRA-2767)
 * use threadsafe collections for StreamInSession (CASSANDRA-2766)
 * avoid infinite loop when creating merkle tree (CASSANDRA-2758)
 * avoids unmarking compacting sstable prematurely in cleanup (CASSANDRA-2769)
 * fix NPE when the commit log is bypassed (CASSANDRA-2718)
 * don't throw an exception in SS.isRPCServerRunning (CASSANDRA-2721)
 * make stress.jar executable (CASSANDRA-2744)
 * add daemon mode to java stress (CASSANDRA-2267)
 * expose the DC and rack of a node through JMX and nodetool ring (CASSANDRA-2531)
 * fix cache mbean getSize (CASSANDRA-2781)
 * Add Date, Float, Double, and Boolean types (CASSANDRA-2530)
 * Add startup flag to renew counter node id (CASSANDRA-2788)
 * add jamm agent to cassandra.bat (CASSANDRA-2787)
 * fix repair hanging if a neighbor has nothing to send (CASSANDRA-2797)
 * purge tombstone even if row is in only one sstable (CASSANDRA-2801)
 * Fix wrong purge of deleted cf during compaction (CASSANDRA-2786)
 * fix race that could result in Hadoop writer failing to throw an
   exception encountered after close() (CASSANDRA-2755)
 * fix scan wrongly throwing assertion error (CASSANDRA-2653)
 * Always use even distribution for merkle tree with RandomPartitionner
   (CASSANDRA-2841)
 * fix describeOwnership for OPP (CASSANDRA-2800)
 * ensure that string tokens do not contain commas (CASSANDRA-2762)


0.8.0-final
 * fix CQL grammar warning and cqlsh regression from CASSANDRA-2622
 * add ant generate-cql-html target (CASSANDRA-2526)
 * update CQL consistency levels (CASSANDRA-2566)
 * debian packaging fixes (CASSANDRA-2481, 2647)
 * fix UUIDType, IntegerType for direct buffers (CASSANDRA-2682, 2684)
 * switch to native Thrift for Hadoop map/reduce (CASSANDRA-2667)
 * fix StackOverflowError when building from eclipse (CASSANDRA-2687)
 * only provide replication_factor to strategy_options "help" for
   SimpleStrategy, OldNetworkTopologyStrategy (CASSANDRA-2678, 2713)
 * fix exception adding validators to non-string columns (CASSANDRA-2696)
 * avoid instantiating DatabaseDescriptor in JDBC (CASSANDRA-2694)
 * fix potential stack overflow during compaction (CASSANDRA-2626)
 * clone super columns to avoid modifying them during flush (CASSANDRA-2675)
 * reset underlying iterator in EchoedRow constructor (CASSANDRA-2653)


0.8.0-rc1
 * faster flushes and compaction from fixing excessively pessimistic
   rebuffering in BRAF (CASSANDRA-2581)
 * fix returning null column values in the python cql driver (CASSANDRA-2593)
 * fix merkle tree splitting exiting early (CASSANDRA-2605)
 * snapshot_before_compaction directory name fix (CASSANDRA-2598)
 * Disable compaction throttling during bootstrap (CASSANDRA-2612)
 * fix CQL treatment of > and < operators in range slices (CASSANDRA-2592)
 * fix potential double-application of counter updates on commitlog replay
   by moving replay position from header to sstable metadata (CASSANDRA-2419)
 * JDBC CQL driver exposes getColumn for access to timestamp
 * JDBC ResultSetMetadata properties added to AbstractType
 * r/m clustertool (CASSANDRA-2607)
 * add support for presenting row key as a column in CQL result sets
   (CASSANDRA-2622)
 * Don't allow {LOCAL|EACH}_QUORUM unless strategy is NTS (CASSANDRA-2627)
 * validate keyspace strategy_options during CQL create (CASSANDRA-2624)
 * fix empty Result with secondary index when limit=1 (CASSANDRA-2628)
 * Fix regression where bootstrapping a node with no schema fails
   (CASSANDRA-2625)
 * Allow removing LocationInfo sstables (CASSANDRA-2632)
 * avoid attempting to replay mutations from dropped keyspaces (CASSANDRA-2631)
 * avoid using cached position of a key when GT is requested (CASSANDRA-2633)
 * fix counting bloom filter true positives (CASSANDRA-2637)
 * initialize local ep state prior to gossip startup if needed (CASSANDRA-2638)
 * fix counter increment lost after restart (CASSANDRA-2642)
 * add quote-escaping via backslash to CLI (CASSANDRA-2623)
 * fix pig example script (CASSANDRA-2487)
 * fix dynamic snitch race in adding latencies (CASSANDRA-2618)
 * Start/stop cassandra after more important services such as mdadm in
   debian packaging (CASSANDRA-2481)


0.8.0-beta2
 * fix NPE compacting index CFs (CASSANDRA-2528)
 * Remove checking all column families on startup for compaction candidates
   (CASSANDRA-2444)
 * validate CQL create keyspace options (CASSANDRA-2525)
 * fix nodetool setcompactionthroughput (CASSANDRA-2550)
 * move	gossip heartbeat back to its own thread (CASSANDRA-2554)
 * validate cql TRUNCATE columnfamily before truncating (CASSANDRA-2570)
 * fix batch_mutate for mixed standard-counter mutations (CASSANDRA-2457)
 * disallow making schema changes to system keyspace (CASSANDRA-2563)
 * fix sending mutation messages multiple times (CASSANDRA-2557)
 * fix incorrect use of NBHM.size in ReadCallback that could cause
   reads to time out even when responses were received (CASSANDRA-2552)
 * trigger read repair correctly for LOCAL_QUORUM reads (CASSANDRA-2556)
 * Allow configuring the number of compaction thread (CASSANDRA-2558)
 * forceUserDefinedCompaction will attempt to compact what it is given
   even if the pessimistic estimate is that there is not enough disk space;
   automatic compactions will only compact 2 or more sstables (CASSANDRA-2575)
 * refuse to apply migrations with older timestamps than the current
   schema (CASSANDRA-2536)
 * remove unframed Thrift transport option
 * include indexes in snapshots (CASSANDRA-2596)
 * improve ignoring of obsolete mutations in index maintenance (CASSANDRA-2401)
 * recognize attempt to drop just the index while leaving the column
   definition alone (CASSANDRA-2619)


0.8.0-beta1
 * remove Avro RPC support (CASSANDRA-926)
 * support for columns that act as incr/decr counters
   (CASSANDRA-1072, 1937, 1944, 1936, 2101, 2093, 2288, 2105, 2384, 2236, 2342,
   2454)
 * CQL (CASSANDRA-1703, 1704, 1705, 1706, 1707, 1708, 1710, 1711, 1940,
   2124, 2302, 2277, 2493)
 * avoid double RowMutation serialization on write path (CASSANDRA-1800)
 * make NetworkTopologyStrategy the default (CASSANDRA-1960)
 * configurable internode encryption (CASSANDRA-1567, 2152)
 * human readable column names in sstable2json output (CASSANDRA-1933)
 * change default JMX port to 7199 (CASSANDRA-2027)
 * backwards compatible internal messaging (CASSANDRA-1015)
 * atomic switch of memtables and sstables (CASSANDRA-2284)
 * add pluggable SeedProvider (CASSANDRA-1669)
 * Fix clustertool to not throw exception when calling get_endpoints (CASSANDRA-2437)
 * upgrade to thrift 0.6 (CASSANDRA-2412)
 * repair works on a token range instead of full ring (CASSANDRA-2324)
 * purge tombstones from row cache (CASSANDRA-2305)
 * push replication_factor into strategy_options (CASSANDRA-1263)
 * give snapshots the same name on each node (CASSANDRA-1791)
 * remove "nodetool loadbalance" (CASSANDRA-2448)
 * multithreaded compaction (CASSANDRA-2191)
 * compaction throttling (CASSANDRA-2156)
 * add key type information and alias (CASSANDRA-2311, 2396)
 * cli no longer divides read_repair_chance by 100 (CASSANDRA-2458)
 * made CompactionInfo.getTaskType return an enum (CASSANDRA-2482)
 * add a server-wide cap on measured memtable memory usage and aggressively
   flush to keep under that threshold (CASSANDRA-2006)
 * add unified UUIDType (CASSANDRA-2233)
 * add off-heap row cache support (CASSANDRA-1969)


0.7.5
 * improvements/fixes to PIG driver (CASSANDRA-1618, CASSANDRA-2387,
   CASSANDRA-2465, CASSANDRA-2484)
 * validate index names (CASSANDRA-1761)
 * reduce contention on Table.flusherLock (CASSANDRA-1954)
 * try harder to detect failures during streaming, cleaning up temporary
   files more reliably (CASSANDRA-2088)
 * shut down server for OOM on a Thrift thread (CASSANDRA-2269)
 * fix tombstone handling in repair and sstable2json (CASSANDRA-2279)
 * preserve version when streaming data from old sstables (CASSANDRA-2283)
 * don't start repair if a neighboring node is marked as dead (CASSANDRA-2290)
 * purge tombstones from row cache (CASSANDRA-2305)
 * Avoid seeking when sstable2json exports the entire file (CASSANDRA-2318)
 * clear Built flag in system table when dropping an index (CASSANDRA-2320)
 * don't allow arbitrary argument for stress.java (CASSANDRA-2323)
 * validate values for index predicates in get_indexed_slice (CASSANDRA-2328)
 * queue secondary indexes for flush before the parent (CASSANDRA-2330)
 * allow job configuration to set the CL used in Hadoop jobs (CASSANDRA-2331)
 * add memtable_flush_queue_size defaulting to 4 (CASSANDRA-2333)
 * Allow overriding of initial_token, storage_port and rpc_port from system
   properties (CASSANDRA-2343)
 * fix comparator used for non-indexed secondary expressions in index scan
   (CASSANDRA-2347)
 * ensure size calculation and write phase of large-row compaction use
   the same threshold for TTL expiration (CASSANDRA-2349)
 * fix race when iterating CFs during add/drop (CASSANDRA-2350)
 * add ConsistencyLevel command to CLI (CASSANDRA-2354)
 * allow negative numbers in the cli (CASSANDRA-2358)
 * hard code serialVersionUID for tokens class (CASSANDRA-2361)
 * fix potential infinite loop in ByteBufferUtil.inputStream (CASSANDRA-2365)
 * fix encoding bugs in HintedHandoffManager, SystemTable when default
   charset is not UTF8 (CASSANDRA-2367)
 * avoids having removed node reappearing in Gossip (CASSANDRA-2371)
 * fix incorrect truncation of long to int when reading columns via block
   index (CASSANDRA-2376)
 * fix NPE during stream session (CASSANDRA-2377)
 * fix race condition that could leave orphaned data files when dropping CF or
   KS (CASSANDRA-2381)
 * fsync statistics component on write (CASSANDRA-2382)
 * fix duplicate results from CFS.scan (CASSANDRA-2406)
 * add IntegerType to CLI help (CASSANDRA-2414)
 * avoid caching token-only decoratedkeys (CASSANDRA-2416)
 * convert mmap assertion to if/throw so scrub can catch it (CASSANDRA-2417)
 * don't overwrite gc log (CASSANDR-2418)
 * invalidate row cache for streamed row to avoid inconsitencies
   (CASSANDRA-2420)
 * avoid copies in range/index scans (CASSANDRA-2425)
 * make sure we don't wipe data during cleanup if the node has not join
   the ring (CASSANDRA-2428)
 * Try harder to close files after compaction (CASSANDRA-2431)
 * re-set bootstrapped flag after move finishes (CASSANDRA-2435)
 * display validation_class in CLI 'describe keyspace' (CASSANDRA-2442)
 * make cleanup compactions cleanup the row cache (CASSANDRA-2451)
 * add column fields validation to scrub (CASSANDRA-2460)
 * use 64KB flush buffer instead of in_memory_compaction_limit (CASSANDRA-2463)
 * fix backslash substitutions in CLI (CASSANDRA-2492)
 * disable cache saving for system CFS (CASSANDRA-2502)
 * fixes for verifying destination availability under hinted conditions
   so UE can be thrown intead of timing out (CASSANDRA-2514)
 * fix update of validation class in column metadata (CASSANDRA-2512)
 * support LOCAL_QUORUM, EACH_QUORUM CLs outside of NTS (CASSANDRA-2516)
 * preserve version when streaming data from old sstables (CASSANDRA-2283)
 * fix backslash substitutions in CLI (CASSANDRA-2492)
 * count a row deletion as one operation towards memtable threshold
   (CASSANDRA-2519)
 * support LOCAL_QUORUM, EACH_QUORUM CLs outside of NTS (CASSANDRA-2516)


0.7.4
 * add nodetool join command (CASSANDRA-2160)
 * fix secondary indexes on pre-existing or streamed data (CASSANDRA-2244)
 * initialize endpoint in gossiper earlier (CASSANDRA-2228)
 * add ability to write to Cassandra from Pig (CASSANDRA-1828)
 * add rpc_[min|max]_threads (CASSANDRA-2176)
 * add CL.TWO, CL.THREE (CASSANDRA-2013)
 * avoid exporting an un-requested row in sstable2json, when exporting
   a key that does not exist (CASSANDRA-2168)
 * add incremental_backups option (CASSANDRA-1872)
 * add configurable row limit to Pig loadfunc (CASSANDRA-2276)
 * validate column values in batches as well as single-Column inserts
   (CASSANDRA-2259)
 * move sample schema from cassandra.yaml to schema-sample.txt,
   a cli scripts (CASSANDRA-2007)
 * avoid writing empty rows when scrubbing tombstoned rows (CASSANDRA-2296)
 * fix assertion error in range and index scans for CL < ALL
   (CASSANDRA-2282)
 * fix commitlog replay when flush position refers to data that didn't
   get synced before server died (CASSANDRA-2285)
 * fix fd leak in sstable2json with non-mmap'd i/o (CASSANDRA-2304)
 * reduce memory use during streaming of multiple sstables (CASSANDRA-2301)
 * purge tombstoned rows from cache after GCGraceSeconds (CASSANDRA-2305)
 * allow zero replicas in a NTS datacenter (CASSANDRA-1924)
 * make range queries respect snitch for local replicas (CASSANDRA-2286)
 * fix HH delivery when column index is larger than 2GB (CASSANDRA-2297)
 * make 2ary indexes use parent CF flush thresholds during initial build
   (CASSANDRA-2294)
 * update memtable_throughput to be a long (CASSANDRA-2158)


0.7.3
 * Keep endpoint state until aVeryLongTime (CASSANDRA-2115)
 * lower-latency read repair (CASSANDRA-2069)
 * add hinted_handoff_throttle_delay_in_ms option (CASSANDRA-2161)
 * fixes for cache save/load (CASSANDRA-2172, -2174)
 * Handle whole-row deletions in CFOutputFormat (CASSANDRA-2014)
 * Make memtable_flush_writers flush in parallel (CASSANDRA-2178)
 * Add compaction_preheat_key_cache option (CASSANDRA-2175)
 * refactor stress.py to have only one copy of the format string
   used for creating row keys (CASSANDRA-2108)
 * validate index names for \w+ (CASSANDRA-2196)
 * Fix Cassandra cli to respect timeout if schema does not settle
   (CASSANDRA-2187)
 * fix for compaction and cleanup writing old-format data into new-version
   sstable (CASSANDRA-2211, -2216)
 * add nodetool scrub (CASSANDRA-2217, -2240)
 * fix sstable2json large-row pagination (CASSANDRA-2188)
 * fix EOFing on requests for the last bytes in a file (CASSANDRA-2213)
 * fix BufferedRandomAccessFile bugs (CASSANDRA-2218, -2241)
 * check for memtable flush_after_mins exceeded every 10s (CASSANDRA-2183)
 * fix cache saving on Windows (CASSANDRA-2207)
 * add validateSchemaAgreement call + synchronization to schema
   modification operations (CASSANDRA-2222)
 * fix for reversed slice queries on large rows (CASSANDRA-2212)
 * fat clients were writing local data (CASSANDRA-2223)
 * set DEFAULT_MEMTABLE_LIFETIME_IN_MINS to 24h
 * improve detection and cleanup of partially-written sstables
   (CASSANDRA-2206)
 * fix supercolumn de/serialization when subcolumn comparator is different
   from supercolumn's (CASSANDRA-2104)
 * fix starting up on Windows when CASSANDRA_HOME contains whitespace
   (CASSANDRA-2237)
 * add [get|set][row|key]cacheSavePeriod to JMX (CASSANDRA-2100)
 * fix Hadoop ColumnFamilyOutputFormat dropping of mutations
   when batch fills up (CASSANDRA-2255)
 * move file deletions off of scheduledtasks executor (CASSANDRA-2253)


0.7.2
 * copy DecoratedKey.key when inserting into caches to avoid retaining
   a reference to the underlying buffer (CASSANDRA-2102)
 * format subcolumn names with subcomparator (CASSANDRA-2136)
 * fix column bloom filter deserialization (CASSANDRA-2165)


0.7.1
 * refactor MessageDigest creation code. (CASSANDRA-2107)
 * buffer network stack to avoid inefficient small TCP messages while avoiding
   the nagle/delayed ack problem (CASSANDRA-1896)
 * check log4j configuration for changes every 10s (CASSANDRA-1525, 1907)
 * more-efficient cross-DC replication (CASSANDRA-1530, -2051, -2138)
 * avoid polluting page cache with commitlog or sstable writes
   and seq scan operations (CASSANDRA-1470)
 * add RMI authentication options to nodetool (CASSANDRA-1921)
 * make snitches configurable at runtime (CASSANDRA-1374)
 * retry hadoop split requests on connection failure (CASSANDRA-1927)
 * implement describeOwnership for BOP, COPP (CASSANDRA-1928)
 * make read repair behave as expected for ConsistencyLevel > ONE
   (CASSANDRA-982, 2038)
 * distributed test harness (CASSANDRA-1859, 1964)
 * reduce flush lock contention (CASSANDRA-1930)
 * optimize supercolumn deserialization (CASSANDRA-1891)
 * fix CFMetaData.apply to only compare objects of the same class
   (CASSANDRA-1962)
 * allow specifying specific SSTables to compact from JMX (CASSANDRA-1963)
 * fix race condition in MessagingService.targets (CASSANDRA-1959, 2094, 2081)
 * refuse to open sstables from a future version (CASSANDRA-1935)
 * zero-copy reads (CASSANDRA-1714)
 * fix copy bounds for word Text in wordcount demo (CASSANDRA-1993)
 * fixes for contrib/javautils (CASSANDRA-1979)
 * check more frequently for memtable expiration (CASSANDRA-2000)
 * fix writing SSTable column count statistics (CASSANDRA-1976)
 * fix streaming of multiple CFs during bootstrap (CASSANDRA-1992)
 * explicitly set JVM GC new generation size with -Xmn (CASSANDRA-1968)
 * add short options for CLI flags (CASSANDRA-1565)
 * make keyspace argument to "describe keyspace" in CLI optional
   when authenticated to keyspace already (CASSANDRA-2029)
 * added option to specify -Dcassandra.join_ring=false on startup
   to allow "warm spare" nodes or performing JMX maintenance before
   joining the ring (CASSANDRA-526)
 * log migrations at INFO (CASSANDRA-2028)
 * add CLI verbose option in file mode (CASSANDRA-2030)
 * add single-line "--" comments to CLI (CASSANDRA-2032)
 * message serialization tests (CASSANDRA-1923)
 * switch from ivy to maven-ant-tasks (CASSANDRA-2017)
 * CLI attempts to block for new schema to propagate (CASSANDRA-2044)
 * fix potential overflow in nodetool cfstats (CASSANDRA-2057)
 * add JVM shutdownhook to sync commitlog (CASSANDRA-1919)
 * allow nodes to be up without being part of  normal traffic (CASSANDRA-1951)
 * fix CLI "show keyspaces" with null options on NTS (CASSANDRA-2049)
 * fix possible ByteBuffer race conditions (CASSANDRA-2066)
 * reduce garbage generated by MessagingService to prevent load spikes
   (CASSANDRA-2058)
 * fix math in RandomPartitioner.describeOwnership (CASSANDRA-2071)
 * fix deletion of sstable non-data components (CASSANDRA-2059)
 * avoid blocking gossip while deleting handoff hints (CASSANDRA-2073)
 * ignore messages from newer versions, keep track of nodes in gossip
   regardless of version (CASSANDRA-1970)
 * cache writing moved to CompactionManager to reduce i/o contention and
   updated to use non-cache-polluting writes (CASSANDRA-2053)
 * page through large rows when exporting to JSON (CASSANDRA-2041)
 * add flush_largest_memtables_at and reduce_cache_sizes_at options
   (CASSANDRA-2142)
 * add cli 'describe cluster' command (CASSANDRA-2127)
 * add cli support for setting username/password at 'connect' command
   (CASSANDRA-2111)
 * add -D option to Stress.java to allow reading hosts from a file
   (CASSANDRA-2149)
 * bound hints CF throughput between 32M and 256M (CASSANDRA-2148)
 * continue starting when invalid saved cache entries are encountered
   (CASSANDRA-2076)
 * add max_hint_window_in_ms option (CASSANDRA-1459)


0.7.0-final
 * fix offsets to ByteBuffer.get (CASSANDRA-1939)


0.7.0-rc4
 * fix cli crash after backgrounding (CASSANDRA-1875)
 * count timeouts in storageproxy latencies, and include latency
   histograms in StorageProxyMBean (CASSANDRA-1893)
 * fix CLI get recognition of supercolumns (CASSANDRA-1899)
 * enable keepalive on intra-cluster sockets (CASSANDRA-1766)
 * count timeouts towards dynamicsnitch latencies (CASSANDRA-1905)
 * Expose index-building status in JMX + cli schema description
   (CASSANDRA-1871)
 * allow [LOCAL|EACH]_QUORUM to be used with non-NetworkTopology
   replication Strategies
 * increased amount of index locks for faster commitlog replay
 * collect secondary index tombstones immediately (CASSANDRA-1914)
 * revert commitlog changes from #1780 (CASSANDRA-1917)
 * change RandomPartitioner min token to -1 to avoid collision w/
   tokens on actual nodes (CASSANDRA-1901)
 * examine the right nibble when validating TimeUUID (CASSANDRA-1910)
 * include secondary indexes in cleanup (CASSANDRA-1916)
 * CFS.scrubDataDirectories should also cleanup invalid secondary indexes
   (CASSANDRA-1904)
 * ability to disable/enable gossip on nodes to force them down
   (CASSANDRA-1108)


0.7.0-rc3
 * expose getNaturalEndpoints in StorageServiceMBean taking byte[]
   key; RMI cannot serialize ByteBuffer (CASSANDRA-1833)
 * infer org.apache.cassandra.locator for replication strategy classes
   when not otherwise specified
 * validation that generates less garbage (CASSANDRA-1814)
 * add TTL support to CLI (CASSANDRA-1838)
 * cli defaults to bytestype for subcomparator when creating
   column families (CASSANDRA-1835)
 * unregister index MBeans when index is dropped (CASSANDRA-1843)
 * make ByteBufferUtil.clone thread-safe (CASSANDRA-1847)
 * change exception for read requests during bootstrap from
   InvalidRequest to Unavailable (CASSANDRA-1862)
 * respect row-level tombstones post-flush in range scans
   (CASSANDRA-1837)
 * ReadResponseResolver check digests against each other (CASSANDRA-1830)
 * return InvalidRequest when remove of subcolumn without supercolumn
   is requested (CASSANDRA-1866)
 * flush before repair (CASSANDRA-1748)
 * SSTableExport validates key order (CASSANDRA-1884)
 * large row support for SSTableExport (CASSANDRA-1867)
 * Re-cache hot keys post-compaction without hitting disk (CASSANDRA-1878)
 * manage read repair in coordinator instead of data source, to
   provide latency information to dynamic snitch (CASSANDRA-1873)


0.7.0-rc2
 * fix live-column-count of slice ranges including tombstoned supercolumn
   with live subcolumn (CASSANDRA-1591)
 * rename o.a.c.internal.AntientropyStage -> AntiEntropyStage,
   o.a.c.request.Request_responseStage -> RequestResponseStage,
   o.a.c.internal.Internal_responseStage -> InternalResponseStage
 * add AbstractType.fromString (CASSANDRA-1767)
 * require index_type to be present when specifying index_name
   on ColumnDef (CASSANDRA-1759)
 * fix add/remove index bugs in CFMetadata (CASSANDRA-1768)
 * rebuild Strategy during system_update_keyspace (CASSANDRA-1762)
 * cli updates prompt to ... in continuation lines (CASSANDRA-1770)
 * support multiple Mutations per key in hadoop ColumnFamilyOutputFormat
   (CASSANDRA-1774)
 * improvements to Debian init script (CASSANDRA-1772)
 * use local classloader to check for version.properties (CASSANDRA-1778)
 * Validate that column names in column_metadata are valid for the
   defined comparator, and decode properly in cli (CASSANDRA-1773)
 * use cross-platform newlines in cli (CASSANDRA-1786)
 * add ExpiringColumn support to sstable import/export (CASSANDRA-1754)
 * add flush for each append to periodic commitlog mode; added
   periodic_without_flush option to disable this (CASSANDRA-1780)
 * close file handle used for post-flush truncate (CASSANDRA-1790)
 * various code cleanup (CASSANDRA-1793, -1794, -1795)
 * fix range queries against wrapped range (CASSANDRA-1781)
 * fix consistencylevel calculations for NetworkTopologyStrategy
   (CASSANDRA-1804)
 * cli support index type enum names (CASSANDRA-1810)
 * improved validation of column_metadata (CASSANDRA-1813)
 * reads at ConsistencyLevel > 1 throw UnavailableException
   immediately if insufficient live nodes exist (CASSANDRA-1803)
 * copy bytebuffers for local writes to avoid retaining the entire
   Thrift frame (CASSANDRA-1801)
 * fix NPE adding index to column w/o prior metadata (CASSANDRA-1764)
 * reduce fat client timeout (CASSANDRA-1730)
 * fix botched merge of CASSANDRA-1316


0.7.0-rc1
 * fix compaction and flush races with schema updates (CASSANDRA-1715)
 * add clustertool, config-converter, sstablekeys, and schematool
   Windows .bat files (CASSANDRA-1723)
 * reject range queries received during bootstrap (CASSANDRA-1739)
 * fix wrapping-range queries on non-minimum token (CASSANDRA-1700)
 * add nodetool cfhistogram (CASSANDRA-1698)
 * limit repaired ranges to what the nodes have in common (CASSANDRA-1674)
 * index scan treats missing columns as not matching secondary
   expressions (CASSANDRA-1745)
 * Fix misuse of DataOutputBuffer.getData in AntiEntropyService
   (CASSANDRA-1729)
 * detect and warn when obsolete version of JNA is present (CASSANDRA-1760)
 * reduce fat client timeout (CASSANDRA-1730)
 * cleanup smallest CFs first to increase free temp space for larger ones
   (CASSANDRA-1811)
 * Update windows .bat files to work outside of main Cassandra
   directory (CASSANDRA-1713)
 * fix read repair regression from 0.6.7 (CASSANDRA-1727)
 * more-efficient read repair (CASSANDRA-1719)
 * fix hinted handoff replay (CASSANDRA-1656)
 * log type of dropped messages (CASSANDRA-1677)
 * upgrade to SLF4J 1.6.1
 * fix ByteBuffer bug in ExpiringColumn.updateDigest (CASSANDRA-1679)
 * fix IntegerType.getString (CASSANDRA-1681)
 * make -Djava.net.preferIPv4Stack=true the default (CASSANDRA-628)
 * add INTERNAL_RESPONSE verb to differentiate from responses related
   to client requests (CASSANDRA-1685)
 * log tpstats when dropping messages (CASSANDRA-1660)
 * include unreachable nodes in describeSchemaVersions (CASSANDRA-1678)
 * Avoid dropping messages off the client request path (CASSANDRA-1676)
 * fix jna errno reporting (CASSANDRA-1694)
 * add friendlier error for UnknownHostException on startup (CASSANDRA-1697)
 * include jna dependency in RPM package (CASSANDRA-1690)
 * add --skip-keys option to stress.py (CASSANDRA-1696)
 * improve cli handling of non-string keys and column names
   (CASSANDRA-1701, -1693)
 * r/m extra subcomparator line in cli keyspaces output (CASSANDRA-1712)
 * add read repair chance to cli "show keyspaces"
 * upgrade to ConcurrentLinkedHashMap 1.1 (CASSANDRA-975)
 * fix index scan routing (CASSANDRA-1722)
 * fix tombstoning of supercolumns in range queries (CASSANDRA-1734)
 * clear endpoint cache after updating keyspace metadata (CASSANDRA-1741)
 * fix wrapping-range queries on non-minimum token (CASSANDRA-1700)
 * truncate includes secondary indexes (CASSANDRA-1747)
 * retain reference to PendingFile sstables (CASSANDRA-1749)
 * fix sstableimport regression (CASSANDRA-1753)
 * fix for bootstrap when no non-system tables are defined (CASSANDRA-1732)
 * handle replica unavailability in index scan (CASSANDRA-1755)
 * fix service initialization order deadlock (CASSANDRA-1756)
 * multi-line cli commands (CASSANDRA-1742)
 * fix race between snapshot and compaction (CASSANDRA-1736)
 * add listEndpointsPendingHints, deleteHintsForEndpoint JMX methods
   (CASSANDRA-1551)


0.7.0-beta3
 * add strategy options to describe_keyspace output (CASSANDRA-1560)
 * log warning when using randomly generated token (CASSANDRA-1552)
 * re-organize JMX into .db, .net, .internal, .request (CASSANDRA-1217)
 * allow nodes to change IPs between restarts (CASSANDRA-1518)
 * remember ring state between restarts by default (CASSANDRA-1518)
 * flush index built flag so we can read it before log replay (CASSANDRA-1541)
 * lock row cache updates to prevent race condition (CASSANDRA-1293)
 * remove assertion causing rare (and harmless) error messages in
   commitlog (CASSANDRA-1330)
 * fix moving nodes with no keyspaces defined (CASSANDRA-1574)
 * fix unbootstrap when no data is present in a transfer range (CASSANDRA-1573)
 * take advantage of AVRO-495 to simplify our avro IDL (CASSANDRA-1436)
 * extend authorization hierarchy to column family (CASSANDRA-1554)
 * deletion support in secondary indexes (CASSANDRA-1571)
 * meaningful error message for invalid replication strategy class
   (CASSANDRA-1566)
 * allow keyspace creation with RF > N (CASSANDRA-1428)
 * improve cli error handling (CASSANDRA-1580)
 * add cache save/load ability (CASSANDRA-1417, 1606, 1647)
 * add StorageService.getDrainProgress (CASSANDRA-1588)
 * Disallow bootstrap to an in-use token (CASSANDRA-1561)
 * Allow dynamic secondary index creation and destruction (CASSANDRA-1532)
 * log auto-guessed memtable thresholds (CASSANDRA-1595)
 * add ColumnDef support to cli (CASSANDRA-1583)
 * reduce index sample time by 75% (CASSANDRA-1572)
 * add cli support for column, strategy metadata (CASSANDRA-1578, 1612)
 * add cli support for schema modification (CASSANDRA-1584)
 * delete temp files on failed compactions (CASSANDRA-1596)
 * avoid blocking for dead nodes during removetoken (CASSANDRA-1605)
 * remove ConsistencyLevel.ZERO (CASSANDRA-1607)
 * expose in-progress compaction type in jmx (CASSANDRA-1586)
 * removed IClock & related classes from internals (CASSANDRA-1502)
 * fix removing tokens from SystemTable on decommission and removetoken
   (CASSANDRA-1609)
 * include CF metadata in cli 'show keyspaces' (CASSANDRA-1613)
 * switch from Properties to HashMap in PropertyFileSnitch to
   avoid synchronization bottleneck (CASSANDRA-1481)
 * PropertyFileSnitch configuration file renamed to
   cassandra-topology.properties
 * add cli support for get_range_slices (CASSANDRA-1088, CASSANDRA-1619)
 * Make memtable flush thresholds per-CF instead of global
   (CASSANDRA-1007, 1637)
 * add cli support for binary data without CfDef hints (CASSANDRA-1603)
 * fix building SSTable statistics post-stream (CASSANDRA-1620)
 * fix potential infinite loop in 2ary index queries (CASSANDRA-1623)
 * allow creating NTS keyspaces with no replicas configured (CASSANDRA-1626)
 * add jmx histogram of sstables accessed per read (CASSANDRA-1624)
 * remove system_rename_column_family and system_rename_keyspace from the
   client API until races can be fixed (CASSANDRA-1630, CASSANDRA-1585)
 * add cli sanity tests (CASSANDRA-1582)
 * update GC settings in cassandra.bat (CASSANDRA-1636)
 * cli support for index queries (CASSANDRA-1635)
 * cli support for updating schema memtable settings (CASSANDRA-1634)
 * cli --file option (CASSANDRA-1616)
 * reduce automatically chosen memtable sizes by 50% (CASSANDRA-1641)
 * move endpoint cache from snitch to strategy (CASSANDRA-1643)
 * fix commitlog recovery deleting the newly-created segment as well as
   the old ones (CASSANDRA-1644)
 * upgrade to Thrift 0.5 (CASSANDRA-1367)
 * renamed CL.DCQUORUM to LOCAL_QUORUM and DCQUORUMSYNC to EACH_QUORUM
 * cli truncate support (CASSANDRA-1653)
 * update GC settings in cassandra.bat (CASSANDRA-1636)
 * avoid logging when a node's ip/token is gossipped back to it (CASSANDRA-1666)


0.7-beta2
 * always use UTF-8 for hint keys (CASSANDRA-1439)
 * remove cassandra.yaml dependency from Hadoop and Pig (CASSADRA-1322)
 * expose CfDef metadata in describe_keyspaces (CASSANDRA-1363)
 * restore use of mmap_index_only option (CASSANDRA-1241)
 * dropping a keyspace with no column families generated an error
   (CASSANDRA-1378)
 * rename RackAwareStrategy to OldNetworkTopologyStrategy, RackUnawareStrategy
   to SimpleStrategy, DatacenterShardStrategy to NetworkTopologyStrategy,
   AbstractRackAwareSnitch to AbstractNetworkTopologySnitch (CASSANDRA-1392)
 * merge StorageProxy.mutate, mutateBlocking (CASSANDRA-1396)
 * faster UUIDType, LongType comparisons (CASSANDRA-1386, 1393)
 * fix setting read_repair_chance from CLI addColumnFamily (CASSANDRA-1399)
 * fix updates to indexed columns (CASSANDRA-1373)
 * fix race condition leaving to FileNotFoundException (CASSANDRA-1382)
 * fix sharded lock hash on index write path (CASSANDRA-1402)
 * add support for GT/E, LT/E in subordinate index clauses (CASSANDRA-1401)
 * cfId counter got out of sync when CFs were added (CASSANDRA-1403)
 * less chatty schema updates (CASSANDRA-1389)
 * rename column family mbeans. 'type' will now include either
   'IndexColumnFamilies' or 'ColumnFamilies' depending on the CFS type.
   (CASSANDRA-1385)
 * disallow invalid keyspace and column family names. This includes name that
   matches a '^\w+' regex. (CASSANDRA-1377)
 * use JNA, if present, to take snapshots (CASSANDRA-1371)
 * truncate hints if starting 0.7 for the first time (CASSANDRA-1414)
 * fix FD leak in single-row slicepredicate queries (CASSANDRA-1416)
 * allow index expressions against columns that are not part of the
   SlicePredicate (CASSANDRA-1410)
 * config-converter properly handles snitches and framed support
   (CASSANDRA-1420)
 * remove keyspace argument from multiget_count (CASSANDRA-1422)
 * allow specifying cassandra.yaml location as (local or remote) URL
   (CASSANDRA-1126)
 * fix using DynamicEndpointSnitch with NetworkTopologyStrategy
   (CASSANDRA-1429)
 * Add CfDef.default_validation_class (CASSANDRA-891)
 * fix EstimatedHistogram.max (CASSANDRA-1413)
 * quorum read optimization (CASSANDRA-1622)
 * handle zero-length (or missing) rows during HH paging (CASSANDRA-1432)
 * include secondary indexes during schema migrations (CASSANDRA-1406)
 * fix commitlog header race during schema change (CASSANDRA-1435)
 * fix ColumnFamilyStoreMBeanIterator to use new type name (CASSANDRA-1433)
 * correct filename generated by xml->yaml converter (CASSANDRA-1419)
 * add CMSInitiatingOccupancyFraction=75 and UseCMSInitiatingOccupancyOnly
   to default JVM options
 * decrease jvm heap for cassandra-cli (CASSANDRA-1446)
 * ability to modify keyspaces and column family definitions on a live cluster
   (CASSANDRA-1285)
 * support for Hadoop Streaming [non-jvm map/reduce via stdin/out]
   (CASSANDRA-1368)
 * Move persistent sstable stats from the system table to an sstable component
   (CASSANDRA-1430)
 * remove failed bootstrap attempt from pending ranges when gossip times
   it out after 1h (CASSANDRA-1463)
 * eager-create tcp connections to other cluster members (CASSANDRA-1465)
 * enumerate stages and derive stage from message type instead of
   transmitting separately (CASSANDRA-1465)
 * apply reversed flag during collation from different data sources
   (CASSANDRA-1450)
 * make failure to remove commitlog segment non-fatal (CASSANDRA-1348)
 * correct ordering of drain operations so CL.recover is no longer
   necessary (CASSANDRA-1408)
 * removed keyspace from describe_splits method (CASSANDRA-1425)
 * rename check_schema_agreement to describe_schema_versions
   (CASSANDRA-1478)
 * fix QUORUM calculation for RF > 3 (CASSANDRA-1487)
 * remove tombstones during non-major compactions when bloom filter
   verifies that row does not exist in other sstables (CASSANDRA-1074)
 * nodes that coordinated a loadbalance in the past could not be seen by
   newly added nodes (CASSANDRA-1467)
 * exposed endpoint states (gossip details) via jmx (CASSANDRA-1467)
 * ensure that compacted sstables are not included when new readers are
   instantiated (CASSANDRA-1477)
 * by default, calculate heap size and memtable thresholds at runtime (CASSANDRA-1469)
 * fix races dealing with adding/dropping keyspaces and column families in
   rapid succession (CASSANDRA-1477)
 * clean up of Streaming system (CASSANDRA-1503, 1504, 1506)
 * add options to configure Thrift socket keepalive and buffer sizes (CASSANDRA-1426)
 * make contrib CassandraServiceDataCleaner recursive (CASSANDRA-1509)
 * min, max compaction threshold are configurable and persistent
   per-ColumnFamily (CASSANDRA-1468)
 * fix replaying the last mutation in a commitlog unnecessarily
   (CASSANDRA-1512)
 * invoke getDefaultUncaughtExceptionHandler from DTPE with the original
   exception rather than the ExecutionException wrapper (CASSANDRA-1226)
 * remove Clock from the Thrift (and Avro) API (CASSANDRA-1501)
 * Close intra-node sockets when connection is broken (CASSANDRA-1528)
 * RPM packaging spec file (CASSANDRA-786)
 * weighted request scheduler (CASSANDRA-1485)
 * treat expired columns as deleted (CASSANDRA-1539)
 * make IndexInterval configurable (CASSANDRA-1488)
 * add describe_snitch to Thrift API (CASSANDRA-1490)
 * MD5 authenticator compares plain text submitted password with MD5'd
   saved property, instead of vice versa (CASSANDRA-1447)
 * JMX MessagingService pending and completed counts (CASSANDRA-1533)
 * fix race condition processing repair responses (CASSANDRA-1511)
 * make repair blocking (CASSANDRA-1511)
 * create EndpointSnitchInfo and MBean to expose rack and DC (CASSANDRA-1491)
 * added option to contrib/word_count to output results back to Cassandra
   (CASSANDRA-1342)
 * rewrite Hadoop ColumnFamilyRecordWriter to pool connections, retry to
   multiple Cassandra nodes, and smooth impact on the Cassandra cluster
   by using smaller batch sizes (CASSANDRA-1434)
 * fix setting gc_grace_seconds via CLI (CASSANDRA-1549)
 * support TTL'd index values (CASSANDRA-1536)
 * make removetoken work like decommission (CASSANDRA-1216)
 * make cli comparator-aware and improve quote rules (CASSANDRA-1523,-1524)
 * make nodetool compact and cleanup blocking (CASSANDRA-1449)
 * add memtable, cache information to GCInspector logs (CASSANDRA-1558)
 * enable/disable HintedHandoff via JMX (CASSANDRA-1550)
 * Ignore stray files in the commit log directory (CASSANDRA-1547)
 * Disallow bootstrap to an in-use token (CASSANDRA-1561)


0.7-beta1
 * sstable versioning (CASSANDRA-389)
 * switched to slf4j logging (CASSANDRA-625)
 * add (optional) expiration time for column (CASSANDRA-699)
 * access levels for authentication/authorization (CASSANDRA-900)
 * add ReadRepairChance to CF definition (CASSANDRA-930)
 * fix heisenbug in system tests, especially common on OS X (CASSANDRA-944)
 * convert to byte[] keys internally and all public APIs (CASSANDRA-767)
 * ability to alter schema definitions on a live cluster (CASSANDRA-44)
 * renamed configuration file to cassandra.xml, and log4j.properties to
   log4j-server.properties, which must now be loaded from
   the classpath (which is how our scripts in bin/ have always done it)
   (CASSANDRA-971)
 * change get_count to require a SlicePredicate. create multi_get_count
   (CASSANDRA-744)
 * re-organized endpointsnitch implementations and added SimpleSnitch
   (CASSANDRA-994)
 * Added preload_row_cache option (CASSANDRA-946)
 * add CRC to commitlog header (CASSANDRA-999)
 * removed deprecated batch_insert and get_range_slice methods (CASSANDRA-1065)
 * add truncate thrift method (CASSANDRA-531)
 * http mini-interface using mx4j (CASSANDRA-1068)
 * optimize away copy of sliced row on memtable read path (CASSANDRA-1046)
 * replace constant-size 2GB mmaped segments and special casing for index
   entries spanning segment boundaries, with SegmentedFile that computes
   segments that always contain entire entries/rows (CASSANDRA-1117)
 * avoid reading large rows into memory during compaction (CASSANDRA-16)
 * added hadoop OutputFormat (CASSANDRA-1101)
 * efficient Streaming (no more anticompaction) (CASSANDRA-579)
 * split commitlog header into separate file and add size checksum to
   mutations (CASSANDRA-1179)
 * avoid allocating a new byte[] for each mutation on replay (CASSANDRA-1219)
 * revise HH schema to be per-endpoint (CASSANDRA-1142)
 * add joining/leaving status to nodetool ring (CASSANDRA-1115)
 * allow multiple repair sessions per node (CASSANDRA-1190)
 * optimize away MessagingService for local range queries (CASSANDRA-1261)
 * make framed transport the default so malformed requests can't OOM the
   server (CASSANDRA-475)
 * significantly faster reads from row cache (CASSANDRA-1267)
 * take advantage of row cache during range queries (CASSANDRA-1302)
 * make GCGraceSeconds a per-ColumnFamily value (CASSANDRA-1276)
 * keep persistent row size and column count statistics (CASSANDRA-1155)
 * add IntegerType (CASSANDRA-1282)
 * page within a single row during hinted handoff (CASSANDRA-1327)
 * push DatacenterShardStrategy configuration into keyspace definition,
   eliminating datacenter.properties. (CASSANDRA-1066)
 * optimize forward slices starting with '' and single-index-block name
   queries by skipping the column index (CASSANDRA-1338)
 * streaming refactor (CASSANDRA-1189)
 * faster comparison for UUID types (CASSANDRA-1043)
 * secondary index support (CASSANDRA-749 and subtasks)
 * make compaction buckets deterministic (CASSANDRA-1265)


0.6.6
 * Allow using DynamicEndpointSnitch with RackAwareStrategy (CASSANDRA-1429)
 * remove the remaining vestiges of the unfinished DatacenterShardStrategy
   (replaced by NetworkTopologyStrategy in 0.7)


0.6.5
 * fix key ordering in range query results with RandomPartitioner
   and ConsistencyLevel > ONE (CASSANDRA-1145)
 * fix for range query starting with the wrong token range (CASSANDRA-1042)
 * page within a single row during hinted handoff (CASSANDRA-1327)
 * fix compilation on non-sun JDKs (CASSANDRA-1061)
 * remove String.trim() call on row keys in batch mutations (CASSANDRA-1235)
 * Log summary of dropped messages instead of spamming log (CASSANDRA-1284)
 * add dynamic endpoint snitch (CASSANDRA-981)
 * fix streaming for keyspaces with hyphens in their name (CASSANDRA-1377)
 * fix errors in hard-coded bloom filter optKPerBucket by computing it
   algorithmically (CASSANDRA-1220
 * remove message deserialization stage, and uncap read/write stages
   so slow reads/writes don't block gossip processing (CASSANDRA-1358)
 * add jmx port configuration to Debian package (CASSANDRA-1202)
 * use mlockall via JNA, if present, to prevent Linux from swapping
   out parts of the JVM (CASSANDRA-1214)


0.6.4
 * avoid queuing multiple hint deliveries for the same endpoint
   (CASSANDRA-1229)
 * better performance for and stricter checking of UTF8 column names
   (CASSANDRA-1232)
 * extend option to lower compaction priority to hinted handoff
   as well (CASSANDRA-1260)
 * log errors in gossip instead of re-throwing (CASSANDRA-1289)
 * avoid aborting commitlog replay prematurely if a flushed-but-
   not-removed commitlog segment is encountered (CASSANDRA-1297)
 * fix duplicate rows being read during mapreduce (CASSANDRA-1142)
 * failure detection wasn't closing command sockets (CASSANDRA-1221)
 * cassandra-cli.bat works on windows (CASSANDRA-1236)
 * pre-emptively drop requests that cannot be processed within RPCTimeout
   (CASSANDRA-685)
 * add ack to Binary write verb and update CassandraBulkLoader
   to wait for acks for each row (CASSANDRA-1093)
 * added describe_partitioner Thrift method (CASSANDRA-1047)
 * Hadoop jobs no longer require the Cassandra storage-conf.xml
   (CASSANDRA-1280, CASSANDRA-1047)
 * log thread pool stats when GC is excessive (CASSANDRA-1275)
 * remove gossip message size limit (CASSANDRA-1138)
 * parallelize local and remote reads during multiget, and respect snitch
   when determining whether to do local read for CL.ONE (CASSANDRA-1317)
 * fix read repair to use requested consistency level on digest mismatch,
   rather than assuming QUORUM (CASSANDRA-1316)
 * process digest mismatch re-reads in parallel (CASSANDRA-1323)
 * switch hints CF comparator to BytesType (CASSANDRA-1274)


0.6.3
 * retry to make streaming connections up to 8 times. (CASSANDRA-1019)
 * reject describe_ring() calls on invalid keyspaces (CASSANDRA-1111)
 * fix cache size calculation for size of 100% (CASSANDRA-1129)
 * fix cache capacity only being recalculated once (CASSANDRA-1129)
 * remove hourly scan of all hints on the off chance that the gossiper
   missed a status change; instead, expose deliverHintsToEndpoint to JMX
   so it can be done manually, if necessary (CASSANDRA-1141)
 * don't reject reads at CL.ALL (CASSANDRA-1152)
 * reject deletions to supercolumns in CFs containing only standard
   columns (CASSANDRA-1139)
 * avoid preserving login information after client disconnects
   (CASSANDRA-1057)
 * prefer sun jdk to openjdk in debian init script (CASSANDRA-1174)
 * detect partioner config changes between restarts and fail fast
   (CASSANDRA-1146)
 * use generation time to resolve node token reassignment disagreements
   (CASSANDRA-1118)
 * restructure the startup ordering of Gossiper and MessageService to avoid
   timing anomalies (CASSANDRA-1160)
 * detect incomplete commit log hearders (CASSANDRA-1119)
 * force anti-entropy service to stream files on the stream stage to avoid
   sending streams out of order (CASSANDRA-1169)
 * remove inactive stream managers after AES streams files (CASSANDRA-1169)
 * allow removing entire row through batch_mutate Deletion (CASSANDRA-1027)
 * add JMX metrics for row-level bloom filter false positives (CASSANDRA-1212)
 * added a redhat init script to contrib (CASSANDRA-1201)
 * use midpoint when bootstrapping a new machine into range with not
   much data yet instead of random token (CASSANDRA-1112)
 * kill server on OOM in executor stage as well as Thrift (CASSANDRA-1226)
 * remove opportunistic repairs, when two machines with overlapping replica
   responsibilities happen to finish major compactions of the same CF near
   the same time.  repairs are now fully manual (CASSANDRA-1190)
 * add ability to lower compaction priority (default is no change from 0.6.2)
   (CASSANDRA-1181)


0.6.2
 * fix contrib/word_count build. (CASSANDRA-992)
 * split CommitLogExecutorService into BatchCommitLogExecutorService and
   PeriodicCommitLogExecutorService (CASSANDRA-1014)
 * add latency histograms to CFSMBean (CASSANDRA-1024)
 * make resolving timestamp ties deterministic by using value bytes
   as a tiebreaker (CASSANDRA-1039)
 * Add option to turn off Hinted Handoff (CASSANDRA-894)
 * fix windows startup (CASSANDRA-948)
 * make concurrent_reads, concurrent_writes configurable at runtime via JMX
   (CASSANDRA-1060)
 * disable GCInspector on non-Sun JVMs (CASSANDRA-1061)
 * fix tombstone handling in sstable rows with no other data (CASSANDRA-1063)
 * fix size of row in spanned index entries (CASSANDRA-1056)
 * install json2sstable, sstable2json, and sstablekeys to Debian package
 * StreamingService.StreamDestinations wouldn't empty itself after streaming
   finished (CASSANDRA-1076)
 * added Collections.shuffle(splits) before returning the splits in
   ColumnFamilyInputFormat (CASSANDRA-1096)
 * do not recalculate cache capacity post-compaction if it's been manually
   modified (CASSANDRA-1079)
 * better defaults for flush sorter + writer executor queue sizes
   (CASSANDRA-1100)
 * windows scripts for SSTableImport/Export (CASSANDRA-1051)
 * windows script for nodetool (CASSANDRA-1113)
 * expose PhiConvictThreshold (CASSANDRA-1053)
 * make repair of RF==1 a no-op (CASSANDRA-1090)
 * improve default JVM GC options (CASSANDRA-1014)
 * fix SlicePredicate serialization inside Hadoop jobs (CASSANDRA-1049)
 * close Thrift sockets in Hadoop ColumnFamilyRecordReader (CASSANDRA-1081)


0.6.1
 * fix NPE in sstable2json when no excluded keys are given (CASSANDRA-934)
 * keep the replica set constant throughout the read repair process
   (CASSANDRA-937)
 * allow querying getAllRanges with empty token list (CASSANDRA-933)
 * fix command line arguments inversion in clustertool (CASSANDRA-942)
 * fix race condition that could trigger a false-positive assertion
   during post-flush discard of old commitlog segments (CASSANDRA-936)
 * fix neighbor calculation for anti-entropy repair (CASSANDRA-924)
 * perform repair even for small entropy differences (CASSANDRA-924)
 * Use hostnames in CFInputFormat to allow Hadoop's naive string-based
   locality comparisons to work (CASSANDRA-955)
 * cache read-only BufferedRandomAccessFile length to avoid
   3 system calls per invocation (CASSANDRA-950)
 * nodes with IPv6 (and no IPv4) addresses could not join cluster
   (CASSANDRA-969)
 * Retrieve the correct number of undeleted columns, if any, from
   a supercolumn in a row that had been deleted previously (CASSANDRA-920)
 * fix index scans that cross the 2GB mmap boundaries for both mmap
   and standard i/o modes (CASSANDRA-866)
 * expose drain via nodetool (CASSANDRA-978)


0.6.0-RC1
 * JMX drain to flush memtables and run through commit log (CASSANDRA-880)
 * Bootstrapping can skip ranges under the right conditions (CASSANDRA-902)
 * fix merging row versions in range_slice for CL > ONE (CASSANDRA-884)
 * default write ConsistencyLeven chaned from ZERO to ONE
 * fix for index entries spanning mmap buffer boundaries (CASSANDRA-857)
 * use lexical comparison if time part of TimeUUIDs are the same
   (CASSANDRA-907)
 * bound read, mutation, and response stages to fix possible OOM
   during log replay (CASSANDRA-885)
 * Use microseconds-since-epoch (UTC) in cli, instead of milliseconds
 * Treat batch_mutate Deletion with null supercolumn as "apply this predicate
   to top level supercolumns" (CASSANDRA-834)
 * Streaming destination nodes do not update their JMX status (CASSANDRA-916)
 * Fix internal RPC timeout calculation (CASSANDRA-911)
 * Added Pig loadfunc to contrib/pig (CASSANDRA-910)


0.6.0-beta3
 * fix compaction bucketing bug (CASSANDRA-814)
 * update windows batch file (CASSANDRA-824)
 * deprecate KeysCachedFraction configuration directive in favor
   of KeysCached; move to unified-per-CF key cache (CASSANDRA-801)
 * add invalidateRowCache to ColumnFamilyStoreMBean (CASSANDRA-761)
 * send Handoff hints to natural locations to reduce load on
   remaining nodes in a failure scenario (CASSANDRA-822)
 * Add RowWarningThresholdInMB configuration option to warn before very
   large rows get big enough to threaten node stability, and -x option to
   be able to remove them with sstable2json if the warning is unheeded
   until it's too late (CASSANDRA-843)
 * Add logging of GC activity (CASSANDRA-813)
 * fix ConcurrentModificationException in commitlog discard (CASSANDRA-853)
 * Fix hardcoded row count in Hadoop RecordReader (CASSANDRA-837)
 * Add a jmx status to the streaming service and change several DEBUG
   messages to INFO (CASSANDRA-845)
 * fix classpath in cassandra-cli.bat for Windows (CASSANDRA-858)
 * allow re-specifying host, port to cassandra-cli if invalid ones
   are first tried (CASSANDRA-867)
 * fix race condition handling rpc timeout in the coordinator
   (CASSANDRA-864)
 * Remove CalloutLocation and StagingFileDirectory from storage-conf files
   since those settings are no longer used (CASSANDRA-878)
 * Parse a long from RowWarningThresholdInMB instead of an int (CASSANDRA-882)
 * Remove obsolete ControlPort code from DatabaseDescriptor (CASSANDRA-886)
 * move skipBytes side effect out of assert (CASSANDRA-899)
 * add "double getLoad" to StorageServiceMBean (CASSANDRA-898)
 * track row stats per CF at compaction time (CASSANDRA-870)
 * disallow CommitLogDirectory matching a DataFileDirectory (CASSANDRA-888)
 * default key cache size is 200k entries, changed from 10% (CASSANDRA-863)
 * add -Dcassandra-foreground=yes to cassandra.bat
 * exit if cluster name is changed unexpectedly (CASSANDRA-769)


0.6.0-beta1/beta2
 * add batch_mutate thrift command, deprecating batch_insert (CASSANDRA-336)
 * remove get_key_range Thrift API, deprecated in 0.5 (CASSANDRA-710)
 * add optional login() Thrift call for authentication (CASSANDRA-547)
 * support fat clients using gossiper and StorageProxy to perform
   replication in-process [jvm-only] (CASSANDRA-535)
 * support mmapped I/O for reads, on by default on 64bit JVMs
   (CASSANDRA-408, CASSANDRA-669)
 * improve insert concurrency, particularly during Hinted Handoff
   (CASSANDRA-658)
 * faster network code (CASSANDRA-675)
 * stress.py moved to contrib (CASSANDRA-635)
 * row caching [must be explicitly enabled per-CF in config] (CASSANDRA-678)
 * present a useful measure of compaction progress in JMX (CASSANDRA-599)
 * add bin/sstablekeys (CASSNADRA-679)
 * add ConsistencyLevel.ANY (CASSANDRA-687)
 * make removetoken remove nodes from gossip entirely (CASSANDRA-644)
 * add ability to set cache sizes at runtime (CASSANDRA-708)
 * report latency and cache hit rate statistics with lifetime totals
   instead of average over the last minute (CASSANDRA-702)
 * support get_range_slice for RandomPartitioner (CASSANDRA-745)
 * per-keyspace replication factory and replication strategy (CASSANDRA-620)
 * track latency in microseconds (CASSANDRA-733)
 * add describe_ Thrift methods, deprecating get_string_property and
   get_string_list_property
 * jmx interface for tracking operation mode and streams in general.
   (CASSANDRA-709)
 * keep memtables in sorted order to improve range query performance
   (CASSANDRA-799)
 * use while loop instead of recursion when trimming sstables compaction list
   to avoid blowing stack in pathological cases (CASSANDRA-804)
 * basic Hadoop map/reduce support (CASSANDRA-342)


0.5.1
 * ensure all files for an sstable are streamed to the same directory.
   (CASSANDRA-716)
 * more accurate load estimate for bootstrapping (CASSANDRA-762)
 * tolerate dead or unavailable bootstrap target on write (CASSANDRA-731)
 * allow larger numbers of keys (> 140M) in a sstable bloom filter
   (CASSANDRA-790)
 * include jvm argument improvements from CASSANDRA-504 in debian package
 * change streaming chunk size to 32MB to accomodate Windows XP limitations
   (was 64MB) (CASSANDRA-795)
 * fix get_range_slice returning results in the wrong order (CASSANDRA-781)


0.5.0 final
 * avoid attempting to delete temporary bootstrap files twice (CASSANDRA-681)
 * fix bogus NaN in nodeprobe cfstats output (CASSANDRA-646)
 * provide a policy for dealing with single thread executors w/ a full queue
   (CASSANDRA-694)
 * optimize inner read in MessagingService, vastly improving multiple-node
   performance (CASSANDRA-675)
 * wait for table flush before streaming data back to a bootstrapping node.
   (CASSANDRA-696)
 * keep track of bootstrapping sources by table so that bootstrapping doesn't
   give the indication of finishing early (CASSANDRA-673)


0.5.0 RC3
 * commit the correct version of the patch for CASSANDRA-663


0.5.0 RC2 (unreleased)
 * fix bugs in converting get_range_slice results to Thrift
   (CASSANDRA-647, CASSANDRA-649)
 * expose java.util.concurrent.TimeoutException in StorageProxy methods
   (CASSANDRA-600)
 * TcpConnectionManager was holding on to disconnected connections,
   giving the false indication they were being used. (CASSANDRA-651)
 * Remove duplicated write. (CASSANDRA-662)
 * Abort bootstrap if IP is already in the token ring (CASSANDRA-663)
 * increase default commitlog sync period, and wait for last sync to
   finish before submitting another (CASSANDRA-668)


0.5.0 RC1
 * Fix potential NPE in get_range_slice (CASSANDRA-623)
 * add CRC32 to commitlog entries (CASSANDRA-605)
 * fix data streaming on windows (CASSANDRA-630)
 * GC compacted sstables after cleanup and compaction (CASSANDRA-621)
 * Speed up anti-entropy validation (CASSANDRA-629)
 * Fix anti-entropy assertion error (CASSANDRA-639)
 * Fix pending range conflicts when bootstapping or moving
   multiple nodes at once (CASSANDRA-603)
 * Handle obsolete gossip related to node movement in the case where
   one or more nodes is down when the movement occurs (CASSANDRA-572)
 * Include dead nodes in gossip to avoid a variety of problems
   and fix HH to removed nodes (CASSANDRA-634)
 * return an InvalidRequestException for mal-formed SlicePredicates
   (CASSANDRA-643)
 * fix bug determining closest neighbor for use in multiple datacenters
   (CASSANDRA-648)
 * Vast improvements in anticompaction speed (CASSANDRA-607)
 * Speed up log replay and writes by avoiding redundant serializations
   (CASSANDRA-652)


0.5.0 beta 2
 * Bootstrap improvements (several tickets)
 * add nodeprobe repair anti-entropy feature (CASSANDRA-193, CASSANDRA-520)
 * fix possibility of partition when many nodes restart at once
   in clusters with multiple seeds (CASSANDRA-150)
 * fix NPE in get_range_slice when no data is found (CASSANDRA-578)
 * fix potential NPE in hinted handoff (CASSANDRA-585)
 * fix cleanup of local "system" keyspace (CASSANDRA-576)
 * improve computation of cluster load balance (CASSANDRA-554)
 * added super column read/write, column count, and column/row delete to
   cassandra-cli (CASSANDRA-567, CASSANDRA-594)
 * fix returning live subcolumns of deleted supercolumns (CASSANDRA-583)
 * respect JAVA_HOME in bin/ scripts (several tickets)
 * add StorageService.initClient for fat clients on the JVM (CASSANDRA-535)
   (see contrib/client_only for an example of use)
 * make consistency_level functional in get_range_slice (CASSANDRA-568)
 * optimize key deserialization for RandomPartitioner (CASSANDRA-581)
 * avoid GCing tombstones except on major compaction (CASSANDRA-604)
 * increase failure conviction threshold, resulting in less nodes
   incorrectly (and temporarily) marked as down (CASSANDRA-610)
 * respect memtable thresholds during log replay (CASSANDRA-609)
 * support ConsistencyLevel.ALL on read (CASSANDRA-584)
 * add nodeprobe removetoken command (CASSANDRA-564)


0.5.0 beta
 * Allow multiple simultaneous flushes, improving flush throughput
   on multicore systems (CASSANDRA-401)
 * Split up locks to improve write and read throughput on multicore systems
   (CASSANDRA-444, CASSANDRA-414)
 * More efficient use of memory during compaction (CASSANDRA-436)
 * autobootstrap option: when enabled, all non-seed nodes will attempt
   to bootstrap when started, until bootstrap successfully
   completes. -b option is removed.  (CASSANDRA-438)
 * Unless a token is manually specified in the configuration xml,
   a bootstraping node will use a token that gives it half the
   keys from the most-heavily-loaded node in the cluster,
   instead of generating a random token.
   (CASSANDRA-385, CASSANDRA-517)
 * Miscellaneous bootstrap fixes (several tickets)
 * Ability to change a node's token even after it has data on it
   (CASSANDRA-541)
 * Ability to decommission a live node from the ring (CASSANDRA-435)
 * Semi-automatic loadbalancing via nodeprobe (CASSANDRA-192)
 * Add ability to set compaction thresholds at runtime via
   JMX / nodeprobe.  (CASSANDRA-465)
 * Add "comment" field to ColumnFamily definition. (CASSANDRA-481)
 * Additional JMX metrics (CASSANDRA-482)
 * JSON based export and import tools (several tickets)
 * Hinted Handoff fixes (several tickets)
 * Add key cache to improve read performance (CASSANDRA-423)
 * Simplified construction of custom ReplicationStrategy classes
   (CASSANDRA-497)
 * Graphical application (Swing) for ring integrity verification and
   visualization was added to contrib (CASSANDRA-252)
 * Add DCQUORUM, DCQUORUMSYNC consistency levels and corresponding
   ReplicationStrategy / EndpointSnitch classes.  Experimental.
   (CASSANDRA-492)
 * Web client interface added to contrib (CASSANDRA-457)
 * More-efficient flush for Random, CollatedOPP partitioners
   for normal writes (CASSANDRA-446) and bulk load (CASSANDRA-420)
 * Add MemtableFlushAfterMinutes, a global replacement for the old
   per-CF FlushPeriodInMinutes setting (CASSANDRA-463)
 * optimizations to slice reading (CASSANDRA-350) and supercolumn
   queries (CASSANDRA-510)
 * force binding to given listenaddress for nodes with multiple
   interfaces (CASSANDRA-546)
 * stress.py benchmarking tool improvements (several tickets)
 * optimized replica placement code (CASSANDRA-525)
 * faster log replay on restart (CASSANDRA-539, CASSANDRA-540)
 * optimized local-node writes (CASSANDRA-558)
 * added get_range_slice, deprecating get_key_range (CASSANDRA-344)
 * expose TimedOutException to thrift (CASSANDRA-563)


0.4.2
 * Add validation disallowing null keys (CASSANDRA-486)
 * Fix race conditions in TCPConnectionManager (CASSANDRA-487)
 * Fix using non-utf8-aware comparison as a sanity check.
   (CASSANDRA-493)
 * Improve default garbage collector options (CASSANDRA-504)
 * Add "nodeprobe flush" (CASSANDRA-505)
 * remove NotFoundException from get_slice throws list (CASSANDRA-518)
 * fix get (not get_slice) of entire supercolumn (CASSANDRA-508)
 * fix null token during bootstrap (CASSANDRA-501)


0.4.1
 * Fix FlushPeriod columnfamily configuration regression
   (CASSANDRA-455)
 * Fix long column name support (CASSANDRA-460)
 * Fix for serializing a row that only contains tombstones
   (CASSANDRA-458)
 * Fix for discarding unneeded commitlog segments (CASSANDRA-459)
 * Add SnapshotBeforeCompaction configuration option (CASSANDRA-426)
 * Fix compaction abort under insufficient disk space (CASSANDRA-473)
 * Fix reading subcolumn slice from tombstoned CF (CASSANDRA-484)
 * Fix race condition in RVH causing occasional NPE (CASSANDRA-478)


0.4.0
 * fix get_key_range problems when a node is down (CASSANDRA-440)
   and add UnavailableException to more Thrift methods
 * Add example EndPointSnitch contrib code (several tickets)


0.4.0 RC2
 * fix SSTable generation clash during compaction (CASSANDRA-418)
 * reject method calls with null parameters (CASSANDRA-308)
 * properly order ranges in nodeprobe output (CASSANDRA-421)
 * fix logging of certain errors on executor threads (CASSANDRA-425)


0.4.0 RC1
 * Bootstrap feature is live; use -b on startup (several tickets)
 * Added multiget api (CASSANDRA-70)
 * fix Deadlock with SelectorManager.doProcess and TcpConnection.write
   (CASSANDRA-392)
 * remove key cache b/c of concurrency bugs in third-party
   CLHM library (CASSANDRA-405)
 * update non-major compaction logic to use two threshold values
   (CASSANDRA-407)
 * add periodic / batch commitlog sync modes (several tickets)
 * inline BatchMutation into batch_insert params (CASSANDRA-403)
 * allow setting the logging level at runtime via mbean (CASSANDRA-402)
 * change default comparator to BytesType (CASSANDRA-400)
 * add forwards-compatible ConsistencyLevel parameter to get_key_range
   (CASSANDRA-322)
 * r/m special case of blocking for local destination when writing with
   ConsistencyLevel.ZERO (CASSANDRA-399)
 * Fixes to make BinaryMemtable [bulk load interface] useful (CASSANDRA-337);
   see contrib/bmt_example for an example of using it.
 * More JMX properties added (several tickets)
 * Thrift changes (several tickets)
    - Merged _super get methods with the normal ones; return values
      are now of ColumnOrSuperColumn.
    - Similarly, merged batch_insert_super into batch_insert.



0.4.0 beta
 * On-disk data format has changed to allow billions of keys/rows per
   node instead of only millions
 * Multi-keyspace support
 * Scan all sstables for all queries to avoid situations where
   different types of operation on the same ColumnFamily could
   disagree on what data was present
 * Snapshot support via JMX
 * Thrift API has changed a _lot_:
    - removed time-sorted CFs; instead, user-defined comparators
      may be defined on the column names, which are now byte arrays.
      Default comparators are provided for UTF8, Bytes, Ascii, Long (i64),
      and UUID types.
    - removed colon-delimited strings in thrift api in favor of explicit
      structs such as ColumnPath, ColumnParent, etc.  Also normalized
      thrift struct and argument naming.
    - Added columnFamily argument to get_key_range.
    - Change signature of get_slice to accept starting and ending
      columns as well as an offset.  (This allows use of indexes.)
      Added "ascending" flag to allow reasonably-efficient reverse
      scans as well.  Removed get_slice_by_range as redundant.
    - get_key_range operates on one CF at a time
    - changed `block` boolean on insert methods to ConsistencyLevel enum,
      with options of NONE, ONE, QUORUM, and ALL.
    - added similar consistency_level parameter to read methods
    - column-name-set slice with no names given now returns zero columns
      instead of all of them.  ("all" can run your server out of memory.
      use a range-based slice with a high max column count instead.)
 * Removed the web interface. Node information can now be obtained by
   using the newly introduced nodeprobe utility.
 * More JMX stats
 * Remove magic values from internals (e.g. special key to indicate
   when to flush memtables)
 * Rename configuration "table" to "keyspace"
 * Moved to crash-only design; no more shutdown (just kill the process)
 * Lots of bug fixes

Full list of issues resolved in 0.4 is at https://issues.apache.org/jira/secure/IssueNavigator.jspa?reset=true&&pid=12310865&fixfor=12313862&resolution=1&sorter/field=issuekey&sorter/order=DESC


0.3.0 RC3
 * Fix potential deadlock under load in TCPConnection.
   (CASSANDRA-220)


0.3.0 RC2
 * Fix possible data loss when server is stopped after replaying
   log but before new inserts force memtable flush.
   (CASSANDRA-204)
 * Added BUGS file


0.3.0 RC1
 * Range queries on keys, including user-defined key collation
 * Remove support
 * Workarounds for a weird bug in JDK select/register that seems
   particularly common on VM environments. Cassandra should deploy
   fine on EC2 now
 * Much improved infrastructure: the beginnings of a decent test suite
   ("ant test" for unit tests; "nosetests" for system tests), code
   coverage reporting, etc.
 * Expanded node status reporting via JMX
 * Improved error reporting/logging on both server and client
 * Reduced memory footprint in default configuration
 * Combined blocking and non-blocking versions of insert APIs
 * Added FlushPeriodInMinutes configuration parameter to force
   flushing of infrequently-updated ColumnFamilies<|MERGE_RESOLUTION|>--- conflicted
+++ resolved
@@ -1,10 +1,6 @@
-<<<<<<< HEAD
 3.11.4
 Merged from 3.0:
-=======
-3.0.18
  * Avoid calling iter.next() in a loop when notifying indexers about range tombstones (CASSANDRA-14794)
->>>>>>> 30d28358
  * Fix purging semi-expired RT boundaries in reversed iterators (CASSANDRA-14672)
  * DESC order reads can fail to return the last Unfiltered in the partition (CASSANDRA-14766)
  * Fix corrupted collection deletions for dropped columns in 3.0 <-> 2.{1,2} messages (CASSANDRA-14568)
