3.0.1
 * Avoid MV race during node decommission (CASSANDRA-10674)
 * Disable reloading of GossipingPropertyFileSnitch (CASSANDRA-9474)
 * Handle single-column deletions correction in materialized views
   when the column is part of the view primary key (CASSANDRA-10796)
 * Fix issue with datadir migration on upgrade (CASSANDRA-10788)
 * Fix bug with range tombstones on reverse queries and test coverage for
   AbstractBTreePartition (CASSANDRA-10059)
 * Remove 64k limit on collection elements (CASSANDRA-10374)
 * Remove unclear Indexer.indexes() method (CASSANDRA-10690)
 * Fix NPE on stream read error (CASSANDRA-10771)
 * Normalize cqlsh DESC output (CASSANDRA-10431)
 * Rejects partition range deletions when columns are specified (CASSANDRA-10739)
 * Fix error when saving cached key for old format sstable (CASSANDRA-10778)
 * Invalidate prepared statements on DROP INDEX (CASSANDRA-10758)
 * Fix SELECT statement with IN restrictions on partition key,
   ORDER BY and LIMIT (CASSANDRA-10729)
 * Improve stress performance over 1k threads (CASSANDRA-7217)
 * Wait for migration responses to complete before bootstrapping (CASSANDRA-10731)
 * Unable to create a function with argument of type Inet (CASSANDRA-10741)
 * Fix backward incompatibiliy in CqlInputFormat (CASSANDRA-10717)
 * Correctly preserve deletion info on updated rows when notifying indexers
   of single-row deletions (CASSANDRA-10694)
 * Notify indexers of partition delete during cleanup (CASSANDRA-10685)
 * Keep the file open in trySkipCache (CASSANDRA-10669)
 * Updated trigger example (CASSANDRA-10257)
Merged from 2.2:
 * Fix regression on split size in CqlInputFormat (CASSANDRA-10835)
 * Better handling of SSL connection errors inter-node (CASSANDRA-10816)
 * Verify tables in pseudo-system keyspaces at startup (CASSANDRA-10761)
<<<<<<< HEAD
 * Fix IllegalArgumentException in DataOutputBuffer.reallocate for large buffers (CASSANDRA-10592)
=======
Merged from 2.1:
 * Allow cancellation of index summary redistribution (CASSANDRA-8805)
 * Fix Stress profile parsing on Windows (CASSANDRA-10808)

2.2.4
>>>>>>> f1667494
 * Show CQL help in cqlsh in web browser (CASSANDRA-7225)
 * Serialize on disk the proper SSTable compression ratio (CASSANDRA-10775)
 * Reject index queries while the index is building (CASSANDRA-8505)
 * CQL.textile syntax incorrectly includes optional keyspace for aggregate SFUNC and FINALFUNC (CASSANDRA-10747)
 * Fix JSON update with prepared statements (CASSANDRA-10631)
 * Don't do anticompaction after subrange repair (CASSANDRA-10422)
 * Fix SimpleDateType type compatibility (CASSANDRA-10027)
 * (Hadoop) fix splits calculation (CASSANDRA-10640)
 * (Hadoop) ensure that Cluster instances are always closed (CASSANDRA-10058)
Merged from 2.1:
 * Fix Stress profile parsing on Windows (CASSANDRA-10808)
 * Fix incremental repair hang when replica is down (CASSANDRA-10288)
 * Optimize the way we check if a token is repaired in anticompaction (CASSANDRA-10768)
 * Add proper error handling to stream receiver (CASSANDRA-10774)
 * Warn or fail when changing cluster topology live (CASSANDRA-10243)
 * Status command in debian/ubuntu init script doesn't work (CASSANDRA-10213)
 * Some DROP ... IF EXISTS incorrectly result in exceptions on non-existing KS (CASSANDRA-10658)
 * DeletionTime.compareTo wrong in rare cases (CASSANDRA-10749)
 * Force encoding when computing statement ids (CASSANDRA-10755)
 * Properly reject counters as map keys (CASSANDRA-10760)
 * Fix the sstable-needs-cleanup check (CASSANDRA-10740)
 * (cqlsh) Print column names before COPY operation (CASSANDRA-8935)
 * Fix CompressedInputStream for proper cleanup (CASSANDRA-10012)
 * (cqlsh) Support counters in COPY commands (CASSANDRA-9043)
 * Try next replica if not possible to connect to primary replica on
   ColumnFamilyRecordReader (CASSANDRA-2388)
 * Limit window size in DTCS (CASSANDRA-10280)
 * sstableloader does not use MAX_HEAP_SIZE env parameter (CASSANDRA-10188)
 * (cqlsh) Improve COPY TO performance and error handling (CASSANDRA-9304)
 * Create compression chunk for sending file only (CASSANDRA-10680)
 * Forbid compact clustering column type changes in ALTER TABLE (CASSANDRA-8879)
 * Reject incremental repair with subrange repair (CASSANDRA-10422)
 * Add a nodetool command to refresh size_estimates (CASSANDRA-9579)
 * Invalidate cache after stream receive task is completed (CASSANDRA-10341)
 * Reject counter writes in CQLSSTableWriter (CASSANDRA-10258)
 * Remove superfluous COUNTER_MUTATION stage mapping (CASSANDRA-10605)


3.0
 * Fix AssertionError while flushing memtable due to materialized views
   incorrectly inserting empty rows (CASSANDRA-10614)
 * Store UDA initcond as CQL literal in the schema table, instead of a blob (CASSANDRA-10650)
 * Don't use -1 for the position of partition key in schema (CASSANDRA-10491)
 * Fix distinct queries in mixed version cluster (CASSANDRA-10573)
 * Skip sstable on clustering in names query (CASSANDRA-10571)
 * Remove value skipping as it breaks read-repair (CASSANDRA-10655)
 * Fix bootstrapping with MVs (CASSANDRA-10621)
 * Make sure EACH_QUORUM reads are using NTS (CASSANDRA-10584)
 * Fix MV replica filtering for non-NetworkTopologyStrategy (CASSANDRA-10634)
 * (Hadoop) fix CIF describeSplits() not handling 0 size estimates (CASSANDRA-10600)
 * Fix reading of legacy sstables (CASSANDRA-10590)
 * Use CQL type names in schema metadata tables (CASSANDRA-10365)
 * Guard batchlog replay against integer division by zero (CASSANDRA-9223)
 * Fix bug when adding a column to thrift with the same name than a primary key (CASSANDRA-10608)
 * Add client address argument to IAuthenticator::newSaslNegotiator (CASSANDRA-8068)
 * Fix implementation of LegacyLayout.LegacyBoundComparator (CASSANDRA-10602)
 * Don't use 'names query' read path for counters (CASSANDRA-10572)
 * Fix backward compatibility for counters (CASSANDRA-10470)
 * Remove memory_allocator paramter from cassandra.yaml (CASSANDRA-10581,10628)
 * Execute the metadata reload task of all registered indexes on CFS::reload (CASSANDRA-10604)
 * Fix thrift cas operations with defined columns (CASSANDRA-10576)
 * Fix PartitionUpdate.operationCount()for updates with static column operations (CASSANDRA-10606)
 * Fix thrift get() queries with defined columns (CASSANDRA-10586)
 * Fix marking of indexes as built and removed (CASSANDRA-10601)
 * Skip initialization of non-registered 2i instances, remove Index::getIndexName (CASSANDRA-10595)
 * Fix batches on multiple tables (CASSANDRA-10554)
 * Ensure compaction options are validated when updating KeyspaceMetadata (CASSANDRA-10569)
 * Flatten Iterator Transformation Hierarchy (CASSANDRA-9975)
 * Remove token generator (CASSANDRA-5261)
 * RolesCache should not be created for any authenticator that does not requireAuthentication (CASSANDRA-10562)
 * Fix LogTransaction checking only a single directory for files (CASSANDRA-10421)
 * Fix handling of range tombstones when reading old format sstables (CASSANDRA-10360)
 * Aggregate with Initial Condition fails with C* 3.0 (CASSANDRA-10367)
Merged from 2.2:
 * (cqlsh) show partial trace if incomplete after max_trace_wait (CASSANDRA-7645)
 * Use most up-to-date version of schema for system tables (CASSANDRA-10652)
 * Deprecate memory_allocator in cassandra.yaml (CASSANDRA-10581,10628)
 * Expose phi values from failure detector via JMX and tweak debug
   and trace logging (CASSANDRA-9526)
 * Fix IllegalArgumentException in DataOutputBuffer.reallocate for large buffers (CASSANDRA-10592)
Merged from 2.1:
 * Shutdown compaction in drain to prevent leak (CASSANDRA-10079)
 * (cqlsh) fix COPY using wrong variable name for time_format (CASSANDRA-10633)
 * Do not run SizeEstimatesRecorder if a node is not a member of the ring (CASSANDRA-9912)
 * Improve handling of dead nodes in gossip (CASSANDRA-10298)
 * Fix logback-tools.xml incorrectly configured for outputing to System.err
   (CASSANDRA-9937)
 * Fix streaming to catch exception so retry not fail (CASSANDRA-10557)
 * Add validation method to PerRowSecondaryIndex (CASSANDRA-10092)
 * Support encrypted and plain traffic on the same port (CASSANDRA-10559)
 * Do STCS in DTCS windows (CASSANDRA-10276)
 * Avoid repetition of JVM_OPTS in debian package (CASSANDRA-10251)
 * Fix potential NPE from handling result of SIM.highestSelectivityIndex (CASSANDRA-10550)
 * Fix paging issues with partitions containing only static columns data (CASSANDRA-10381)
 * Fix conditions on static columns (CASSANDRA-10264)
 * AssertionError: attempted to delete non-existing file CommitLog (CASSANDRA-10377)
 * Fix sorting for queries with an IN condition on partition key columns (CASSANDRA-10363)


3.0-rc2
 * Fix SELECT DISTINCT queries between 2.2.2 nodes and 3.0 nodes (CASSANDRA-10473)
 * Remove circular references in SegmentedFile (CASSANDRA-10543)
 * Ensure validation of indexed values only occurs once per-partition (CASSANDRA-10536)
 * Fix handling of static columns for range tombstones in thrift (CASSANDRA-10174)
 * Support empty ColumnFilter for backward compatility on empty IN (CASSANDRA-10471)
 * Remove Pig support (CASSANDRA-10542)
 * Fix LogFile throws Exception when assertion is disabled (CASSANDRA-10522)
 * Revert CASSANDRA-7486, make CMS default GC, move GC config to
   conf/jvm.options (CASSANDRA-10403)
 * Fix TeeingAppender causing some logs to be truncated/empty (CASSANDRA-10447)
 * Allow EACH_QUORUM for reads (CASSANDRA-9602)
 * Fix potential ClassCastException while upgrading (CASSANDRA-10468)
 * Fix NPE in MVs on update (CASSANDRA-10503)
 * Only include modified cell data in indexing deltas (CASSANDRA-10438)
 * Do not load keyspace when creating sstable writer (CASSANDRA-10443)
 * If node is not yet gossiping write all MV updates to batchlog only (CASSANDRA-10413)
 * Re-populate token metadata after commit log recovery (CASSANDRA-10293)
 * Provide additional metrics for materialized views (CASSANDRA-10323)
 * Flush system schema tables after local schema changes (CASSANDRA-10429)
Merged from 2.2:
 * Reduce contention getting instances of CompositeType (CASSANDRA-10433)
 * Fix the regression when using LIMIT with aggregates (CASSANDRA-10487)
 * Avoid NoClassDefFoundError during DataDescriptor initialization on windows (CASSANDRA-10412)
 * Preserve case of quoted Role & User names (CASSANDRA-10394)
 * cqlsh pg-style-strings broken (CASSANDRA-10484)
 * cqlsh prompt includes name of keyspace after failed `use` statement (CASSANDRA-10369)
Merged from 2.1:
 * (cqlsh) Distinguish negative and positive infinity in output (CASSANDRA-10523)
 * (cqlsh) allow custom time_format for COPY TO (CASSANDRA-8970)
 * Don't allow startup if the node's rack has changed (CASSANDRA-10242)
 * (cqlsh) show partial trace if incomplete after max_trace_wait (CASSANDRA-7645)
 * Allow LOCAL_JMX to be easily overridden (CASSANDRA-10275)
 * Mark nodes as dead even if they've already left (CASSANDRA-10205)


3.0.0-rc1
 * Fix mixed version read request compatibility for compact static tables
   (CASSANDRA-10373)
 * Fix paging of DISTINCT with static and IN (CASSANDRA-10354)
 * Allow MATERIALIZED VIEW's SELECT statement to restrict primary key
   columns (CASSANDRA-9664)
 * Move crc_check_chance out of compression options (CASSANDRA-9839)
 * Fix descending iteration past end of BTreeSearchIterator (CASSANDRA-10301)
 * Transfer hints to a different node on decommission (CASSANDRA-10198)
 * Check partition keys for CAS operations during stmt validation (CASSANDRA-10338)
 * Add custom query expressions to SELECT (CASSANDRA-10217)
 * Fix minor bugs in MV handling (CASSANDRA-10362)
 * Allow custom indexes with 0,1 or multiple target columns (CASSANDRA-10124)
 * Improve MV schema representation (CASSANDRA-9921)
 * Add flag to enable/disable coordinator batchlog for MV writes (CASSANDRA-10230)
 * Update cqlsh COPY for new internal driver serialization interface (CASSANDRA-10318)
 * Give index implementations more control over rebuild operations (CASSANDRA-10312)
 * Update index file format (CASSANDRA-10314)
 * Add "shadowable" row tombstones to deal with mv timestamp issues (CASSANDRA-10261)
 * CFS.loadNewSSTables() broken for pre-3.0 sstables
 * Cache selected index in read command to reduce lookups (CASSANDRA-10215)
 * Small optimizations of sstable index serialization (CASSANDRA-10232)
 * Support for both encrypted and unencrypted native transport connections (CASSANDRA-9590)
Merged from 2.2:
 * Configurable page size in cqlsh (CASSANDRA-9855)
 * Defer default role manager setup until all nodes are on 2.2+ (CASSANDRA-9761)
 * Handle missing RoleManager in config after upgrade to 2.2 (CASSANDRA-10209)
Merged from 2.1:
 * Bulk Loader API could not tolerate even node failure (CASSANDRA-10347)
 * Avoid misleading pushed notifications when multiple nodes
   share an rpc_address (CASSANDRA-10052)
 * Fix dropping undroppable when message queue is full (CASSANDRA-10113)
 * Fix potential ClassCastException during paging (CASSANDRA-10352)
 * Prevent ALTER TYPE from creating circular references (CASSANDRA-10339)
 * Fix cache handling of 2i and base tables (CASSANDRA-10155, 10359)
 * Fix NPE in nodetool compactionhistory (CASSANDRA-9758)
 * (Pig) support BulkOutputFormat as a URL parameter (CASSANDRA-7410)
 * BATCH statement is broken in cqlsh (CASSANDRA-10272)
 * (cqlsh) Make cqlsh PEP8 Compliant (CASSANDRA-10066)
 * (cqlsh) Fix error when starting cqlsh with --debug (CASSANDRA-10282)
 * Scrub, Cleanup and Upgrade do not unmark compacting until all operations
   have completed, regardless of the occurence of exceptions (CASSANDRA-10274)


3.0.0-beta2
 * Fix columns returned by AbstractBtreePartitions (CASSANDRA-10220)
 * Fix backward compatibility issue due to AbstractBounds serialization bug (CASSANDRA-9857)
 * Fix startup error when upgrading nodes (CASSANDRA-10136)
 * Base table PRIMARY KEY can be assumed to be NOT NULL in MV creation (CASSANDRA-10147)
 * Improve batchlog write patch (CASSANDRA-9673)
 * Re-apply MaterializedView updates on commitlog replay (CASSANDRA-10164)
 * Require AbstractType.isByteOrderComparable declaration in constructor (CASSANDRA-9901)
 * Avoid digest mismatch on upgrade to 3.0 (CASSANDRA-9554)
 * Fix Materialized View builder when adding multiple MVs (CASSANDRA-10156)
 * Choose better poolingOptions for protocol v4 in cassandra-stress (CASSANDRA-10182)
 * Fix LWW bug affecting Materialized Views (CASSANDRA-10197)
 * Ensures frozen sets and maps are always sorted (CASSANDRA-10162)
 * Don't deadlock when flushing CFS backed custom indexes (CASSANDRA-10181)
 * Fix double flushing of secondary index tables (CASSANDRA-10180)
 * Fix incorrect handling of range tombstones in thrift (CASSANDRA-10046)
 * Only use batchlog when paired materialized view replica is remote (CASSANDRA-10061)
 * Reuse TemporalRow when updating multiple MaterializedViews (CASSANDRA-10060)
 * Validate gc_grace_seconds for batchlog writes and MVs (CASSANDRA-9917)
 * Fix sstablerepairedset (CASSANDRA-10132)
Merged from 2.2:
 * Cancel transaction for sstables we wont redistribute index summary
   for (CASSANDRA-10270)
 * Retry snapshot deletion after compaction and gc on Windows (CASSANDRA-10222)
 * Fix failure to start with space in directory path on Windows (CASSANDRA-10239)
 * Fix repair hang when snapshot failed (CASSANDRA-10057)
 * Fall back to 1/4 commitlog volume for commitlog_total_space on small disks
   (CASSANDRA-10199)
Merged from 2.1:
 * Added configurable warning threshold for GC duration (CASSANDRA-8907)
 * Fix handling of streaming EOF (CASSANDRA-10206)
 * Only check KeyCache when it is enabled
 * Change streaming_socket_timeout_in_ms default to 1 hour (CASSANDRA-8611)
 * (cqlsh) update list of CQL keywords (CASSANDRA-9232)
 * Add nodetool gettraceprobability command (CASSANDRA-10234)
Merged from 2.0:
 * Fix rare race where older gossip states can be shadowed (CASSANDRA-10366)
 * Fix consolidating racks violating the RF contract (CASSANDRA-10238)
 * Disallow decommission when node is in drained state (CASSANDRA-8741)


2.2.1
 * Fix race during construction of commit log (CASSANDRA-10049)
 * Fix LeveledCompactionStrategyTest (CASSANDRA-9757)
 * Fix broken UnbufferedDataOutputStreamPlus.writeUTF (CASSANDRA-10203)
 * (cqlsh) default load-from-file encoding to utf-8 (CASSANDRA-9898)
 * Avoid returning Permission.NONE when failing to query users table (CASSANDRA-10168)
 * (cqlsh) add CLEAR command (CASSANDRA-10086)
 * Support string literals as Role names for compatibility (CASSANDRA-10135)
Merged from 2.1:
 * Only check KeyCache when it is enabled
 * Change streaming_socket_timeout_in_ms default to 1 hour (CASSANDRA-8611)
 * (cqlsh) update list of CQL keywords (CASSANDRA-9232)


3.0.0-beta1
 * Redesign secondary index API (CASSANDRA-9459, 7771, 9041)
 * Fix throwing ReadFailure instead of ReadTimeout on range queries (CASSANDRA-10125)
 * Rewrite hinted handoff (CASSANDRA-6230)
 * Fix query on static compact tables (CASSANDRA-10093)
 * Fix race during construction of commit log (CASSANDRA-10049)
 * Add option to only purge repaired tombstones (CASSANDRA-6434)
 * Change authorization handling for MVs (CASSANDRA-9927)
 * Add custom JMX enabled executor for UDF sandbox (CASSANDRA-10026)
 * Fix row deletion bug for Materialized Views (CASSANDRA-10014)
 * Support mixed-version clusters with Cassandra 2.1 and 2.2 (CASSANDRA-9704)
 * Fix multiple slices on RowSearchers (CASSANDRA-10002)
 * Fix bug in merging of collections (CASSANDRA-10001)
 * Optimize batchlog replay to avoid full scans (CASSANDRA-7237)
 * Repair improvements when using vnodes (CASSANDRA-5220)
 * Disable scripted UDFs by default (CASSANDRA-9889)
 * Bytecode inspection for Java-UDFs (CASSANDRA-9890)
 * Use byte to serialize MT hash length (CASSANDRA-9792)
 * Replace usage of Adler32 with CRC32 (CASSANDRA-8684)
 * Fix migration to new format from 2.1 SSTable (CASSANDRA-10006)
 * SequentialWriter should extend BufferedDataOutputStreamPlus (CASSANDRA-9500)
 * Use the same repairedAt timestamp within incremental repair session (CASSANDRA-9111)
Merged from 2.2:
 * Allow count(*) and count(1) to be use as normal aggregation (CASSANDRA-10114)
 * An NPE is thrown if the column name is unknown for an IN relation (CASSANDRA-10043)
 * Apply commit_failure_policy to more errors on startup (CASSANDRA-9749)
 * Fix histogram overflow exception (CASSANDRA-9973)
 * Route gossip messages over dedicated socket (CASSANDRA-9237)
 * Add checksum to saved cache files (CASSANDRA-9265)
 * Log warning when using an aggregate without partition key (CASSANDRA-9737)
Merged from 2.1:
 * (cqlsh) Allow encoding to be set through command line (CASSANDRA-10004)
 * Add new JMX methods to change local compaction strategy (CASSANDRA-9965)
 * Write hints for paxos commits (CASSANDRA-7342)
 * (cqlsh) Fix timestamps before 1970 on Windows, always
   use UTC for timestamp display (CASSANDRA-10000)
 * (cqlsh) Avoid overwriting new config file with old config
   when both exist (CASSANDRA-9777)
 * Release snapshot selfRef when doing snapshot repair (CASSANDRA-9998)
 * Cannot replace token does not exist - DN node removed as Fat Client (CASSANDRA-9871)
Merged from 2.0:
 * Don't cast expected bf size to an int (CASSANDRA-9959)
 * Make getFullyExpiredSSTables less expensive (CASSANDRA-9882)


3.0.0-alpha1
 * Implement proper sandboxing for UDFs (CASSANDRA-9402)
 * Simplify (and unify) cleanup of compaction leftovers (CASSANDRA-7066)
 * Allow extra schema definitions in cassandra-stress yaml (CASSANDRA-9850)
 * Metrics should use up to date nomenclature (CASSANDRA-9448)
 * Change CREATE/ALTER TABLE syntax for compression (CASSANDRA-8384)
 * Cleanup crc and adler code for java 8 (CASSANDRA-9650)
 * Storage engine refactor (CASSANDRA-8099, 9743, 9746, 9759, 9781, 9808, 9825,
   9848, 9705, 9859, 9867, 9874, 9828, 9801)
 * Update Guava to 18.0 (CASSANDRA-9653)
 * Bloom filter false positive ratio is not honoured (CASSANDRA-8413)
 * New option for cassandra-stress to leave a ratio of columns null (CASSANDRA-9522)
 * Change hinted_handoff_enabled yaml setting, JMX (CASSANDRA-9035)
 * Add algorithmic token allocation (CASSANDRA-7032)
 * Add nodetool command to replay batchlog (CASSANDRA-9547)
 * Make file buffer cache independent of paths being read (CASSANDRA-8897)
 * Remove deprecated legacy Hadoop code (CASSANDRA-9353)
 * Decommissioned nodes will not rejoin the cluster (CASSANDRA-8801)
 * Change gossip stabilization to use endpoit size (CASSANDRA-9401)
 * Change default garbage collector to G1 (CASSANDRA-7486)
 * Populate TokenMetadata early during startup (CASSANDRA-9317)
 * Undeprecate cache recentHitRate (CASSANDRA-6591)
 * Add support for selectively varint encoding fields (CASSANDRA-9499, 9865)
 * Materialized Views (CASSANDRA-6477)
Merged from 2.2:
 * Avoid grouping sstables for anticompaction with DTCS (CASSANDRA-9900)
 * UDF / UDA execution time in trace (CASSANDRA-9723)
 * Fix broken internode SSL (CASSANDRA-9884)
Merged from 2.1:
 * Add new JMX methods to change local compaction strategy (CASSANDRA-9965)
 * Fix handling of enable/disable autocompaction (CASSANDRA-9899)
 * Add consistency level to tracing ouput (CASSANDRA-9827)
 * Remove repair snapshot leftover on startup (CASSANDRA-7357)
 * Use random nodes for batch log when only 2 racks (CASSANDRA-8735)
 * Ensure atomicity inside thrift and stream session (CASSANDRA-7757)
 * Fix nodetool info error when the node is not joined (CASSANDRA-9031)
Merged from 2.0:
 * Log when messages are dropped due to cross_node_timeout (CASSANDRA-9793)
 * Don't track hotness when opening from snapshot for validation (CASSANDRA-9382)


2.2.0
 * Allow the selection of columns together with aggregates (CASSANDRA-9767)
 * Fix cqlsh copy methods and other windows specific issues (CASSANDRA-9795)
 * Don't wrap byte arrays in SequentialWriter (CASSANDRA-9797)
 * sum() and avg() functions missing for smallint and tinyint types (CASSANDRA-9671)
 * Revert CASSANDRA-9542 (allow native functions in UDA) (CASSANDRA-9771)
Merged from 2.1:
 * Fix MarshalException when upgrading superColumn family (CASSANDRA-9582)
 * Fix broken logging for "empty" flushes in Memtable (CASSANDRA-9837)
 * Handle corrupt files on startup (CASSANDRA-9686)
 * Fix clientutil jar and tests (CASSANDRA-9760)
 * (cqlsh) Allow the SSL protocol version to be specified through the
    config file or environment variables (CASSANDRA-9544)
Merged from 2.0:
 * Add tool to find why expired sstables are not getting dropped (CASSANDRA-10015)
 * Remove erroneous pending HH tasks from tpstats/jmx (CASSANDRA-9129)
 * Don't cast expected bf size to an int (CASSANDRA-9959)
 * checkForEndpointCollision fails for legitimate collisions (CASSANDRA-9765)
 * Complete CASSANDRA-8448 fix (CASSANDRA-9519)
 * Don't include auth credentials in debug log (CASSANDRA-9682)
 * Can't transition from write survey to normal mode (CASSANDRA-9740)
 * Scrub (recover) sstables even when -Index.db is missing (CASSANDRA-9591)
 * Fix growing pending background compaction (CASSANDRA-9662)


2.2.0-rc2
 * Re-enable memory-mapped I/O on Windows (CASSANDRA-9658)
 * Warn when an extra-large partition is compacted (CASSANDRA-9643)
 * (cqlsh) Allow setting the initial connection timeout (CASSANDRA-9601)
 * BulkLoader has --transport-factory option but does not use it (CASSANDRA-9675)
 * Allow JMX over SSL directly from nodetool (CASSANDRA-9090)
 * Update cqlsh for UDFs (CASSANDRA-7556)
 * Change Windows kernel default timer resolution (CASSANDRA-9634)
 * Deprected sstable2json and json2sstable (CASSANDRA-9618)
 * Allow native functions in user-defined aggregates (CASSANDRA-9542)
 * Don't repair system_distributed by default (CASSANDRA-9621)
 * Fix mixing min, max, and count aggregates for blob type (CASSANRA-9622)
 * Rename class for DATE type in Java driver (CASSANDRA-9563)
 * Duplicate compilation of UDFs on coordinator (CASSANDRA-9475)
 * Fix connection leak in CqlRecordWriter (CASSANDRA-9576)
 * Mlockall before opening system sstables & remove boot_without_jna option (CASSANDRA-9573)
 * Add functions to convert timeuuid to date or time, deprecate dateOf and unixTimestampOf (CASSANDRA-9229)
 * Make sure we cancel non-compacting sstables from LifecycleTransaction (CASSANDRA-9566)
 * Fix deprecated repair JMX API (CASSANDRA-9570)
 * Add logback metrics (CASSANDRA-9378)
 * Update and refactor ant test/test-compression to run the tests in parallel (CASSANDRA-9583)
 * Fix upgrading to new directory for secondary index (CASSANDRA-9687)
Merged from 2.1:
 * (cqlsh) Fix bad check for CQL compatibility when DESCRIBE'ing
   COMPACT STORAGE tables with no clustering columns
 * Eliminate strong self-reference chains in sstable ref tidiers (CASSANDRA-9656)
 * Ensure StreamSession uses canonical sstable reader instances (CASSANDRA-9700) 
 * Ensure memtable book keeping is not corrupted in the event we shrink usage (CASSANDRA-9681)
 * Update internal python driver for cqlsh (CASSANDRA-9064)
 * Fix IndexOutOfBoundsException when inserting tuple with too many
   elements using the string literal notation (CASSANDRA-9559)
 * Enable describe on indices (CASSANDRA-7814)
 * Fix incorrect result for IN queries where column not found (CASSANDRA-9540)
 * ColumnFamilyStore.selectAndReference may block during compaction (CASSANDRA-9637)
 * Fix bug in cardinality check when compacting (CASSANDRA-9580)
 * Fix memory leak in Ref due to ConcurrentLinkedQueue.remove() behaviour (CASSANDRA-9549)
 * Make rebuild only run one at a time (CASSANDRA-9119)
Merged from 2.0:
 * Avoid NPE in AuthSuccess#decode (CASSANDRA-9727)
 * Add listen_address to system.local (CASSANDRA-9603)
 * Bug fixes to resultset metadata construction (CASSANDRA-9636)
 * Fix setting 'durable_writes' in ALTER KEYSPACE (CASSANDRA-9560)
 * Avoids ballot clash in Paxos (CASSANDRA-9649)
 * Improve trace messages for RR (CASSANDRA-9479)
 * Fix suboptimal secondary index selection when restricted
   clustering column is also indexed (CASSANDRA-9631)
 * (cqlsh) Add min_threshold to DTCS option autocomplete (CASSANDRA-9385)
 * Fix error message when attempting to create an index on a column
   in a COMPACT STORAGE table with clustering columns (CASSANDRA-9527)
 * 'WITH WITH' in alter keyspace statements causes NPE (CASSANDRA-9565)
 * Expose some internals of SelectStatement for inspection (CASSANDRA-9532)
 * ArrivalWindow should use primitives (CASSANDRA-9496)
 * Periodically submit background compaction tasks (CASSANDRA-9592)
 * Set HAS_MORE_PAGES flag to false when PagingState is null (CASSANDRA-9571)


2.2.0-rc1
 * Compressed commit log should measure compressed space used (CASSANDRA-9095)
 * Fix comparison bug in CassandraRoleManager#collectRoles (CASSANDRA-9551)
 * Add tinyint,smallint,time,date support for UDFs (CASSANDRA-9400)
 * Deprecates SSTableSimpleWriter and SSTableSimpleUnsortedWriter (CASSANDRA-9546)
 * Empty INITCOND treated as null in aggregate (CASSANDRA-9457)
 * Remove use of Cell in Thrift MapReduce classes (CASSANDRA-8609)
 * Integrate pre-release Java Driver 2.2-rc1, custom build (CASSANDRA-9493)
 * Clean up gossiper logic for old versions (CASSANDRA-9370)
 * Fix custom payload coding/decoding to match the spec (CASSANDRA-9515)
 * ant test-all results incomplete when parsed (CASSANDRA-9463)
 * Disallow frozen<> types in function arguments and return types for
   clarity (CASSANDRA-9411)
 * Static Analysis to warn on unsafe use of Autocloseable instances (CASSANDRA-9431)
 * Update commitlog archiving examples now that commitlog segments are
   not recycled (CASSANDRA-9350)
 * Extend Transactional API to sstable lifecycle management (CASSANDRA-8568)
 * (cqlsh) Add support for native protocol 4 (CASSANDRA-9399)
 * Ensure that UDF and UDAs are keyspace-isolated (CASSANDRA-9409)
 * Revert CASSANDRA-7807 (tracing completion client notifications) (CASSANDRA-9429)
 * Add ability to stop compaction by ID (CASSANDRA-7207)
 * Let CassandraVersion handle SNAPSHOT version (CASSANDRA-9438)
Merged from 2.1:
 * (cqlsh) Fix using COPY through SOURCE or -f (CASSANDRA-9083)
 * Fix occasional lack of `system` keyspace in schema tables (CASSANDRA-8487)
 * Use ProtocolError code instead of ServerError code for native protocol
   error responses to unsupported protocol versions (CASSANDRA-9451)
 * Default commitlog_sync_batch_window_in_ms changed to 2ms (CASSANDRA-9504)
 * Fix empty partition assertion in unsorted sstable writing tools (CASSANDRA-9071)
 * Ensure truncate without snapshot cannot produce corrupt responses (CASSANDRA-9388) 
 * Consistent error message when a table mixes counter and non-counter
   columns (CASSANDRA-9492)
 * Avoid getting unreadable keys during anticompaction (CASSANDRA-9508)
 * (cqlsh) Better float precision by default (CASSANDRA-9224)
 * Improve estimated row count (CASSANDRA-9107)
 * Optimize range tombstone memory footprint (CASSANDRA-8603)
 * Use configured gcgs in anticompaction (CASSANDRA-9397)
Merged from 2.0:
 * Don't accumulate more range than necessary in RangeTombstone.Tracker (CASSANDRA-9486)
 * Add broadcast and rpc addresses to system.local (CASSANDRA-9436)
 * Always mark sstable suspect when corrupted (CASSANDRA-9478)
 * Add database users and permissions to CQL3 documentation (CASSANDRA-7558)
 * Allow JVM_OPTS to be passed to standalone tools (CASSANDRA-5969)
 * Fix bad condition in RangeTombstoneList (CASSANDRA-9485)
 * Fix potential StackOverflow when setting CrcCheckChance over JMX (CASSANDRA-9488)
 * Fix null static columns in pages after the first, paged reversed
   queries (CASSANDRA-8502)
 * Fix counting cache serialization in request metrics (CASSANDRA-9466)
 * Add option not to validate atoms during scrub (CASSANDRA-9406)


2.2.0-beta1
 * Introduce Transactional API for internal state changes (CASSANDRA-8984)
 * Add a flag in cassandra.yaml to enable UDFs (CASSANDRA-9404)
 * Better support of null for UDF (CASSANDRA-8374)
 * Use ecj instead of javassist for UDFs (CASSANDRA-8241)
 * faster async logback configuration for tests (CASSANDRA-9376)
 * Add `smallint` and `tinyint` data types (CASSANDRA-8951)
 * Avoid thrift schema creation when native driver is used in stress tool (CASSANDRA-9374)
 * Make Functions.declared thread-safe
 * Add client warnings to native protocol v4 (CASSANDRA-8930)
 * Allow roles cache to be invalidated (CASSANDRA-8967)
 * Upgrade Snappy (CASSANDRA-9063)
 * Don't start Thrift rpc by default (CASSANDRA-9319)
 * Only stream from unrepaired sstables with incremental repair (CASSANDRA-8267)
 * Aggregate UDFs allow SFUNC return type to differ from STYPE if FFUNC specified (CASSANDRA-9321)
 * Remove Thrift dependencies in bundled tools (CASSANDRA-8358)
 * Disable memory mapping of hsperfdata file for JVM statistics (CASSANDRA-9242)
 * Add pre-startup checks to detect potential incompatibilities (CASSANDRA-8049)
 * Distinguish between null and unset in protocol v4 (CASSANDRA-7304)
 * Add user/role permissions for user-defined functions (CASSANDRA-7557)
 * Allow cassandra config to be updated to restart daemon without unloading classes (CASSANDRA-9046)
 * Don't initialize compaction writer before checking if iter is empty (CASSANDRA-9117)
 * Don't execute any functions at prepare-time (CASSANDRA-9037)
 * Share file handles between all instances of a SegmentedFile (CASSANDRA-8893)
 * Make it possible to major compact LCS (CASSANDRA-7272)
 * Make FunctionExecutionException extend RequestExecutionException
   (CASSANDRA-9055)
 * Add support for SELECT JSON, INSERT JSON syntax and new toJson(), fromJson()
   functions (CASSANDRA-7970)
 * Optimise max purgeable timestamp calculation in compaction (CASSANDRA-8920)
 * Constrain internode message buffer sizes, and improve IO class hierarchy (CASSANDRA-8670) 
 * New tool added to validate all sstables in a node (CASSANDRA-5791)
 * Push notification when tracing completes for an operation (CASSANDRA-7807)
 * Delay "node up" and "node added" notifications until native protocol server is started (CASSANDRA-8236)
 * Compressed Commit Log (CASSANDRA-6809)
 * Optimise IntervalTree (CASSANDRA-8988)
 * Add a key-value payload for third party usage (CASSANDRA-8553, 9212)
 * Bump metrics-reporter-config dependency for metrics 3.0 (CASSANDRA-8149)
 * Partition intra-cluster message streams by size, not type (CASSANDRA-8789)
 * Add WriteFailureException to native protocol, notify coordinator of
   write failures (CASSANDRA-8592)
 * Convert SequentialWriter to nio (CASSANDRA-8709)
 * Add role based access control (CASSANDRA-7653, 8650, 7216, 8760, 8849, 8761, 8850)
 * Record client ip address in tracing sessions (CASSANDRA-8162)
 * Indicate partition key columns in response metadata for prepared
   statements (CASSANDRA-7660)
 * Merge UUIDType and TimeUUIDType parse logic (CASSANDRA-8759)
 * Avoid memory allocation when searching index summary (CASSANDRA-8793)
 * Optimise (Time)?UUIDType Comparisons (CASSANDRA-8730)
 * Make CRC32Ex into a separate maven dependency (CASSANDRA-8836)
 * Use preloaded jemalloc w/ Unsafe (CASSANDRA-8714, 9197)
 * Avoid accessing partitioner through StorageProxy (CASSANDRA-8244, 8268)
 * Upgrade Metrics library and remove depricated metrics (CASSANDRA-5657)
 * Serializing Row cache alternative, fully off heap (CASSANDRA-7438)
 * Duplicate rows returned when in clause has repeated values (CASSANDRA-6707)
 * Make CassandraException unchecked, extend RuntimeException (CASSANDRA-8560)
 * Support direct buffer decompression for reads (CASSANDRA-8464)
 * DirectByteBuffer compatible LZ4 methods (CASSANDRA-7039)
 * Group sstables for anticompaction correctly (CASSANDRA-8578)
 * Add ReadFailureException to native protocol, respond
   immediately when replicas encounter errors while handling
   a read request (CASSANDRA-7886)
 * Switch CommitLogSegment from RandomAccessFile to nio (CASSANDRA-8308)
 * Allow mixing token and partition key restrictions (CASSANDRA-7016)
 * Support index key/value entries on map collections (CASSANDRA-8473)
 * Modernize schema tables (CASSANDRA-8261)
 * Support for user-defined aggregation functions (CASSANDRA-8053)
 * Fix NPE in SelectStatement with empty IN values (CASSANDRA-8419)
 * Refactor SelectStatement, return IN results in natural order instead
   of IN value list order and ignore duplicate values in partition key IN restrictions (CASSANDRA-7981)
 * Support UDTs, tuples, and collections in user-defined
   functions (CASSANDRA-7563)
 * Fix aggregate fn results on empty selection, result column name,
   and cqlsh parsing (CASSANDRA-8229)
 * Mark sstables as repaired after full repair (CASSANDRA-7586)
 * Extend Descriptor to include a format value and refactor reader/writer
   APIs (CASSANDRA-7443)
 * Integrate JMH for microbenchmarks (CASSANDRA-8151)
 * Keep sstable levels when bootstrapping (CASSANDRA-7460)
 * Add Sigar library and perform basic OS settings check on startup (CASSANDRA-7838)
 * Support for aggregation functions (CASSANDRA-4914)
 * Remove cassandra-cli (CASSANDRA-7920)
 * Accept dollar quoted strings in CQL (CASSANDRA-7769)
 * Make assassinate a first class command (CASSANDRA-7935)
 * Support IN clause on any partition key column (CASSANDRA-7855)
 * Support IN clause on any clustering column (CASSANDRA-4762)
 * Improve compaction logging (CASSANDRA-7818)
 * Remove YamlFileNetworkTopologySnitch (CASSANDRA-7917)
 * Do anticompaction in groups (CASSANDRA-6851)
 * Support user-defined functions (CASSANDRA-7395, 7526, 7562, 7740, 7781, 7929,
   7924, 7812, 8063, 7813, 7708)
 * Permit configurable timestamps with cassandra-stress (CASSANDRA-7416)
 * Move sstable RandomAccessReader to nio2, which allows using the
   FILE_SHARE_DELETE flag on Windows (CASSANDRA-4050)
 * Remove CQL2 (CASSANDRA-5918)
 * Optimize fetching multiple cells by name (CASSANDRA-6933)
 * Allow compilation in java 8 (CASSANDRA-7028)
 * Make incremental repair default (CASSANDRA-7250)
 * Enable code coverage thru JaCoCo (CASSANDRA-7226)
 * Switch external naming of 'column families' to 'tables' (CASSANDRA-4369) 
 * Shorten SSTable path (CASSANDRA-6962)
 * Use unsafe mutations for most unit tests (CASSANDRA-6969)
 * Fix race condition during calculation of pending ranges (CASSANDRA-7390)
 * Fail on very large batch sizes (CASSANDRA-8011)
 * Improve concurrency of repair (CASSANDRA-6455, 8208, 9145)
 * Select optimal CRC32 implementation at runtime (CASSANDRA-8614)
 * Evaluate MurmurHash of Token once per query (CASSANDRA-7096)
 * Generalize progress reporting (CASSANDRA-8901)
 * Resumable bootstrap streaming (CASSANDRA-8838, CASSANDRA-8942)
 * Allow scrub for secondary index (CASSANDRA-5174)
 * Save repair data to system table (CASSANDRA-5839)
 * fix nodetool names that reference column families (CASSANDRA-8872)
 Merged from 2.1:
 * Warn on misuse of unlogged batches (CASSANDRA-9282)
 * Failure detector detects and ignores local pauses (CASSANDRA-9183)
 * Add utility class to support for rate limiting a given log statement (CASSANDRA-9029)
 * Add missing consistency levels to cassandra-stess (CASSANDRA-9361)
 * Fix commitlog getCompletedTasks to not increment (CASSANDRA-9339)
 * Fix for harmless exceptions logged as ERROR (CASSANDRA-8564)
 * Delete processed sstables in sstablesplit/sstableupgrade (CASSANDRA-8606)
 * Improve sstable exclusion from partition tombstones (CASSANDRA-9298)
 * Validate the indexed column rather than the cell's contents for 2i (CASSANDRA-9057)
 * Add support for top-k custom 2i queries (CASSANDRA-8717)
 * Fix error when dropping table during compaction (CASSANDRA-9251)
 * cassandra-stress supports validation operations over user profiles (CASSANDRA-8773)
 * Add support for rate limiting log messages (CASSANDRA-9029)
 * Log the partition key with tombstone warnings (CASSANDRA-8561)
 * Reduce runWithCompactionsDisabled poll interval to 1ms (CASSANDRA-9271)
 * Fix PITR commitlog replay (CASSANDRA-9195)
 * GCInspector logs very different times (CASSANDRA-9124)
 * Fix deleting from an empty list (CASSANDRA-9198)
 * Update tuple and collection types that use a user-defined type when that UDT
   is modified (CASSANDRA-9148, CASSANDRA-9192)
 * Use higher timeout for prepair and snapshot in repair (CASSANDRA-9261)
 * Fix anticompaction blocking ANTI_ENTROPY stage (CASSANDRA-9151)
 * Repair waits for anticompaction to finish (CASSANDRA-9097)
 * Fix streaming not holding ref when stream error (CASSANDRA-9295)
 * Fix canonical view returning early opened SSTables (CASSANDRA-9396)
Merged from 2.0:
 * (cqlsh) Add LOGIN command to switch users (CASSANDRA-7212)
 * Clone SliceQueryFilter in AbstractReadCommand implementations (CASSANDRA-8940)
 * Push correct protocol notification for DROP INDEX (CASSANDRA-9310)
 * token-generator - generated tokens too long (CASSANDRA-9300)
 * Fix counting of tombstones for TombstoneOverwhelmingException (CASSANDRA-9299)
 * Fix ReconnectableSnitch reconnecting to peers during upgrade (CASSANDRA-6702)
 * Include keyspace and table name in error log for collections over the size
   limit (CASSANDRA-9286)
 * Avoid potential overlap in LCS with single-partition sstables (CASSANDRA-9322)
 * Log warning message when a table is queried before the schema has fully
   propagated (CASSANDRA-9136)
 * Overload SecondaryIndex#indexes to accept the column definition (CASSANDRA-9314)
 * (cqlsh) Add SERIAL and LOCAL_SERIAL consistency levels (CASSANDRA-8051)
 * Fix index selection during rebuild with certain table layouts (CASSANDRA-9281)
 * Fix partition-level-delete-only workload accounting (CASSANDRA-9194)
 * Allow scrub to handle corrupted compressed chunks (CASSANDRA-9140)
 * Fix assertion error when resetlocalschema is run during repair (CASSANDRA-9249)
 * Disable single sstable tombstone compactions for DTCS by default (CASSANDRA-9234)
 * IncomingTcpConnection thread is not named (CASSANDRA-9262)
 * Close incoming connections when MessagingService is stopped (CASSANDRA-9238)
 * Fix streaming hang when retrying (CASSANDRA-9132)


2.1.5
 * Re-add deprecated cold_reads_to_omit param for backwards compat (CASSANDRA-9203)
 * Make anticompaction visible in compactionstats (CASSANDRA-9098)
 * Improve nodetool getendpoints documentation about the partition
   key parameter (CASSANDRA-6458)
 * Don't check other keyspaces for schema changes when an user-defined
   type is altered (CASSANDRA-9187)
 * Add generate-idea-files target to build.xml (CASSANDRA-9123)
 * Allow takeColumnFamilySnapshot to take a list of tables (CASSANDRA-8348)
 * Limit major sstable operations to their canonical representation (CASSANDRA-8669)
 * cqlsh: Add tests for INSERT and UPDATE tab completion (CASSANDRA-9125)
 * cqlsh: quote column names when needed in COPY FROM inserts (CASSANDRA-9080)
 * Do not load read meter for offline operations (CASSANDRA-9082)
 * cqlsh: Make CompositeType data readable (CASSANDRA-8919)
 * cqlsh: Fix display of triggers (CASSANDRA-9081)
 * Fix NullPointerException when deleting or setting an element by index on
   a null list collection (CASSANDRA-9077)
 * Buffer bloom filter serialization (CASSANDRA-9066)
 * Fix anti-compaction target bloom filter size (CASSANDRA-9060)
 * Make FROZEN and TUPLE unreserved keywords in CQL (CASSANDRA-9047)
 * Prevent AssertionError from SizeEstimatesRecorder (CASSANDRA-9034)
 * Avoid overwriting index summaries for sstables with an older format that
   does not support downsampling; rebuild summaries on startup when this
   is detected (CASSANDRA-8993)
 * Fix potential data loss in CompressedSequentialWriter (CASSANDRA-8949)
 * Make PasswordAuthenticator number of hashing rounds configurable (CASSANDRA-8085)
 * Fix AssertionError when binding nested collections in DELETE (CASSANDRA-8900)
 * Check for overlap with non-early sstables in LCS (CASSANDRA-8739)
 * Only calculate max purgable timestamp if we have to (CASSANDRA-8914)
 * (cqlsh) Greatly improve performance of COPY FROM (CASSANDRA-8225)
 * IndexSummary effectiveIndexInterval is now a guideline, not a rule (CASSANDRA-8993)
 * Use correct bounds for page cache eviction of compressed files (CASSANDRA-8746)
 * SSTableScanner enforces its bounds (CASSANDRA-8946)
 * Cleanup cell equality (CASSANDRA-8947)
 * Introduce intra-cluster message coalescing (CASSANDRA-8692)
 * DatabaseDescriptor throws NPE when rpc_interface is used (CASSANDRA-8839)
 * Don't check if an sstable is live for offline compactions (CASSANDRA-8841)
 * Don't set clientMode in SSTableLoader (CASSANDRA-8238)
 * Fix SSTableRewriter with disabled early open (CASSANDRA-8535)
 * Fix cassandra-stress so it respects the CL passed in user mode (CASSANDRA-8948)
 * Fix rare NPE in ColumnDefinition#hasIndexOption() (CASSANDRA-8786)
 * cassandra-stress reports per-operation statistics, plus misc (CASSANDRA-8769)
 * Add SimpleDate (cql date) and Time (cql time) types (CASSANDRA-7523)
 * Use long for key count in cfstats (CASSANDRA-8913)
 * Make SSTableRewriter.abort() more robust to failure (CASSANDRA-8832)
 * Remove cold_reads_to_omit from STCS (CASSANDRA-8860)
 * Make EstimatedHistogram#percentile() use ceil instead of floor (CASSANDRA-8883)
 * Fix top partitions reporting wrong cardinality (CASSANDRA-8834)
 * Fix rare NPE in KeyCacheSerializer (CASSANDRA-8067)
 * Pick sstables for validation as late as possible inc repairs (CASSANDRA-8366)
 * Fix commitlog getPendingTasks to not increment (CASSANDRA-8862)
 * Fix parallelism adjustment in range and secondary index queries
   when the first fetch does not satisfy the limit (CASSANDRA-8856)
 * Check if the filtered sstables is non-empty in STCS (CASSANDRA-8843)
 * Upgrade java-driver used for cassandra-stress (CASSANDRA-8842)
 * Fix CommitLog.forceRecycleAllSegments() memory access error (CASSANDRA-8812)
 * Improve assertions in Memory (CASSANDRA-8792)
 * Fix SSTableRewriter cleanup (CASSANDRA-8802)
 * Introduce SafeMemory for CompressionMetadata.Writer (CASSANDRA-8758)
 * 'nodetool info' prints exception against older node (CASSANDRA-8796)
 * Ensure SSTableReader.last corresponds exactly with the file end (CASSANDRA-8750)
 * Make SSTableWriter.openEarly more robust and obvious (CASSANDRA-8747)
 * Enforce SSTableReader.first/last (CASSANDRA-8744)
 * Cleanup SegmentedFile API (CASSANDRA-8749)
 * Avoid overlap with early compaction replacement (CASSANDRA-8683)
 * Safer Resource Management++ (CASSANDRA-8707)
 * Write partition size estimates into a system table (CASSANDRA-7688)
 * cqlsh: Fix keys() and full() collection indexes in DESCRIBE output
   (CASSANDRA-8154)
 * Show progress of streaming in nodetool netstats (CASSANDRA-8886)
 * IndexSummaryBuilder utilises offheap memory, and shares data between
   each IndexSummary opened from it (CASSANDRA-8757)
 * markCompacting only succeeds if the exact SSTableReader instances being 
   marked are in the live set (CASSANDRA-8689)
 * cassandra-stress support for varint (CASSANDRA-8882)
 * Fix Adler32 digest for compressed sstables (CASSANDRA-8778)
 * Add nodetool statushandoff/statusbackup (CASSANDRA-8912)
 * Use stdout for progress and stats in sstableloader (CASSANDRA-8982)
 * Correctly identify 2i datadir from older versions (CASSANDRA-9116)
Merged from 2.0:
 * Ignore gossip SYNs after shutdown (CASSANDRA-9238)
 * Avoid overflow when calculating max sstable size in LCS (CASSANDRA-9235)
 * Make sstable blacklisting work with compression (CASSANDRA-9138)
 * Do not attempt to rebuild indexes if no index accepts any column (CASSANDRA-9196)
 * Don't initiate snitch reconnection for dead states (CASSANDRA-7292)
 * Fix ArrayIndexOutOfBoundsException in CQLSSTableWriter (CASSANDRA-8978)
 * Add shutdown gossip state to prevent timeouts during rolling restarts (CASSANDRA-8336)
 * Fix running with java.net.preferIPv6Addresses=true (CASSANDRA-9137)
 * Fix failed bootstrap/replace attempts being persisted in system.peers (CASSANDRA-9180)
 * Flush system.IndexInfo after marking index built (CASSANDRA-9128)
 * Fix updates to min/max_compaction_threshold through cassandra-cli
   (CASSANDRA-8102)
 * Don't include tmp files when doing offline relevel (CASSANDRA-9088)
 * Use the proper CAS WriteType when finishing a previous round during Paxos
   preparation (CASSANDRA-8672)
 * Avoid race in cancelling compactions (CASSANDRA-9070)
 * More aggressive check for expired sstables in DTCS (CASSANDRA-8359)
 * Fix ignored index_interval change in ALTER TABLE statements (CASSANDRA-7976)
 * Do more aggressive compaction in old time windows in DTCS (CASSANDRA-8360)
 * java.lang.AssertionError when reading saved cache (CASSANDRA-8740)
 * "disk full" when running cleanup (CASSANDRA-9036)
 * Lower logging level from ERROR to DEBUG when a scheduled schema pull
   cannot be completed due to a node being down (CASSANDRA-9032)
 * Fix MOVED_NODE client event (CASSANDRA-8516)
 * Allow overriding MAX_OUTSTANDING_REPLAY_COUNT (CASSANDRA-7533)
 * Fix malformed JMX ObjectName containing IPv6 addresses (CASSANDRA-9027)
 * (cqlsh) Allow increasing CSV field size limit through
   cqlshrc config option (CASSANDRA-8934)
 * Stop logging range tombstones when exceeding the threshold
   (CASSANDRA-8559)
 * Fix NullPointerException when nodetool getendpoints is run
   against invalid keyspaces or tables (CASSANDRA-8950)
 * Allow specifying the tmp dir (CASSANDRA-7712)
 * Improve compaction estimated tasks estimation (CASSANDRA-8904)
 * Fix duplicate up/down messages sent to native clients (CASSANDRA-7816)
 * Expose commit log archive status via JMX (CASSANDRA-8734)
 * Provide better exceptions for invalid replication strategy parameters
   (CASSANDRA-8909)
 * Fix regression in mixed single and multi-column relation support for
   SELECT statements (CASSANDRA-8613)
 * Add ability to limit number of native connections (CASSANDRA-8086)
 * Fix CQLSSTableWriter throwing exception and spawning threads
   (CASSANDRA-8808)
 * Fix MT mismatch between empty and GC-able data (CASSANDRA-8979)
 * Fix incorrect validation when snapshotting single table (CASSANDRA-8056)
 * Add offline tool to relevel sstables (CASSANDRA-8301)
 * Preserve stream ID for more protocol errors (CASSANDRA-8848)
 * Fix combining token() function with multi-column relations on
   clustering columns (CASSANDRA-8797)
 * Make CFS.markReferenced() resistant to bad refcounting (CASSANDRA-8829)
 * Fix StreamTransferTask abort/complete bad refcounting (CASSANDRA-8815)
 * Fix AssertionError when querying a DESC clustering ordered
   table with ASC ordering and paging (CASSANDRA-8767)
 * AssertionError: "Memory was freed" when running cleanup (CASSANDRA-8716)
 * Make it possible to set max_sstable_age to fractional days (CASSANDRA-8406)
 * Fix some multi-column relations with indexes on some clustering
   columns (CASSANDRA-8275)
 * Fix memory leak in SSTableSimple*Writer and SSTableReader.validate()
   (CASSANDRA-8748)
 * Throw OOM if allocating memory fails to return a valid pointer (CASSANDRA-8726)
 * Fix SSTableSimpleUnsortedWriter ConcurrentModificationException (CASSANDRA-8619)
 * 'nodetool info' prints exception against older node (CASSANDRA-8796)
 * Ensure SSTableSimpleUnsortedWriter.close() terminates if
   disk writer has crashed (CASSANDRA-8807)


2.1.4
 * Bind JMX to localhost unless explicitly configured otherwise (CASSANDRA-9085)


2.1.3
 * Fix HSHA/offheap_objects corruption (CASSANDRA-8719)
 * Upgrade libthrift to 0.9.2 (CASSANDRA-8685)
 * Don't use the shared ref in sstableloader (CASSANDRA-8704)
 * Purge internal prepared statements if related tables or
   keyspaces are dropped (CASSANDRA-8693)
 * (cqlsh) Handle unicode BOM at start of files (CASSANDRA-8638)
 * Stop compactions before exiting offline tools (CASSANDRA-8623)
 * Update tools/stress/README.txt to match current behaviour (CASSANDRA-7933)
 * Fix schema from Thrift conversion with empty metadata (CASSANDRA-8695)
 * Safer Resource Management (CASSANDRA-7705)
 * Make sure we compact highly overlapping cold sstables with
   STCS (CASSANDRA-8635)
 * rpc_interface and listen_interface generate NPE on startup when specified
   interface doesn't exist (CASSANDRA-8677)
 * Fix ArrayIndexOutOfBoundsException in nodetool cfhistograms (CASSANDRA-8514)
 * Switch from yammer metrics for nodetool cf/proxy histograms (CASSANDRA-8662)
 * Make sure we don't add tmplink files to the compaction
   strategy (CASSANDRA-8580)
 * (cqlsh) Handle maps with blob keys (CASSANDRA-8372)
 * (cqlsh) Handle DynamicCompositeType schemas correctly (CASSANDRA-8563)
 * Duplicate rows returned when in clause has repeated values (CASSANDRA-6706)
 * Add tooling to detect hot partitions (CASSANDRA-7974)
 * Fix cassandra-stress user-mode truncation of partition generation (CASSANDRA-8608)
 * Only stream from unrepaired sstables during inc repair (CASSANDRA-8267)
 * Don't allow starting multiple inc repairs on the same sstables (CASSANDRA-8316)
 * Invalidate prepared BATCH statements when related tables
   or keyspaces are dropped (CASSANDRA-8652)
 * Fix missing results in secondary index queries on collections
   with ALLOW FILTERING (CASSANDRA-8421)
 * Expose EstimatedHistogram metrics for range slices (CASSANDRA-8627)
 * (cqlsh) Escape clqshrc passwords properly (CASSANDRA-8618)
 * Fix NPE when passing wrong argument in ALTER TABLE statement (CASSANDRA-8355)
 * Pig: Refactor and deprecate CqlStorage (CASSANDRA-8599)
 * Don't reuse the same cleanup strategy for all sstables (CASSANDRA-8537)
 * Fix case-sensitivity of index name on CREATE and DROP INDEX
   statements (CASSANDRA-8365)
 * Better detection/logging for corruption in compressed sstables (CASSANDRA-8192)
 * Use the correct repairedAt value when closing writer (CASSANDRA-8570)
 * (cqlsh) Handle a schema mismatch being detected on startup (CASSANDRA-8512)
 * Properly calculate expected write size during compaction (CASSANDRA-8532)
 * Invalidate affected prepared statements when a table's columns
   are altered (CASSANDRA-7910)
 * Stress - user defined writes should populate sequentally (CASSANDRA-8524)
 * Fix regression in SSTableRewriter causing some rows to become unreadable 
   during compaction (CASSANDRA-8429)
 * Run major compactions for repaired/unrepaired in parallel (CASSANDRA-8510)
 * (cqlsh) Fix compression options in DESCRIBE TABLE output when compression
   is disabled (CASSANDRA-8288)
 * (cqlsh) Fix DESCRIBE output after keyspaces are altered (CASSANDRA-7623)
 * Make sure we set lastCompactedKey correctly (CASSANDRA-8463)
 * (cqlsh) Fix output of CONSISTENCY command (CASSANDRA-8507)
 * (cqlsh) Fixed the handling of LIST statements (CASSANDRA-8370)
 * Make sstablescrub check leveled manifest again (CASSANDRA-8432)
 * Check first/last keys in sstable when giving out positions (CASSANDRA-8458)
 * Disable mmap on Windows (CASSANDRA-6993)
 * Add missing ConsistencyLevels to cassandra-stress (CASSANDRA-8253)
 * Add auth support to cassandra-stress (CASSANDRA-7985)
 * Fix ArrayIndexOutOfBoundsException when generating error message
   for some CQL syntax errors (CASSANDRA-8455)
 * Scale memtable slab allocation logarithmically (CASSANDRA-7882)
 * cassandra-stress simultaneous inserts over same seed (CASSANDRA-7964)
 * Reduce cassandra-stress sampling memory requirements (CASSANDRA-7926)
 * Ensure memtable flush cannot expire commit log entries from its future (CASSANDRA-8383)
 * Make read "defrag" async to reclaim memtables (CASSANDRA-8459)
 * Remove tmplink files for offline compactions (CASSANDRA-8321)
 * Reduce maxHintsInProgress (CASSANDRA-8415)
 * BTree updates may call provided update function twice (CASSANDRA-8018)
 * Release sstable references after anticompaction (CASSANDRA-8386)
 * Handle abort() in SSTableRewriter properly (CASSANDRA-8320)
 * Centralize shared executors (CASSANDRA-8055)
 * Fix filtering for CONTAINS (KEY) relations on frozen collection
   clustering columns when the query is restricted to a single
   partition (CASSANDRA-8203)
 * Do more aggressive entire-sstable TTL expiry checks (CASSANDRA-8243)
 * Add more log info if readMeter is null (CASSANDRA-8238)
 * add check of the system wall clock time at startup (CASSANDRA-8305)
 * Support for frozen collections (CASSANDRA-7859)
 * Fix overflow on histogram computation (CASSANDRA-8028)
 * Have paxos reuse the timestamp generation of normal queries (CASSANDRA-7801)
 * Fix incremental repair not remove parent session on remote (CASSANDRA-8291)
 * Improve JBOD disk utilization (CASSANDRA-7386)
 * Log failed host when preparing incremental repair (CASSANDRA-8228)
 * Force config client mode in CQLSSTableWriter (CASSANDRA-8281)
 * Fix sstableupgrade throws exception (CASSANDRA-8688)
 * Fix hang when repairing empty keyspace (CASSANDRA-8694)
Merged from 2.0:
 * Fix IllegalArgumentException in dynamic snitch (CASSANDRA-8448)
 * Add support for UPDATE ... IF EXISTS (CASSANDRA-8610)
 * Fix reversal of list prepends (CASSANDRA-8733)
 * Prevent non-zero default_time_to_live on tables with counters
   (CASSANDRA-8678)
 * Fix SSTableSimpleUnsortedWriter ConcurrentModificationException
   (CASSANDRA-8619)
 * Round up time deltas lower than 1ms in BulkLoader (CASSANDRA-8645)
 * Add batch remove iterator to ABSC (CASSANDRA-8414, 8666)
 * Round up time deltas lower than 1ms in BulkLoader (CASSANDRA-8645)
 * Fix isClientMode check in Keyspace (CASSANDRA-8687)
 * Use more efficient slice size for querying internal secondary
   index tables (CASSANDRA-8550)
 * Fix potentially returning deleted rows with range tombstone (CASSANDRA-8558)
 * Check for available disk space before starting a compaction (CASSANDRA-8562)
 * Fix DISTINCT queries with LIMITs or paging when some partitions
   contain only tombstones (CASSANDRA-8490)
 * Introduce background cache refreshing to permissions cache
   (CASSANDRA-8194)
 * Fix race condition in StreamTransferTask that could lead to
   infinite loops and premature sstable deletion (CASSANDRA-7704)
 * Add an extra version check to MigrationTask (CASSANDRA-8462)
 * Ensure SSTableWriter cleans up properly after failure (CASSANDRA-8499)
 * Increase bf true positive count on key cache hit (CASSANDRA-8525)
 * Move MeteredFlusher to its own thread (CASSANDRA-8485)
 * Fix non-distinct results in DISTNCT queries on static columns when
   paging is enabled (CASSANDRA-8087)
 * Move all hints related tasks to hints internal executor (CASSANDRA-8285)
 * Fix paging for multi-partition IN queries (CASSANDRA-8408)
 * Fix MOVED_NODE topology event never being emitted when a node
   moves its token (CASSANDRA-8373)
 * Fix validation of indexes in COMPACT tables (CASSANDRA-8156)
 * Avoid StackOverflowError when a large list of IN values
   is used for a clustering column (CASSANDRA-8410)
 * Fix NPE when writetime() or ttl() calls are wrapped by
   another function call (CASSANDRA-8451)
 * Fix NPE after dropping a keyspace (CASSANDRA-8332)
 * Fix error message on read repair timeouts (CASSANDRA-7947)
 * Default DTCS base_time_seconds changed to 60 (CASSANDRA-8417)
 * Refuse Paxos operation with more than one pending endpoint (CASSANDRA-8346, 8640)
 * Throw correct exception when trying to bind a keyspace or table
   name (CASSANDRA-6952)
 * Make HHOM.compact synchronized (CASSANDRA-8416)
 * cancel latency-sampling task when CF is dropped (CASSANDRA-8401)
 * don't block SocketThread for MessagingService (CASSANDRA-8188)
 * Increase quarantine delay on replacement (CASSANDRA-8260)
 * Expose off-heap memory usage stats (CASSANDRA-7897)
 * Ignore Paxos commits for truncated tables (CASSANDRA-7538)
 * Validate size of indexed column values (CASSANDRA-8280)
 * Make LCS split compaction results over all data directories (CASSANDRA-8329)
 * Fix some failing queries that use multi-column relations
   on COMPACT STORAGE tables (CASSANDRA-8264)
 * Fix InvalidRequestException with ORDER BY (CASSANDRA-8286)
 * Disable SSLv3 for POODLE (CASSANDRA-8265)
 * Fix millisecond timestamps in Tracing (CASSANDRA-8297)
 * Include keyspace name in error message when there are insufficient
   live nodes to stream from (CASSANDRA-8221)
 * Avoid overlap in L1 when L0 contains many nonoverlapping
   sstables (CASSANDRA-8211)
 * Improve PropertyFileSnitch logging (CASSANDRA-8183)
 * Add DC-aware sequential repair (CASSANDRA-8193)
 * Use live sstables in snapshot repair if possible (CASSANDRA-8312)
 * Fix hints serialized size calculation (CASSANDRA-8587)


2.1.2
 * (cqlsh) parse_for_table_meta errors out on queries with undefined
   grammars (CASSANDRA-8262)
 * (cqlsh) Fix SELECT ... TOKEN() function broken in C* 2.1.1 (CASSANDRA-8258)
 * Fix Cassandra crash when running on JDK8 update 40 (CASSANDRA-8209)
 * Optimize partitioner tokens (CASSANDRA-8230)
 * Improve compaction of repaired/unrepaired sstables (CASSANDRA-8004)
 * Make cache serializers pluggable (CASSANDRA-8096)
 * Fix issues with CONTAINS (KEY) queries on secondary indexes
   (CASSANDRA-8147)
 * Fix read-rate tracking of sstables for some queries (CASSANDRA-8239)
 * Fix default timestamp in QueryOptions (CASSANDRA-8246)
 * Set socket timeout when reading remote version (CASSANDRA-8188)
 * Refactor how we track live size (CASSANDRA-7852)
 * Make sure unfinished compaction files are removed (CASSANDRA-8124)
 * Fix shutdown when run as Windows service (CASSANDRA-8136)
 * Fix DESCRIBE TABLE with custom indexes (CASSANDRA-8031)
 * Fix race in RecoveryManagerTest (CASSANDRA-8176)
 * Avoid IllegalArgumentException while sorting sstables in
   IndexSummaryManager (CASSANDRA-8182)
 * Shutdown JVM on file descriptor exhaustion (CASSANDRA-7579)
 * Add 'die' policy for commit log and disk failure (CASSANDRA-7927)
 * Fix installing as service on Windows (CASSANDRA-8115)
 * Fix CREATE TABLE for CQL2 (CASSANDRA-8144)
 * Avoid boxing in ColumnStats min/max trackers (CASSANDRA-8109)
Merged from 2.0:
 * Correctly handle non-text column names in cql3 (CASSANDRA-8178)
 * Fix deletion for indexes on primary key columns (CASSANDRA-8206)
 * Add 'nodetool statusgossip' (CASSANDRA-8125)
 * Improve client notification that nodes are ready for requests (CASSANDRA-7510)
 * Handle negative timestamp in writetime method (CASSANDRA-8139)
 * Pig: Remove errant LIMIT clause in CqlNativeStorage (CASSANDRA-8166)
 * Throw ConfigurationException when hsha is used with the default
   rpc_max_threads setting of 'unlimited' (CASSANDRA-8116)
 * Allow concurrent writing of the same table in the same JVM using
   CQLSSTableWriter (CASSANDRA-7463)
 * Fix totalDiskSpaceUsed calculation (CASSANDRA-8205)


2.1.1
 * Fix spin loop in AtomicSortedColumns (CASSANDRA-7546)
 * Dont notify when replacing tmplink files (CASSANDRA-8157)
 * Fix validation with multiple CONTAINS clause (CASSANDRA-8131)
 * Fix validation of collections in TriggerExecutor (CASSANDRA-8146)
 * Fix IllegalArgumentException when a list of IN values containing tuples
   is passed as a single arg to a prepared statement with the v1 or v2
   protocol (CASSANDRA-8062)
 * Fix ClassCastException in DISTINCT query on static columns with
   query paging (CASSANDRA-8108)
 * Fix NPE on null nested UDT inside a set (CASSANDRA-8105)
 * Fix exception when querying secondary index on set items or map keys
   when some clustering columns are specified (CASSANDRA-8073)
 * Send proper error response when there is an error during native
   protocol message decode (CASSANDRA-8118)
 * Gossip should ignore generation numbers too far in the future (CASSANDRA-8113)
 * Fix NPE when creating a table with frozen sets, lists (CASSANDRA-8104)
 * Fix high memory use due to tracking reads on incrementally opened sstable
   readers (CASSANDRA-8066)
 * Fix EXECUTE request with skipMetadata=false returning no metadata
   (CASSANDRA-8054)
 * Allow concurrent use of CQLBulkOutputFormat (CASSANDRA-7776)
 * Shutdown JVM on OOM (CASSANDRA-7507)
 * Upgrade netty version and enable epoll event loop (CASSANDRA-7761)
 * Don't duplicate sstables smaller than split size when using
   the sstablesplitter tool (CASSANDRA-7616)
 * Avoid re-parsing already prepared statements (CASSANDRA-7923)
 * Fix some Thrift slice deletions and updates of COMPACT STORAGE
   tables with some clustering columns omitted (CASSANDRA-7990)
 * Fix filtering for CONTAINS on sets (CASSANDRA-8033)
 * Properly track added size (CASSANDRA-7239)
 * Allow compilation in java 8 (CASSANDRA-7208)
 * Fix Assertion error on RangeTombstoneList diff (CASSANDRA-8013)
 * Release references to overlapping sstables during compaction (CASSANDRA-7819)
 * Send notification when opening compaction results early (CASSANDRA-8034)
 * Make native server start block until properly bound (CASSANDRA-7885)
 * (cqlsh) Fix IPv6 support (CASSANDRA-7988)
 * Ignore fat clients when checking for endpoint collision (CASSANDRA-7939)
 * Make sstablerepairedset take a list of files (CASSANDRA-7995)
 * (cqlsh) Tab completeion for indexes on map keys (CASSANDRA-7972)
 * (cqlsh) Fix UDT field selection in select clause (CASSANDRA-7891)
 * Fix resource leak in event of corrupt sstable
 * (cqlsh) Add command line option for cqlshrc file path (CASSANDRA-7131)
 * Provide visibility into prepared statements churn (CASSANDRA-7921, CASSANDRA-7930)
 * Invalidate prepared statements when their keyspace or table is
   dropped (CASSANDRA-7566)
 * cassandra-stress: fix support for NetworkTopologyStrategy (CASSANDRA-7945)
 * Fix saving caches when a table is dropped (CASSANDRA-7784)
 * Add better error checking of new stress profile (CASSANDRA-7716)
 * Use ThreadLocalRandom and remove FBUtilities.threadLocalRandom (CASSANDRA-7934)
 * Prevent operator mistakes due to simultaneous bootstrap (CASSANDRA-7069)
 * cassandra-stress supports whitelist mode for node config (CASSANDRA-7658)
 * GCInspector more closely tracks GC; cassandra-stress and nodetool report it (CASSANDRA-7916)
 * nodetool won't output bogus ownership info without a keyspace (CASSANDRA-7173)
 * Add human readable option to nodetool commands (CASSANDRA-5433)
 * Don't try to set repairedAt on old sstables (CASSANDRA-7913)
 * Add metrics for tracking PreparedStatement use (CASSANDRA-7719)
 * (cqlsh) tab-completion for triggers (CASSANDRA-7824)
 * (cqlsh) Support for query paging (CASSANDRA-7514)
 * (cqlsh) Show progress of COPY operations (CASSANDRA-7789)
 * Add syntax to remove multiple elements from a map (CASSANDRA-6599)
 * Support non-equals conditions in lightweight transactions (CASSANDRA-6839)
 * Add IF [NOT] EXISTS to create/drop triggers (CASSANDRA-7606)
 * (cqlsh) Display the current logged-in user (CASSANDRA-7785)
 * (cqlsh) Don't ignore CTRL-C during COPY FROM execution (CASSANDRA-7815)
 * (cqlsh) Order UDTs according to cross-type dependencies in DESCRIBE
   output (CASSANDRA-7659)
 * (cqlsh) Fix handling of CAS statement results (CASSANDRA-7671)
 * (cqlsh) COPY TO/FROM improvements (CASSANDRA-7405)
 * Support list index operations with conditions (CASSANDRA-7499)
 * Add max live/tombstoned cells to nodetool cfstats output (CASSANDRA-7731)
 * Validate IPv6 wildcard addresses properly (CASSANDRA-7680)
 * (cqlsh) Error when tracing query (CASSANDRA-7613)
 * Avoid IOOBE when building SyntaxError message snippet (CASSANDRA-7569)
 * SSTableExport uses correct validator to create string representation of partition
   keys (CASSANDRA-7498)
 * Avoid NPEs when receiving type changes for an unknown keyspace (CASSANDRA-7689)
 * Add support for custom 2i validation (CASSANDRA-7575)
 * Pig support for hadoop CqlInputFormat (CASSANDRA-6454)
 * Add duration mode to cassandra-stress (CASSANDRA-7468)
 * Add listen_interface and rpc_interface options (CASSANDRA-7417)
 * Improve schema merge performance (CASSANDRA-7444)
 * Adjust MT depth based on # of partition validating (CASSANDRA-5263)
 * Optimise NativeCell comparisons (CASSANDRA-6755)
 * Configurable client timeout for cqlsh (CASSANDRA-7516)
 * Include snippet of CQL query near syntax error in messages (CASSANDRA-7111)
 * Make repair -pr work with -local (CASSANDRA-7450)
 * Fix error in sstableloader with -cph > 1 (CASSANDRA-8007)
 * Fix snapshot repair error on indexed tables (CASSANDRA-8020)
 * Do not exit nodetool repair when receiving JMX NOTIF_LOST (CASSANDRA-7909)
 * Stream to private IP when available (CASSANDRA-8084)
Merged from 2.0:
 * Reject conditions on DELETE unless full PK is given (CASSANDRA-6430)
 * Properly reject the token function DELETE (CASSANDRA-7747)
 * Force batchlog replay before decommissioning a node (CASSANDRA-7446)
 * Fix hint replay with many accumulated expired hints (CASSANDRA-6998)
 * Fix duplicate results in DISTINCT queries on static columns with query
   paging (CASSANDRA-8108)
 * Add DateTieredCompactionStrategy (CASSANDRA-6602)
 * Properly validate ascii and utf8 string literals in CQL queries (CASSANDRA-8101)
 * (cqlsh) Fix autocompletion for alter keyspace (CASSANDRA-8021)
 * Create backup directories for commitlog archiving during startup (CASSANDRA-8111)
 * Reduce totalBlockFor() for LOCAL_* consistency levels (CASSANDRA-8058)
 * Fix merging schemas with re-dropped keyspaces (CASSANDRA-7256)
 * Fix counters in supercolumns during live upgrades from 1.2 (CASSANDRA-7188)
 * Notify DT subscribers when a column family is truncated (CASSANDRA-8088)
 * Add sanity check of $JAVA on startup (CASSANDRA-7676)
 * Schedule fat client schema pull on join (CASSANDRA-7993)
 * Don't reset nodes' versions when closing IncomingTcpConnections
   (CASSANDRA-7734)
 * Record the real messaging version in all cases in OutboundTcpConnection
   (CASSANDRA-8057)
 * SSL does not work in cassandra-cli (CASSANDRA-7899)
 * Fix potential exception when using ReversedType in DynamicCompositeType
   (CASSANDRA-7898)
 * Better validation of collection values (CASSANDRA-7833)
 * Track min/max timestamps correctly (CASSANDRA-7969)
 * Fix possible overflow while sorting CL segments for replay (CASSANDRA-7992)
 * Increase nodetool Xmx (CASSANDRA-7956)
 * Archive any commitlog segments present at startup (CASSANDRA-6904)
 * CrcCheckChance should adjust based on live CFMetadata not 
   sstable metadata (CASSANDRA-7978)
 * token() should only accept columns in the partitioning
   key order (CASSANDRA-6075)
 * Add method to invalidate permission cache via JMX (CASSANDRA-7977)
 * Allow propagating multiple gossip states atomically (CASSANDRA-6125)
 * Log exceptions related to unclean native protocol client disconnects
   at DEBUG or INFO (CASSANDRA-7849)
 * Allow permissions cache to be set via JMX (CASSANDRA-7698)
 * Include schema_triggers CF in readable system resources (CASSANDRA-7967)
 * Fix RowIndexEntry to report correct serializedSize (CASSANDRA-7948)
 * Make CQLSSTableWriter sync within partitions (CASSANDRA-7360)
 * Potentially use non-local replicas in CqlConfigHelper (CASSANDRA-7906)
 * Explicitly disallow mixing multi-column and single-column
   relations on clustering columns (CASSANDRA-7711)
 * Better error message when condition is set on PK column (CASSANDRA-7804)
 * Don't send schema change responses and events for no-op DDL
   statements (CASSANDRA-7600)
 * (Hadoop) fix cluster initialisation for a split fetching (CASSANDRA-7774)
 * Throw InvalidRequestException when queries contain relations on entire
   collection columns (CASSANDRA-7506)
 * (cqlsh) enable CTRL-R history search with libedit (CASSANDRA-7577)
 * (Hadoop) allow ACFRW to limit nodes to local DC (CASSANDRA-7252)
 * (cqlsh) cqlsh should automatically disable tracing when selecting
   from system_traces (CASSANDRA-7641)
 * (Hadoop) Add CqlOutputFormat (CASSANDRA-6927)
 * Don't depend on cassandra config for nodetool ring (CASSANDRA-7508)
 * (cqlsh) Fix failing cqlsh formatting tests (CASSANDRA-7703)
 * Fix IncompatibleClassChangeError from hadoop2 (CASSANDRA-7229)
 * Add 'nodetool sethintedhandoffthrottlekb' (CASSANDRA-7635)
 * (cqlsh) Add tab-completion for CREATE/DROP USER IF [NOT] EXISTS (CASSANDRA-7611)
 * Catch errors when the JVM pulls the rug out from GCInspector (CASSANDRA-5345)
 * cqlsh fails when version number parts are not int (CASSANDRA-7524)
 * Fix NPE when table dropped during streaming (CASSANDRA-7946)
 * Fix wrong progress when streaming uncompressed (CASSANDRA-7878)
 * Fix possible infinite loop in creating repair range (CASSANDRA-7983)
 * Fix unit in nodetool for streaming throughput (CASSANDRA-7375)
Merged from 1.2:
 * Don't index tombstones (CASSANDRA-7828)
 * Improve PasswordAuthenticator default super user setup (CASSANDRA-7788)


2.1.0
 * (cqlsh) Removed "ALTER TYPE <name> RENAME TO <name>" from tab-completion
   (CASSANDRA-7895)
 * Fixed IllegalStateException in anticompaction (CASSANDRA-7892)
 * cqlsh: DESCRIBE support for frozen UDTs, tuples (CASSANDRA-7863)
 * Avoid exposing internal classes over JMX (CASSANDRA-7879)
 * Add null check for keys when freezing collection (CASSANDRA-7869)
 * Improve stress workload realism (CASSANDRA-7519)
Merged from 2.0:
 * Configure system.paxos with LeveledCompactionStrategy (CASSANDRA-7753)
 * Fix ALTER clustering column type from DateType to TimestampType when
   using DESC clustering order (CASSANRDA-7797)
 * Throw EOFException if we run out of chunks in compressed datafile
   (CASSANDRA-7664)
 * Fix PRSI handling of CQL3 row markers for row cleanup (CASSANDRA-7787)
 * Fix dropping collection when it's the last regular column (CASSANDRA-7744)
 * Make StreamReceiveTask thread safe and gc friendly (CASSANDRA-7795)
 * Validate empty cell names from counter updates (CASSANDRA-7798)
Merged from 1.2:
 * Don't allow compacted sstables to be marked as compacting (CASSANDRA-7145)
 * Track expired tombstones (CASSANDRA-7810)


2.1.0-rc7
 * Add frozen keyword and require UDT to be frozen (CASSANDRA-7857)
 * Track added sstable size correctly (CASSANDRA-7239)
 * (cqlsh) Fix case insensitivity (CASSANDRA-7834)
 * Fix failure to stream ranges when moving (CASSANDRA-7836)
 * Correctly remove tmplink files (CASSANDRA-7803)
 * (cqlsh) Fix column name formatting for functions, CAS operations,
   and UDT field selections (CASSANDRA-7806)
 * (cqlsh) Fix COPY FROM handling of null/empty primary key
   values (CASSANDRA-7792)
 * Fix ordering of static cells (CASSANDRA-7763)
Merged from 2.0:
 * Forbid re-adding dropped counter columns (CASSANDRA-7831)
 * Fix CFMetaData#isThriftCompatible() for PK-only tables (CASSANDRA-7832)
 * Always reject inequality on the partition key without token()
   (CASSANDRA-7722)
 * Always send Paxos commit to all replicas (CASSANDRA-7479)
 * Make disruptor_thrift_server invocation pool configurable (CASSANDRA-7594)
 * Make repair no-op when RF=1 (CASSANDRA-7864)


2.1.0-rc6
 * Fix OOM issue from netty caching over time (CASSANDRA-7743)
 * json2sstable couldn't import JSON for CQL table (CASSANDRA-7477)
 * Invalidate all caches on table drop (CASSANDRA-7561)
 * Skip strict endpoint selection for ranges if RF == nodes (CASSANRA-7765)
 * Fix Thrift range filtering without 2ary index lookups (CASSANDRA-7741)
 * Add tracing entries about concurrent range requests (CASSANDRA-7599)
 * (cqlsh) Fix DESCRIBE for NTS keyspaces (CASSANDRA-7729)
 * Remove netty buffer ref-counting (CASSANDRA-7735)
 * Pass mutated cf to index updater for use by PRSI (CASSANDRA-7742)
 * Include stress yaml example in release and deb (CASSANDRA-7717)
 * workaround for netty issue causing corrupted data off the wire (CASSANDRA-7695)
 * cqlsh DESC CLUSTER fails retrieving ring information (CASSANDRA-7687)
 * Fix binding null values inside UDT (CASSANDRA-7685)
 * Fix UDT field selection with empty fields (CASSANDRA-7670)
 * Bogus deserialization of static cells from sstable (CASSANDRA-7684)
 * Fix NPE on compaction leftover cleanup for dropped table (CASSANDRA-7770)
Merged from 2.0:
 * Fix race condition in StreamTransferTask that could lead to
   infinite loops and premature sstable deletion (CASSANDRA-7704)
 * (cqlsh) Wait up to 10 sec for a tracing session (CASSANDRA-7222)
 * Fix NPE in FileCacheService.sizeInBytes (CASSANDRA-7756)
 * Remove duplicates from StorageService.getJoiningNodes (CASSANDRA-7478)
 * Clone token map outside of hot gossip loops (CASSANDRA-7758)
 * Fix MS expiring map timeout for Paxos messages (CASSANDRA-7752)
 * Do not flush on truncate if durable_writes is false (CASSANDRA-7750)
 * Give CRR a default input_cql Statement (CASSANDRA-7226)
 * Better error message when adding a collection with the same name
   than a previously dropped one (CASSANDRA-6276)
 * Fix validation when adding static columns (CASSANDRA-7730)
 * (Thrift) fix range deletion of supercolumns (CASSANDRA-7733)
 * Fix potential AssertionError in RangeTombstoneList (CASSANDRA-7700)
 * Validate arguments of blobAs* functions (CASSANDRA-7707)
 * Fix potential AssertionError with 2ndary indexes (CASSANDRA-6612)
 * Avoid logging CompactionInterrupted at ERROR (CASSANDRA-7694)
 * Minor leak in sstable2jon (CASSANDRA-7709)
 * Add cassandra.auto_bootstrap system property (CASSANDRA-7650)
 * Update java driver (for hadoop) (CASSANDRA-7618)
 * Remove CqlPagingRecordReader/CqlPagingInputFormat (CASSANDRA-7570)
 * Support connecting to ipv6 jmx with nodetool (CASSANDRA-7669)


2.1.0-rc5
 * Reject counters inside user types (CASSANDRA-7672)
 * Switch to notification-based GCInspector (CASSANDRA-7638)
 * (cqlsh) Handle nulls in UDTs and tuples correctly (CASSANDRA-7656)
 * Don't use strict consistency when replacing (CASSANDRA-7568)
 * Fix min/max cell name collection on 2.0 SSTables with range
   tombstones (CASSANDRA-7593)
 * Tolerate min/max cell names of different lengths (CASSANDRA-7651)
 * Filter cached results correctly (CASSANDRA-7636)
 * Fix tracing on the new SEPExecutor (CASSANDRA-7644)
 * Remove shuffle and taketoken (CASSANDRA-7601)
 * Clean up Windows batch scripts (CASSANDRA-7619)
 * Fix native protocol drop user type notification (CASSANDRA-7571)
 * Give read access to system.schema_usertypes to all authenticated users
   (CASSANDRA-7578)
 * (cqlsh) Fix cqlsh display when zero rows are returned (CASSANDRA-7580)
 * Get java version correctly when JAVA_TOOL_OPTIONS is set (CASSANDRA-7572)
 * Fix NPE when dropping index from non-existent keyspace, AssertionError when
   dropping non-existent index with IF EXISTS (CASSANDRA-7590)
 * Fix sstablelevelresetter hang (CASSANDRA-7614)
 * (cqlsh) Fix deserialization of blobs (CASSANDRA-7603)
 * Use "keyspace updated" schema change message for UDT changes in v1 and
   v2 protocols (CASSANDRA-7617)
 * Fix tracing of range slices and secondary index lookups that are local
   to the coordinator (CASSANDRA-7599)
 * Set -Dcassandra.storagedir for all tool shell scripts (CASSANDRA-7587)
 * Don't swap max/min col names when mutating sstable metadata (CASSANDRA-7596)
 * (cqlsh) Correctly handle paged result sets (CASSANDRA-7625)
 * (cqlsh) Improve waiting for a trace to complete (CASSANDRA-7626)
 * Fix tracing of concurrent range slices and 2ary index queries (CASSANDRA-7626)
 * Fix scrub against collection type (CASSANDRA-7665)
Merged from 2.0:
 * Set gc_grace_seconds to seven days for system schema tables (CASSANDRA-7668)
 * SimpleSeedProvider no longer caches seeds forever (CASSANDRA-7663)
 * Always flush on truncate (CASSANDRA-7511)
 * Fix ReversedType(DateType) mapping to native protocol (CASSANDRA-7576)
 * Always merge ranges owned by a single node (CASSANDRA-6930)
 * Track max/min timestamps for range tombstones (CASSANDRA-7647)
 * Fix NPE when listing saved caches dir (CASSANDRA-7632)


2.1.0-rc4
 * Fix word count hadoop example (CASSANDRA-7200)
 * Updated memtable_cleanup_threshold and memtable_flush_writers defaults 
   (CASSANDRA-7551)
 * (Windows) fix startup when WMI memory query fails (CASSANDRA-7505)
 * Anti-compaction proceeds if any part of the repair failed (CASSANDRA-7521)
 * Add missing table name to DROP INDEX responses and notifications (CASSANDRA-7539)
 * Bump CQL version to 3.2.0 and update CQL documentation (CASSANDRA-7527)
 * Fix configuration error message when running nodetool ring (CASSANDRA-7508)
 * Support conditional updates, tuple type, and the v3 protocol in cqlsh (CASSANDRA-7509)
 * Handle queries on multiple secondary index types (CASSANDRA-7525)
 * Fix cqlsh authentication with v3 native protocol (CASSANDRA-7564)
 * Fix NPE when unknown prepared statement ID is used (CASSANDRA-7454)
Merged from 2.0:
 * (Windows) force range-based repair to non-sequential mode (CASSANDRA-7541)
 * Fix range merging when DES scores are zero (CASSANDRA-7535)
 * Warn when SSL certificates have expired (CASSANDRA-7528)
 * Fix error when doing reversed queries with static columns (CASSANDRA-7490)
Merged from 1.2:
 * Set correct stream ID on responses when non-Exception Throwables
   are thrown while handling native protocol messages (CASSANDRA-7470)


2.1.0-rc3
 * Consider expiry when reconciling otherwise equal cells (CASSANDRA-7403)
 * Introduce CQL support for stress tool (CASSANDRA-6146)
 * Fix ClassCastException processing expired messages (CASSANDRA-7496)
 * Fix prepared marker for collections inside UDT (CASSANDRA-7472)
 * Remove left-over populate_io_cache_on_flush and replicate_on_write
   uses (CASSANDRA-7493)
 * (Windows) handle spaces in path names (CASSANDRA-7451)
 * Ensure writes have completed after dropping a table, before recycling
   commit log segments (CASSANDRA-7437)
 * Remove left-over rows_per_partition_to_cache (CASSANDRA-7493)
 * Fix error when CONTAINS is used with a bind marker (CASSANDRA-7502)
 * Properly reject unknown UDT field (CASSANDRA-7484)
Merged from 2.0:
 * Fix CC#collectTimeOrderedData() tombstone optimisations (CASSANDRA-7394)
 * Support DISTINCT for static columns and fix behaviour when DISTINC is
   not use (CASSANDRA-7305).
 * Workaround JVM NPE on JMX bind failure (CASSANDRA-7254)
 * Fix race in FileCacheService RemovalListener (CASSANDRA-7278)
 * Fix inconsistent use of consistencyForCommit that allowed LOCAL_QUORUM
   operations to incorrect become full QUORUM (CASSANDRA-7345)
 * Properly handle unrecognized opcodes and flags (CASSANDRA-7440)
 * (Hadoop) close CqlRecordWriter clients when finished (CASSANDRA-7459)
 * Commit disk failure policy (CASSANDRA-7429)
 * Make sure high level sstables get compacted (CASSANDRA-7414)
 * Fix AssertionError when using empty clustering columns and static columns
   (CASSANDRA-7455)
 * Add option to disable STCS in L0 (CASSANDRA-6621)
 * Upgrade to snappy-java 1.0.5.2 (CASSANDRA-7476)


2.1.0-rc2
 * Fix heap size calculation for CompoundSparseCellName and 
   CompoundSparseCellName.WithCollection (CASSANDRA-7421)
 * Allow counter mutations in UNLOGGED batches (CASSANDRA-7351)
 * Modify reconcile logic to always pick a tombstone over a counter cell
   (CASSANDRA-7346)
 * Avoid incremental compaction on Windows (CASSANDRA-7365)
 * Fix exception when querying a composite-keyed table with a collection index
   (CASSANDRA-7372)
 * Use node's host id in place of counter ids (CASSANDRA-7366)
 * Fix error when doing reversed queries with static columns (CASSANDRA-7490)
 * Backport CASSANDRA-6747 (CASSANDRA-7560)
 * Track max/min timestamps for range tombstones (CASSANDRA-7647)
 * Fix NPE when listing saved caches dir (CASSANDRA-7632)
 * Fix sstableloader unable to connect encrypted node (CASSANDRA-7585)
Merged from 1.2:
 * Clone token map outside of hot gossip loops (CASSANDRA-7758)
 * Add stop method to EmbeddedCassandraService (CASSANDRA-7595)
 * Support connecting to ipv6 jmx with nodetool (CASSANDRA-7669)
 * Set gc_grace_seconds to seven days for system schema tables (CASSANDRA-7668)
 * SimpleSeedProvider no longer caches seeds forever (CASSANDRA-7663)
 * Set correct stream ID on responses when non-Exception Throwables
   are thrown while handling native protocol messages (CASSANDRA-7470)
 * Fix row size miscalculation in LazilyCompactedRow (CASSANDRA-7543)
 * Fix race in background compaction check (CASSANDRA-7745)
 * Don't clear out range tombstones during compaction (CASSANDRA-7808)


2.1.0-rc1
 * Revert flush directory (CASSANDRA-6357)
 * More efficient executor service for fast operations (CASSANDRA-4718)
 * Move less common tools into a new cassandra-tools package (CASSANDRA-7160)
 * Support more concurrent requests in native protocol (CASSANDRA-7231)
 * Add tab-completion to debian nodetool packaging (CASSANDRA-6421)
 * Change concurrent_compactors defaults (CASSANDRA-7139)
 * Add PowerShell Windows launch scripts (CASSANDRA-7001)
 * Make commitlog archive+restore more robust (CASSANDRA-6974)
 * Fix marking commitlogsegments clean (CASSANDRA-6959)
 * Add snapshot "manifest" describing files included (CASSANDRA-6326)
 * Parallel streaming for sstableloader (CASSANDRA-3668)
 * Fix bugs in supercolumns handling (CASSANDRA-7138)
 * Fix ClassClassException on composite dense tables (CASSANDRA-7112)
 * Cleanup and optimize collation and slice iterators (CASSANDRA-7107)
 * Upgrade NBHM lib (CASSANDRA-7128)
 * Optimize netty server (CASSANDRA-6861)
 * Fix repair hang when given CF does not exist (CASSANDRA-7189)
 * Allow c* to be shutdown in an embedded mode (CASSANDRA-5635)
 * Add server side batching to native transport (CASSANDRA-5663)
 * Make batchlog replay asynchronous (CASSANDRA-6134)
 * remove unused classes (CASSANDRA-7197)
 * Limit user types to the keyspace they are defined in (CASSANDRA-6643)
 * Add validate method to CollectionType (CASSANDRA-7208)
 * New serialization format for UDT values (CASSANDRA-7209, CASSANDRA-7261)
 * Fix nodetool netstats (CASSANDRA-7270)
 * Fix potential ClassCastException in HintedHandoffManager (CASSANDRA-7284)
 * Use prepared statements internally (CASSANDRA-6975)
 * Fix broken paging state with prepared statement (CASSANDRA-7120)
 * Fix IllegalArgumentException in CqlStorage (CASSANDRA-7287)
 * Allow nulls/non-existant fields in UDT (CASSANDRA-7206)
 * Add Thrift MultiSliceRequest (CASSANDRA-6757, CASSANDRA-7027)
 * Handle overlapping MultiSlices (CASSANDRA-7279)
 * Fix DataOutputTest on Windows (CASSANDRA-7265)
 * Embedded sets in user defined data-types are not updating (CASSANDRA-7267)
 * Add tuple type to CQL/native protocol (CASSANDRA-7248)
 * Fix CqlPagingRecordReader on tables with few rows (CASSANDRA-7322)
Merged from 2.0:
 * Copy compaction options to make sure they are reloaded (CASSANDRA-7290)
 * Add option to do more aggressive tombstone compactions (CASSANDRA-6563)
 * Don't try to compact already-compacting files in HHOM (CASSANDRA-7288)
 * Always reallocate buffers in HSHA (CASSANDRA-6285)
 * (Hadoop) support authentication in CqlRecordReader (CASSANDRA-7221)
 * (Hadoop) Close java driver Cluster in CQLRR.close (CASSANDRA-7228)
 * Warn when 'USING TIMESTAMP' is used on a CAS BATCH (CASSANDRA-7067)
 * return all cpu values from BackgroundActivityMonitor.readAndCompute (CASSANDRA-7183)
 * Correctly delete scheduled range xfers (CASSANDRA-7143)
 * return all cpu values from BackgroundActivityMonitor.readAndCompute (CASSANDRA-7183)  
 * reduce garbage creation in calculatePendingRanges (CASSANDRA-7191)
 * fix c* launch issues on Russian os's due to output of linux 'free' cmd (CASSANDRA-6162)
 * Fix disabling autocompaction (CASSANDRA-7187)
 * Fix potential NumberFormatException when deserializing IntegerType (CASSANDRA-7088)
 * cqlsh can't tab-complete disabling compaction (CASSANDRA-7185)
 * cqlsh: Accept and execute CQL statement(s) from command-line parameter (CASSANDRA-7172)
 * Fix IllegalStateException in CqlPagingRecordReader (CASSANDRA-7198)
 * Fix the InvertedIndex trigger example (CASSANDRA-7211)
 * Add --resolve-ip option to 'nodetool ring' (CASSANDRA-7210)
 * reduce garbage on codec flag deserialization (CASSANDRA-7244) 
 * Fix duplicated error messages on directory creation error at startup (CASSANDRA-5818)
 * Proper null handle for IF with map element access (CASSANDRA-7155)
 * Improve compaction visibility (CASSANDRA-7242)
 * Correctly delete scheduled range xfers (CASSANDRA-7143)
 * Make batchlog replica selection rack-aware (CASSANDRA-6551)
 * Fix CFMetaData#getColumnDefinitionFromColumnName() (CASSANDRA-7074)
 * Fix writetime/ttl functions for static columns (CASSANDRA-7081)
 * Suggest CTRL-C or semicolon after three blank lines in cqlsh (CASSANDRA-7142)
 * Fix 2ndary index queries with DESC clustering order (CASSANDRA-6950)
 * Invalid key cache entries on DROP (CASSANDRA-6525)
 * Fix flapping RecoveryManagerTest (CASSANDRA-7084)
 * Add missing iso8601 patterns for date strings (CASSANDRA-6973)
 * Support selecting multiple rows in a partition using IN (CASSANDRA-6875)
 * Add authentication support to shuffle (CASSANDRA-6484)
 * Swap local and global default read repair chances (CASSANDRA-7320)
 * Add conditional CREATE/DROP USER support (CASSANDRA-7264)
 * Cqlsh counts non-empty lines for "Blank lines" warning (CASSANDRA-7325)
Merged from 1.2:
 * Add Cloudstack snitch (CASSANDRA-7147)
 * Update system.peers correctly when relocating tokens (CASSANDRA-7126)
 * Add Google Compute Engine snitch (CASSANDRA-7132)
 * remove duplicate query for local tokens (CASSANDRA-7182)
 * exit CQLSH with error status code if script fails (CASSANDRA-6344)
 * Fix bug with some IN queries missig results (CASSANDRA-7105)
 * Fix availability validation for LOCAL_ONE CL (CASSANDRA-7319)
 * Hint streaming can cause decommission to fail (CASSANDRA-7219)


2.1.0-beta2
 * Increase default CL space to 8GB (CASSANDRA-7031)
 * Add range tombstones to read repair digests (CASSANDRA-6863)
 * Fix BTree.clear for large updates (CASSANDRA-6943)
 * Fail write instead of logging a warning when unable to append to CL
   (CASSANDRA-6764)
 * Eliminate possibility of CL segment appearing twice in active list 
   (CASSANDRA-6557)
 * Apply DONTNEED fadvise to commitlog segments (CASSANDRA-6759)
 * Switch CRC component to Adler and include it for compressed sstables 
   (CASSANDRA-4165)
 * Allow cassandra-stress to set compaction strategy options (CASSANDRA-6451)
 * Add broadcast_rpc_address option to cassandra.yaml (CASSANDRA-5899)
 * Auto reload GossipingPropertyFileSnitch config (CASSANDRA-5897)
 * Fix overflow of memtable_total_space_in_mb (CASSANDRA-6573)
 * Fix ABTC NPE and apply update function correctly (CASSANDRA-6692)
 * Allow nodetool to use a file or prompt for password (CASSANDRA-6660)
 * Fix AIOOBE when concurrently accessing ABSC (CASSANDRA-6742)
 * Fix assertion error in ALTER TYPE RENAME (CASSANDRA-6705)
 * Scrub should not always clear out repaired status (CASSANDRA-5351)
 * Improve handling of range tombstone for wide partitions (CASSANDRA-6446)
 * Fix ClassCastException for compact table with composites (CASSANDRA-6738)
 * Fix potentially repairing with wrong nodes (CASSANDRA-6808)
 * Change caching option syntax (CASSANDRA-6745)
 * Fix stress to do proper counter reads (CASSANDRA-6835)
 * Fix help message for stress counter_write (CASSANDRA-6824)
 * Fix stress smart Thrift client to pick servers correctly (CASSANDRA-6848)
 * Add logging levels (minimal, normal or verbose) to stress tool (CASSANDRA-6849)
 * Fix race condition in Batch CLE (CASSANDRA-6860)
 * Improve cleanup/scrub/upgradesstables failure handling (CASSANDRA-6774)
 * ByteBuffer write() methods for serializing sstables (CASSANDRA-6781)
 * Proper compare function for CollectionType (CASSANDRA-6783)
 * Update native server to Netty 4 (CASSANDRA-6236)
 * Fix off-by-one error in stress (CASSANDRA-6883)
 * Make OpOrder AutoCloseable (CASSANDRA-6901)
 * Remove sync repair JMX interface (CASSANDRA-6900)
 * Add multiple memory allocation options for memtables (CASSANDRA-6689, 6694)
 * Remove adjusted op rate from stress output (CASSANDRA-6921)
 * Add optimized CF.hasColumns() implementations (CASSANDRA-6941)
 * Serialize batchlog mutations with the version of the target node
   (CASSANDRA-6931)
 * Optimize CounterColumn#reconcile() (CASSANDRA-6953)
 * Properly remove 1.2 sstable support in 2.1 (CASSANDRA-6869)
 * Lock counter cells, not partitions (CASSANDRA-6880)
 * Track presence of legacy counter shards in sstables (CASSANDRA-6888)
 * Ensure safe resource cleanup when replacing sstables (CASSANDRA-6912)
 * Add failure handler to async callback (CASSANDRA-6747)
 * Fix AE when closing SSTable without releasing reference (CASSANDRA-7000)
 * Clean up IndexInfo on keyspace/table drops (CASSANDRA-6924)
 * Only snapshot relative SSTables when sequential repair (CASSANDRA-7024)
 * Require nodetool rebuild_index to specify index names (CASSANDRA-7038)
 * fix cassandra stress errors on reads with native protocol (CASSANDRA-7033)
 * Use OpOrder to guard sstable references for reads (CASSANDRA-6919)
 * Preemptive opening of compaction result (CASSANDRA-6916)
 * Multi-threaded scrub/cleanup/upgradesstables (CASSANDRA-5547)
 * Optimize cellname comparison (CASSANDRA-6934)
 * Native protocol v3 (CASSANDRA-6855)
 * Optimize Cell liveness checks and clean up Cell (CASSANDRA-7119)
 * Support consistent range movements (CASSANDRA-2434)
 * Display min timestamp in sstablemetadata viewer (CASSANDRA-6767)
Merged from 2.0:
 * Avoid race-prone second "scrub" of system keyspace (CASSANDRA-6797)
 * Pool CqlRecordWriter clients by inetaddress rather than Range
   (CASSANDRA-6665)
 * Fix compaction_history timestamps (CASSANDRA-6784)
 * Compare scores of full replica ordering in DES (CASSANDRA-6683)
 * fix CME in SessionInfo updateProgress affecting netstats (CASSANDRA-6577)
 * Allow repairing between specific replicas (CASSANDRA-6440)
 * Allow per-dc enabling of hints (CASSANDRA-6157)
 * Add compatibility for Hadoop 0.2.x (CASSANDRA-5201)
 * Fix EstimatedHistogram races (CASSANDRA-6682)
 * Failure detector correctly converts initial value to nanos (CASSANDRA-6658)
 * Add nodetool taketoken to relocate vnodes (CASSANDRA-4445)
 * Expose bulk loading progress over JMX (CASSANDRA-4757)
 * Correctly handle null with IF conditions and TTL (CASSANDRA-6623)
 * Account for range/row tombstones in tombstone drop
   time histogram (CASSANDRA-6522)
 * Stop CommitLogSegment.close() from calling sync() (CASSANDRA-6652)
 * Make commitlog failure handling configurable (CASSANDRA-6364)
 * Avoid overlaps in LCS (CASSANDRA-6688)
 * Improve support for paginating over composites (CASSANDRA-4851)
 * Fix count(*) queries in a mixed cluster (CASSANDRA-6707)
 * Improve repair tasks(snapshot, differencing) concurrency (CASSANDRA-6566)
 * Fix replaying pre-2.0 commit logs (CASSANDRA-6714)
 * Add static columns to CQL3 (CASSANDRA-6561)
 * Optimize single partition batch statements (CASSANDRA-6737)
 * Disallow post-query re-ordering when paging (CASSANDRA-6722)
 * Fix potential paging bug with deleted columns (CASSANDRA-6748)
 * Fix NPE on BulkLoader caused by losing StreamEvent (CASSANDRA-6636)
 * Fix truncating compression metadata (CASSANDRA-6791)
 * Add CMSClassUnloadingEnabled JVM option (CASSANDRA-6541)
 * Catch memtable flush exceptions during shutdown (CASSANDRA-6735)
 * Fix upgradesstables NPE for non-CF-based indexes (CASSANDRA-6645)
 * Fix UPDATE updating PRIMARY KEY columns implicitly (CASSANDRA-6782)
 * Fix IllegalArgumentException when updating from 1.2 with SuperColumns
   (CASSANDRA-6733)
 * FBUtilities.singleton() should use the CF comparator (CASSANDRA-6778)
 * Fix CQLSStableWriter.addRow(Map<String, Object>) (CASSANDRA-6526)
 * Fix HSHA server introducing corrupt data (CASSANDRA-6285)
 * Fix CAS conditions for COMPACT STORAGE tables (CASSANDRA-6813)
 * Starting threads in OutboundTcpConnectionPool constructor causes race conditions (CASSANDRA-7177)
 * Allow overriding cassandra-rackdc.properties file (CASSANDRA-7072)
 * Set JMX RMI port to 7199 (CASSANDRA-7087)
 * Use LOCAL_QUORUM for data reads at LOCAL_SERIAL (CASSANDRA-6939)
 * Log a warning for large batches (CASSANDRA-6487)
 * Put nodes in hibernate when join_ring is false (CASSANDRA-6961)
 * Avoid early loading of non-system keyspaces before compaction-leftovers 
   cleanup at startup (CASSANDRA-6913)
 * Restrict Windows to parallel repairs (CASSANDRA-6907)
 * (Hadoop) Allow manually specifying start/end tokens in CFIF (CASSANDRA-6436)
 * Fix NPE in MeteredFlusher (CASSANDRA-6820)
 * Fix race processing range scan responses (CASSANDRA-6820)
 * Allow deleting snapshots from dropped keyspaces (CASSANDRA-6821)
 * Add uuid() function (CASSANDRA-6473)
 * Omit tombstones from schema digests (CASSANDRA-6862)
 * Include correct consistencyLevel in LWT timeout (CASSANDRA-6884)
 * Lower chances for losing new SSTables during nodetool refresh and
   ColumnFamilyStore.loadNewSSTables (CASSANDRA-6514)
 * Add support for DELETE ... IF EXISTS to CQL3 (CASSANDRA-5708)
 * Update hadoop_cql3_word_count example (CASSANDRA-6793)
 * Fix handling of RejectedExecution in sync Thrift server (CASSANDRA-6788)
 * Log more information when exceeding tombstone_warn_threshold (CASSANDRA-6865)
 * Fix truncate to not abort due to unreachable fat clients (CASSANDRA-6864)
 * Fix schema concurrency exceptions (CASSANDRA-6841)
 * Fix leaking validator FH in StreamWriter (CASSANDRA-6832)
 * Fix saving triggers to schema (CASSANDRA-6789)
 * Fix trigger mutations when base mutation list is immutable (CASSANDRA-6790)
 * Fix accounting in FileCacheService to allow re-using RAR (CASSANDRA-6838)
 * Fix static counter columns (CASSANDRA-6827)
 * Restore expiring->deleted (cell) compaction optimization (CASSANDRA-6844)
 * Fix CompactionManager.needsCleanup (CASSANDRA-6845)
 * Correctly compare BooleanType values other than 0 and 1 (CASSANDRA-6779)
 * Read message id as string from earlier versions (CASSANDRA-6840)
 * Properly use the Paxos consistency for (non-protocol) batch (CASSANDRA-6837)
 * Add paranoid disk failure option (CASSANDRA-6646)
 * Improve PerRowSecondaryIndex performance (CASSANDRA-6876)
 * Extend triggers to support CAS updates (CASSANDRA-6882)
 * Static columns with IF NOT EXISTS don't always work as expected (CASSANDRA-6873)
 * Fix paging with SELECT DISTINCT (CASSANDRA-6857)
 * Fix UnsupportedOperationException on CAS timeout (CASSANDRA-6923)
 * Improve MeteredFlusher handling of MF-unaffected column families
   (CASSANDRA-6867)
 * Add CqlRecordReader using native pagination (CASSANDRA-6311)
 * Add QueryHandler interface (CASSANDRA-6659)
 * Track liveRatio per-memtable, not per-CF (CASSANDRA-6945)
 * Make sure upgradesstables keeps sstable level (CASSANDRA-6958)
 * Fix LIMIT with static columns (CASSANDRA-6956)
 * Fix clash with CQL column name in thrift validation (CASSANDRA-6892)
 * Fix error with super columns in mixed 1.2-2.0 clusters (CASSANDRA-6966)
 * Fix bad skip of sstables on slice query with composite start/finish (CASSANDRA-6825)
 * Fix unintended update with conditional statement (CASSANDRA-6893)
 * Fix map element access in IF (CASSANDRA-6914)
 * Avoid costly range calculations for range queries on system keyspaces
   (CASSANDRA-6906)
 * Fix SSTable not released if stream session fails (CASSANDRA-6818)
 * Avoid build failure due to ANTLR timeout (CASSANDRA-6991)
 * Queries on compact tables can return more rows that requested (CASSANDRA-7052)
 * USING TIMESTAMP for batches does not work (CASSANDRA-7053)
 * Fix performance regression from CASSANDRA-5614 (CASSANDRA-6949)
 * Ensure that batchlog and hint timeouts do not produce hints (CASSANDRA-7058)
 * Merge groupable mutations in TriggerExecutor#execute() (CASSANDRA-7047)
 * Plug holes in resource release when wiring up StreamSession (CASSANDRA-7073)
 * Re-add parameter columns to tracing session (CASSANDRA-6942)
 * Preserves CQL metadata when updating table from thrift (CASSANDRA-6831)
Merged from 1.2:
 * Fix nodetool display with vnodes (CASSANDRA-7082)
 * Add UNLOGGED, COUNTER options to BATCH documentation (CASSANDRA-6816)
 * add extra SSL cipher suites (CASSANDRA-6613)
 * fix nodetool getsstables for blob PK (CASSANDRA-6803)
 * Fix BatchlogManager#deleteBatch() use of millisecond timestamps
   (CASSANDRA-6822)
 * Continue assassinating even if the endpoint vanishes (CASSANDRA-6787)
 * Schedule schema pulls on change (CASSANDRA-6971)
 * Non-droppable verbs shouldn't be dropped from OTC (CASSANDRA-6980)
 * Shutdown batchlog executor in SS#drain() (CASSANDRA-7025)
 * Fix batchlog to account for CF truncation records (CASSANDRA-6999)
 * Fix CQLSH parsing of functions and BLOB literals (CASSANDRA-7018)
 * Properly load trustore in the native protocol (CASSANDRA-6847)
 * Always clean up references in SerializingCache (CASSANDRA-6994)
 * Don't shut MessagingService down when replacing a node (CASSANDRA-6476)
 * fix npe when doing -Dcassandra.fd_initial_value_ms (CASSANDRA-6751)


2.1.0-beta1
 * Add flush directory distinct from compaction directories (CASSANDRA-6357)
 * Require JNA by default (CASSANDRA-6575)
 * add listsnapshots command to nodetool (CASSANDRA-5742)
 * Introduce AtomicBTreeColumns (CASSANDRA-6271, 6692)
 * Multithreaded commitlog (CASSANDRA-3578)
 * allocate fixed index summary memory pool and resample cold index summaries 
   to use less memory (CASSANDRA-5519)
 * Removed multithreaded compaction (CASSANDRA-6142)
 * Parallelize fetching rows for low-cardinality indexes (CASSANDRA-1337)
 * change logging from log4j to logback (CASSANDRA-5883)
 * switch to LZ4 compression for internode communication (CASSANDRA-5887)
 * Stop using Thrift-generated Index* classes internally (CASSANDRA-5971)
 * Remove 1.2 network compatibility code (CASSANDRA-5960)
 * Remove leveled json manifest migration code (CASSANDRA-5996)
 * Remove CFDefinition (CASSANDRA-6253)
 * Use AtomicIntegerFieldUpdater in RefCountedMemory (CASSANDRA-6278)
 * User-defined types for CQL3 (CASSANDRA-5590)
 * Use of o.a.c.metrics in nodetool (CASSANDRA-5871, 6406)
 * Batch read from OTC's queue and cleanup (CASSANDRA-1632)
 * Secondary index support for collections (CASSANDRA-4511, 6383)
 * SSTable metadata(Stats.db) format change (CASSANDRA-6356)
 * Push composites support in the storage engine
   (CASSANDRA-5417, CASSANDRA-6520)
 * Add snapshot space used to cfstats (CASSANDRA-6231)
 * Add cardinality estimator for key count estimation (CASSANDRA-5906)
 * CF id is changed to be non-deterministic. Data dir/key cache are created
   uniquely for CF id (CASSANDRA-5202)
 * New counters implementation (CASSANDRA-6504)
 * Replace UnsortedColumns, EmptyColumns, TreeMapBackedSortedColumns with new
   ArrayBackedSortedColumns (CASSANDRA-6630, CASSANDRA-6662, CASSANDRA-6690)
 * Add option to use row cache with a given amount of rows (CASSANDRA-5357)
 * Avoid repairing already repaired data (CASSANDRA-5351)
 * Reject counter updates with USING TTL/TIMESTAMP (CASSANDRA-6649)
 * Replace index_interval with min/max_index_interval (CASSANDRA-6379)
 * Lift limitation that order by columns must be selected for IN queries (CASSANDRA-4911)


2.0.5
 * Reduce garbage generated by bloom filter lookups (CASSANDRA-6609)
 * Add ks.cf names to tombstone logging (CASSANDRA-6597)
 * Use LOCAL_QUORUM for LWT operations at LOCAL_SERIAL (CASSANDRA-6495)
 * Wait for gossip to settle before accepting client connections (CASSANDRA-4288)
 * Delete unfinished compaction incrementally (CASSANDRA-6086)
 * Allow specifying custom secondary index options in CQL3 (CASSANDRA-6480)
 * Improve replica pinning for cache efficiency in DES (CASSANDRA-6485)
 * Fix LOCAL_SERIAL from thrift (CASSANDRA-6584)
 * Don't special case received counts in CAS timeout exceptions (CASSANDRA-6595)
 * Add support for 2.1 global counter shards (CASSANDRA-6505)
 * Fix NPE when streaming connection is not yet established (CASSANDRA-6210)
 * Avoid rare duplicate read repair triggering (CASSANDRA-6606)
 * Fix paging discardFirst (CASSANDRA-6555)
 * Fix ArrayIndexOutOfBoundsException in 2ndary index query (CASSANDRA-6470)
 * Release sstables upon rebuilding 2i (CASSANDRA-6635)
 * Add AbstractCompactionStrategy.startup() method (CASSANDRA-6637)
 * SSTableScanner may skip rows during cleanup (CASSANDRA-6638)
 * sstables from stalled repair sessions can resurrect deleted data (CASSANDRA-6503)
 * Switch stress to use ITransportFactory (CASSANDRA-6641)
 * Fix IllegalArgumentException during prepare (CASSANDRA-6592)
 * Fix possible loss of 2ndary index entries during compaction (CASSANDRA-6517)
 * Fix direct Memory on architectures that do not support unaligned long access
   (CASSANDRA-6628)
 * Let scrub optionally skip broken counter partitions (CASSANDRA-5930)
Merged from 1.2:
 * fsync compression metadata (CASSANDRA-6531)
 * Validate CF existence on execution for prepared statement (CASSANDRA-6535)
 * Add ability to throttle batchlog replay (CASSANDRA-6550)
 * Fix executing LOCAL_QUORUM with SimpleStrategy (CASSANDRA-6545)
 * Avoid StackOverflow when using large IN queries (CASSANDRA-6567)
 * Nodetool upgradesstables includes secondary indexes (CASSANDRA-6598)
 * Paginate batchlog replay (CASSANDRA-6569)
 * skip blocking on streaming during drain (CASSANDRA-6603)
 * Improve error message when schema doesn't match loaded sstable (CASSANDRA-6262)
 * Add properties to adjust FD initial value and max interval (CASSANDRA-4375)
 * Fix preparing with batch and delete from collection (CASSANDRA-6607)
 * Fix ABSC reverse iterator's remove() method (CASSANDRA-6629)
 * Handle host ID conflicts properly (CASSANDRA-6615)
 * Move handling of migration event source to solve bootstrap race. (CASSANDRA-6648)
 * Make sure compaction throughput value doesn't overflow with int math (CASSANDRA-6647)


2.0.4
 * Allow removing snapshots of no-longer-existing CFs (CASSANDRA-6418)
 * add StorageService.stopDaemon() (CASSANDRA-4268)
 * add IRE for invalid CF supplied to get_count (CASSANDRA-5701)
 * add client encryption support to sstableloader (CASSANDRA-6378)
 * Fix accept() loop for SSL sockets post-shutdown (CASSANDRA-6468)
 * Fix size-tiered compaction in LCS L0 (CASSANDRA-6496)
 * Fix assertion failure in filterColdSSTables (CASSANDRA-6483)
 * Fix row tombstones in larger-than-memory compactions (CASSANDRA-6008)
 * Fix cleanup ClassCastException (CASSANDRA-6462)
 * Reduce gossip memory use by interning VersionedValue strings (CASSANDRA-6410)
 * Allow specifying datacenters to participate in a repair (CASSANDRA-6218)
 * Fix divide-by-zero in PCI (CASSANDRA-6403)
 * Fix setting last compacted key in the wrong level for LCS (CASSANDRA-6284)
 * Add millisecond precision formats to the timestamp parser (CASSANDRA-6395)
 * Expose a total memtable size metric for a CF (CASSANDRA-6391)
 * cqlsh: handle symlinks properly (CASSANDRA-6425)
 * Fix potential infinite loop when paging query with IN (CASSANDRA-6464)
 * Fix assertion error in AbstractQueryPager.discardFirst (CASSANDRA-6447)
 * Fix streaming older SSTable yields unnecessary tombstones (CASSANDRA-6527)
Merged from 1.2:
 * Improved error message on bad properties in DDL queries (CASSANDRA-6453)
 * Randomize batchlog candidates selection (CASSANDRA-6481)
 * Fix thundering herd on endpoint cache invalidation (CASSANDRA-6345, 6485)
 * Improve batchlog write performance with vnodes (CASSANDRA-6488)
 * cqlsh: quote single quotes in strings inside collections (CASSANDRA-6172)
 * Improve gossip performance for typical messages (CASSANDRA-6409)
 * Throw IRE if a prepared statement has more markers than supported 
   (CASSANDRA-5598)
 * Expose Thread metrics for the native protocol server (CASSANDRA-6234)
 * Change snapshot response message verb to INTERNAL to avoid dropping it 
   (CASSANDRA-6415)
 * Warn when collection read has > 65K elements (CASSANDRA-5428)
 * Fix cache persistence when both row and key cache are enabled 
   (CASSANDRA-6413)
 * (Hadoop) add describe_local_ring (CASSANDRA-6268)
 * Fix handling of concurrent directory creation failure (CASSANDRA-6459)
 * Allow executing CREATE statements multiple times (CASSANDRA-6471)
 * Don't send confusing info with timeouts (CASSANDRA-6491)
 * Don't resubmit counter mutation runnables internally (CASSANDRA-6427)
 * Don't drop local mutations without a hint (CASSANDRA-6510)
 * Don't allow null max_hint_window_in_ms (CASSANDRA-6419)
 * Validate SliceRange start and finish lengths (CASSANDRA-6521)


2.0.3
 * Fix FD leak on slice read path (CASSANDRA-6275)
 * Cancel read meter task when closing SSTR (CASSANDRA-6358)
 * free off-heap IndexSummary during bulk (CASSANDRA-6359)
 * Recover from IOException in accept() thread (CASSANDRA-6349)
 * Improve Gossip tolerance of abnormally slow tasks (CASSANDRA-6338)
 * Fix trying to hint timed out counter writes (CASSANDRA-6322)
 * Allow restoring specific columnfamilies from archived CL (CASSANDRA-4809)
 * Avoid flushing compaction_history after each operation (CASSANDRA-6287)
 * Fix repair assertion error when tombstones expire (CASSANDRA-6277)
 * Skip loading corrupt key cache (CASSANDRA-6260)
 * Fixes for compacting larger-than-memory rows (CASSANDRA-6274)
 * Compact hottest sstables first and optionally omit coldest from
   compaction entirely (CASSANDRA-6109)
 * Fix modifying column_metadata from thrift (CASSANDRA-6182)
 * cqlsh: fix LIST USERS output (CASSANDRA-6242)
 * Add IRequestSink interface (CASSANDRA-6248)
 * Update memtable size while flushing (CASSANDRA-6249)
 * Provide hooks around CQL2/CQL3 statement execution (CASSANDRA-6252)
 * Require Permission.SELECT for CAS updates (CASSANDRA-6247)
 * New CQL-aware SSTableWriter (CASSANDRA-5894)
 * Reject CAS operation when the protocol v1 is used (CASSANDRA-6270)
 * Correctly throw error when frame too large (CASSANDRA-5981)
 * Fix serialization bug in PagedRange with 2ndary indexes (CASSANDRA-6299)
 * Fix CQL3 table validation in Thrift (CASSANDRA-6140)
 * Fix bug missing results with IN clauses (CASSANDRA-6327)
 * Fix paging with reversed slices (CASSANDRA-6343)
 * Set minTimestamp correctly to be able to drop expired sstables (CASSANDRA-6337)
 * Support NaN and Infinity as float literals (CASSANDRA-6003)
 * Remove RF from nodetool ring output (CASSANDRA-6289)
 * Fix attempting to flush empty rows (CASSANDRA-6374)
 * Fix potential out of bounds exception when paging (CASSANDRA-6333)
Merged from 1.2:
 * Optimize FD phi calculation (CASSANDRA-6386)
 * Improve initial FD phi estimate when starting up (CASSANDRA-6385)
 * Don't list CQL3 table in CLI describe even if named explicitely 
   (CASSANDRA-5750)
 * Invalidate row cache when dropping CF (CASSANDRA-6351)
 * add non-jamm path for cached statements (CASSANDRA-6293)
 * add windows bat files for shell commands (CASSANDRA-6145)
 * Require logging in for Thrift CQL2/3 statement preparation (CASSANDRA-6254)
 * restrict max_num_tokens to 1536 (CASSANDRA-6267)
 * Nodetool gets default JMX port from cassandra-env.sh (CASSANDRA-6273)
 * make calculatePendingRanges asynchronous (CASSANDRA-6244)
 * Remove blocking flushes in gossip thread (CASSANDRA-6297)
 * Fix potential socket leak in connectionpool creation (CASSANDRA-6308)
 * Allow LOCAL_ONE/LOCAL_QUORUM to work with SimpleStrategy (CASSANDRA-6238)
 * cqlsh: handle 'null' as session duration (CASSANDRA-6317)
 * Fix json2sstable handling of range tombstones (CASSANDRA-6316)
 * Fix missing one row in reverse query (CASSANDRA-6330)
 * Fix reading expired row value from row cache (CASSANDRA-6325)
 * Fix AssertionError when doing set element deletion (CASSANDRA-6341)
 * Make CL code for the native protocol match the one in C* 2.0
   (CASSANDRA-6347)
 * Disallow altering CQL3 table from thrift (CASSANDRA-6370)
 * Fix size computation of prepared statement (CASSANDRA-6369)


2.0.2
 * Update FailureDetector to use nanontime (CASSANDRA-4925)
 * Fix FileCacheService regressions (CASSANDRA-6149)
 * Never return WriteTimeout for CL.ANY (CASSANDRA-6132)
 * Fix race conditions in bulk loader (CASSANDRA-6129)
 * Add configurable metrics reporting (CASSANDRA-4430)
 * drop queries exceeding a configurable number of tombstones (CASSANDRA-6117)
 * Track and persist sstable read activity (CASSANDRA-5515)
 * Fixes for speculative retry (CASSANDRA-5932, CASSANDRA-6194)
 * Improve memory usage of metadata min/max column names (CASSANDRA-6077)
 * Fix thrift validation refusing row markers on CQL3 tables (CASSANDRA-6081)
 * Fix insertion of collections with CAS (CASSANDRA-6069)
 * Correctly send metadata on SELECT COUNT (CASSANDRA-6080)
 * Track clients' remote addresses in ClientState (CASSANDRA-6070)
 * Create snapshot dir if it does not exist when migrating
   leveled manifest (CASSANDRA-6093)
 * make sequential nodetool repair the default (CASSANDRA-5950)
 * Add more hooks for compaction strategy implementations (CASSANDRA-6111)
 * Fix potential NPE on composite 2ndary indexes (CASSANDRA-6098)
 * Delete can potentially be skipped in batch (CASSANDRA-6115)
 * Allow alter keyspace on system_traces (CASSANDRA-6016)
 * Disallow empty column names in cql (CASSANDRA-6136)
 * Use Java7 file-handling APIs and fix file moving on Windows (CASSANDRA-5383)
 * Save compaction history to system keyspace (CASSANDRA-5078)
 * Fix NPE if StorageService.getOperationMode() is executed before full startup (CASSANDRA-6166)
 * CQL3: support pre-epoch longs for TimestampType (CASSANDRA-6212)
 * Add reloadtriggers command to nodetool (CASSANDRA-4949)
 * cqlsh: ignore empty 'value alias' in DESCRIBE (CASSANDRA-6139)
 * Fix sstable loader (CASSANDRA-6205)
 * Reject bootstrapping if the node already exists in gossip (CASSANDRA-5571)
 * Fix NPE while loading paxos state (CASSANDRA-6211)
 * cqlsh: add SHOW SESSION <tracing-session> command (CASSANDRA-6228)
Merged from 1.2:
 * (Hadoop) Require CFRR batchSize to be at least 2 (CASSANDRA-6114)
 * Add a warning for small LCS sstable size (CASSANDRA-6191)
 * Add ability to list specific KS/CF combinations in nodetool cfstats (CASSANDRA-4191)
 * Mark CF clean if a mutation raced the drop and got it marked dirty (CASSANDRA-5946)
 * Add a LOCAL_ONE consistency level (CASSANDRA-6202)
 * Limit CQL prepared statement cache by size instead of count (CASSANDRA-6107)
 * Tracing should log write failure rather than raw exceptions (CASSANDRA-6133)
 * lock access to TM.endpointToHostIdMap (CASSANDRA-6103)
 * Allow estimated memtable size to exceed slab allocator size (CASSANDRA-6078)
 * Start MeteredFlusher earlier to prevent OOM during CL replay (CASSANDRA-6087)
 * Avoid sending Truncate command to fat clients (CASSANDRA-6088)
 * Allow where clause conditions to be in parenthesis (CASSANDRA-6037)
 * Do not open non-ssl storage port if encryption option is all (CASSANDRA-3916)
 * Move batchlog replay to its own executor (CASSANDRA-6079)
 * Add tombstone debug threshold and histogram (CASSANDRA-6042, 6057)
 * Enable tcp keepalive on incoming connections (CASSANDRA-4053)
 * Fix fat client schema pull NPE (CASSANDRA-6089)
 * Fix memtable flushing for indexed tables (CASSANDRA-6112)
 * Fix skipping columns with multiple slices (CASSANDRA-6119)
 * Expose connected thrift + native client counts (CASSANDRA-5084)
 * Optimize auth setup (CASSANDRA-6122)
 * Trace index selection (CASSANDRA-6001)
 * Update sstablesPerReadHistogram to use biased sampling (CASSANDRA-6164)
 * Log UnknownColumnfamilyException when closing socket (CASSANDRA-5725)
 * Properly error out on CREATE INDEX for counters table (CASSANDRA-6160)
 * Handle JMX notification failure for repair (CASSANDRA-6097)
 * (Hadoop) Fetch no more than 128 splits in parallel (CASSANDRA-6169)
 * stress: add username/password authentication support (CASSANDRA-6068)
 * Fix indexed queries with row cache enabled on parent table (CASSANDRA-5732)
 * Fix compaction race during columnfamily drop (CASSANDRA-5957)
 * Fix validation of empty column names for compact tables (CASSANDRA-6152)
 * Skip replaying mutations that pass CRC but fail to deserialize (CASSANDRA-6183)
 * Rework token replacement to use replace_address (CASSANDRA-5916)
 * Fix altering column types (CASSANDRA-6185)
 * cqlsh: fix CREATE/ALTER WITH completion (CASSANDRA-6196)
 * add windows bat files for shell commands (CASSANDRA-6145)
 * Fix potential stack overflow during range tombstones insertion (CASSANDRA-6181)
 * (Hadoop) Make LOCAL_ONE the default consistency level (CASSANDRA-6214)


2.0.1
 * Fix bug that could allow reading deleted data temporarily (CASSANDRA-6025)
 * Improve memory use defaults (CASSANDRA-6059)
 * Make ThriftServer more easlly extensible (CASSANDRA-6058)
 * Remove Hadoop dependency from ITransportFactory (CASSANDRA-6062)
 * add file_cache_size_in_mb setting (CASSANDRA-5661)
 * Improve error message when yaml contains invalid properties (CASSANDRA-5958)
 * Improve leveled compaction's ability to find non-overlapping L0 compactions
   to work on concurrently (CASSANDRA-5921)
 * Notify indexer of columns shadowed by range tombstones (CASSANDRA-5614)
 * Log Merkle tree stats (CASSANDRA-2698)
 * Switch from crc32 to adler32 for compressed sstable checksums (CASSANDRA-5862)
 * Improve offheap memcpy performance (CASSANDRA-5884)
 * Use a range aware scanner for cleanup (CASSANDRA-2524)
 * Cleanup doesn't need to inspect sstables that contain only local data
   (CASSANDRA-5722)
 * Add ability for CQL3 to list partition keys (CASSANDRA-4536)
 * Improve native protocol serialization (CASSANDRA-5664)
 * Upgrade Thrift to 0.9.1 (CASSANDRA-5923)
 * Require superuser status for adding triggers (CASSANDRA-5963)
 * Make standalone scrubber handle old and new style leveled manifest
   (CASSANDRA-6005)
 * Fix paxos bugs (CASSANDRA-6012, 6013, 6023)
 * Fix paged ranges with multiple replicas (CASSANDRA-6004)
 * Fix potential AssertionError during tracing (CASSANDRA-6041)
 * Fix NPE in sstablesplit (CASSANDRA-6027)
 * Migrate pre-2.0 key/value/column aliases to system.schema_columns
   (CASSANDRA-6009)
 * Paging filter empty rows too agressively (CASSANDRA-6040)
 * Support variadic parameters for IN clauses (CASSANDRA-4210)
 * cqlsh: return the result of CAS writes (CASSANDRA-5796)
 * Fix validation of IN clauses with 2ndary indexes (CASSANDRA-6050)
 * Support named bind variables in CQL (CASSANDRA-6033)
Merged from 1.2:
 * Allow cache-keys-to-save to be set at runtime (CASSANDRA-5980)
 * Avoid second-guessing out-of-space state (CASSANDRA-5605)
 * Tuning knobs for dealing with large blobs and many CFs (CASSANDRA-5982)
 * (Hadoop) Fix CQLRW for thrift tables (CASSANDRA-6002)
 * Fix possible divide-by-zero in HHOM (CASSANDRA-5990)
 * Allow local batchlog writes for CL.ANY (CASSANDRA-5967)
 * Upgrade metrics-core to version 2.2.0 (CASSANDRA-5947)
 * Fix CqlRecordWriter with composite keys (CASSANDRA-5949)
 * Add snitch, schema version, cluster, partitioner to JMX (CASSANDRA-5881)
 * Allow disabling SlabAllocator (CASSANDRA-5935)
 * Make user-defined compaction JMX blocking (CASSANDRA-4952)
 * Fix streaming does not transfer wrapped range (CASSANDRA-5948)
 * Fix loading index summary containing empty key (CASSANDRA-5965)
 * Correctly handle limits in CompositesSearcher (CASSANDRA-5975)
 * Pig: handle CQL collections (CASSANDRA-5867)
 * Pass the updated cf to the PRSI index() method (CASSANDRA-5999)
 * Allow empty CQL3 batches (as no-op) (CASSANDRA-5994)
 * Support null in CQL3 functions (CASSANDRA-5910)
 * Replace the deprecated MapMaker with CacheLoader (CASSANDRA-6007)
 * Add SSTableDeletingNotification to DataTracker (CASSANDRA-6010)
 * Fix snapshots in use get deleted during snapshot repair (CASSANDRA-6011)
 * Move hints and exception count to o.a.c.metrics (CASSANDRA-6017)
 * Fix memory leak in snapshot repair (CASSANDRA-6047)
 * Fix sstable2sjon for CQL3 tables (CASSANDRA-5852)


2.0.0
 * Fix thrift validation when inserting into CQL3 tables (CASSANDRA-5138)
 * Fix periodic memtable flushing behavior with clean memtables (CASSANDRA-5931)
 * Fix dateOf() function for pre-2.0 timestamp columns (CASSANDRA-5928)
 * Fix SSTable unintentionally loads BF when opened for batch (CASSANDRA-5938)
 * Add stream session progress to JMX (CASSANDRA-4757)
 * Fix NPE during CAS operation (CASSANDRA-5925)
Merged from 1.2:
 * Fix getBloomFilterDiskSpaceUsed for AlwaysPresentFilter (CASSANDRA-5900)
 * Don't announce schema version until we've loaded the changes locally
   (CASSANDRA-5904)
 * Fix to support off heap bloom filters size greater than 2 GB (CASSANDRA-5903)
 * Properly handle parsing huge map and set literals (CASSANDRA-5893)


2.0.0-rc2
 * enable vnodes by default (CASSANDRA-5869)
 * fix CAS contention timeout (CASSANDRA-5830)
 * fix HsHa to respect max frame size (CASSANDRA-4573)
 * Fix (some) 2i on composite components omissions (CASSANDRA-5851)
 * cqlsh: add DESCRIBE FULL SCHEMA variant (CASSANDRA-5880)
Merged from 1.2:
 * Correctly validate sparse composite cells in scrub (CASSANDRA-5855)
 * Add KeyCacheHitRate metric to CF metrics (CASSANDRA-5868)
 * cqlsh: add support for multiline comments (CASSANDRA-5798)
 * Handle CQL3 SELECT duplicate IN restrictions on clustering columns
   (CASSANDRA-5856)


2.0.0-rc1
 * improve DecimalSerializer performance (CASSANDRA-5837)
 * fix potential spurious wakeup in AsyncOneResponse (CASSANDRA-5690)
 * fix schema-related trigger issues (CASSANDRA-5774)
 * Better validation when accessing CQL3 table from thrift (CASSANDRA-5138)
 * Fix assertion error during repair (CASSANDRA-5801)
 * Fix range tombstone bug (CASSANDRA-5805)
 * DC-local CAS (CASSANDRA-5797)
 * Add a native_protocol_version column to the system.local table (CASSANRDA-5819)
 * Use index_interval from cassandra.yaml when upgraded (CASSANDRA-5822)
 * Fix buffer underflow on socket close (CASSANDRA-5792)
Merged from 1.2:
 * Fix reading DeletionTime from 1.1-format sstables (CASSANDRA-5814)
 * cqlsh: add collections support to COPY (CASSANDRA-5698)
 * retry important messages for any IOException (CASSANDRA-5804)
 * Allow empty IN relations in SELECT/UPDATE/DELETE statements (CASSANDRA-5626)
 * cqlsh: fix crashing on Windows due to libedit detection (CASSANDRA-5812)
 * fix bulk-loading compressed sstables (CASSANDRA-5820)
 * (Hadoop) fix quoting in CqlPagingRecordReader and CqlRecordWriter 
   (CASSANDRA-5824)
 * update default LCS sstable size to 160MB (CASSANDRA-5727)
 * Allow compacting 2Is via nodetool (CASSANDRA-5670)
 * Hex-encode non-String keys in OPP (CASSANDRA-5793)
 * nodetool history logging (CASSANDRA-5823)
 * (Hadoop) fix support for Thrift tables in CqlPagingRecordReader 
   (CASSANDRA-5752)
 * add "all time blocked" to StatusLogger output (CASSANDRA-5825)
 * Future-proof inter-major-version schema migrations (CASSANDRA-5845)
 * (Hadoop) add CqlPagingRecordReader support for ReversedType in Thrift table
   (CASSANDRA-5718)
 * Add -no-snapshot option to scrub (CASSANDRA-5891)
 * Fix to support off heap bloom filters size greater than 2 GB (CASSANDRA-5903)
 * Properly handle parsing huge map and set literals (CASSANDRA-5893)
 * Fix LCS L0 compaction may overlap in L1 (CASSANDRA-5907)
 * New sstablesplit tool to split large sstables offline (CASSANDRA-4766)
 * Fix potential deadlock in native protocol server (CASSANDRA-5926)
 * Disallow incompatible type change in CQL3 (CASSANDRA-5882)
Merged from 1.1:
 * Correctly validate sparse composite cells in scrub (CASSANDRA-5855)


2.0.0-beta2
 * Replace countPendingHints with Hints Created metric (CASSANDRA-5746)
 * Allow nodetool with no args, and with help to run without a server (CASSANDRA-5734)
 * Cleanup AbstractType/TypeSerializer classes (CASSANDRA-5744)
 * Remove unimplemented cli option schema-mwt (CASSANDRA-5754)
 * Support range tombstones in thrift (CASSANDRA-5435)
 * Normalize table-manipulating CQL3 statements' class names (CASSANDRA-5759)
 * cqlsh: add missing table options to DESCRIBE output (CASSANDRA-5749)
 * Fix assertion error during repair (CASSANDRA-5757)
 * Fix bulkloader (CASSANDRA-5542)
 * Add LZ4 compression to the native protocol (CASSANDRA-5765)
 * Fix bugs in the native protocol v2 (CASSANDRA-5770)
 * CAS on 'primary key only' table (CASSANDRA-5715)
 * Support streaming SSTables of old versions (CASSANDRA-5772)
 * Always respect protocol version in native protocol (CASSANDRA-5778)
 * Fix ConcurrentModificationException during streaming (CASSANDRA-5782)
 * Update deletion timestamp in Commit#updatesWithPaxosTime (CASSANDRA-5787)
 * Thrift cas() method crashes if input columns are not sorted (CASSANDRA-5786)
 * Order columns names correctly when querying for CAS (CASSANDRA-5788)
 * Fix streaming retry (CASSANDRA-5775)
Merged from 1.2:
 * if no seeds can be a reached a node won't start in a ring by itself (CASSANDRA-5768)
 * add cassandra.unsafesystem property (CASSANDRA-5704)
 * (Hadoop) quote identifiers in CqlPagingRecordReader (CASSANDRA-5763)
 * Add replace_node functionality for vnodes (CASSANDRA-5337)
 * Add timeout events to query traces (CASSANDRA-5520)
 * Fix serialization of the LEFT gossip value (CASSANDRA-5696)
 * Pig: support for cql3 tables (CASSANDRA-5234)
 * Fix skipping range tombstones with reverse queries (CASSANDRA-5712)
 * Expire entries out of ThriftSessionManager (CASSANDRA-5719)
 * Don't keep ancestor information in memory (CASSANDRA-5342)
 * Expose native protocol server status in nodetool info (CASSANDRA-5735)
 * Fix pathetic performance of range tombstones (CASSANDRA-5677)
 * Fix querying with an empty (impossible) range (CASSANDRA-5573)
 * cqlsh: handle CUSTOM 2i in DESCRIBE output (CASSANDRA-5760)
 * Fix minor bug in Range.intersects(Bound) (CASSANDRA-5771)
 * cqlsh: handle disabled compression in DESCRIBE output (CASSANDRA-5766)
 * Ensure all UP events are notified on the native protocol (CASSANDRA-5769)
 * Fix formatting of sstable2json with multiple -k arguments (CASSANDRA-5781)
 * Don't rely on row marker for queries in general to hide lost markers
   after TTL expires (CASSANDRA-5762)
 * Sort nodetool help output (CASSANDRA-5776)
 * Fix column expiring during 2 phases compaction (CASSANDRA-5799)
 * now() is being rejected in INSERTs when inside collections (CASSANDRA-5795)


2.0.0-beta1
 * Add support for indexing clustered columns (CASSANDRA-5125)
 * Removed on-heap row cache (CASSANDRA-5348)
 * use nanotime consistently for node-local timeouts (CASSANDRA-5581)
 * Avoid unnecessary second pass on name-based queries (CASSANDRA-5577)
 * Experimental triggers (CASSANDRA-1311)
 * JEMalloc support for off-heap allocation (CASSANDRA-3997)
 * Single-pass compaction (CASSANDRA-4180)
 * Removed token range bisection (CASSANDRA-5518)
 * Removed compatibility with pre-1.2.5 sstables and network messages
   (CASSANDRA-5511)
 * removed PBSPredictor (CASSANDRA-5455)
 * CAS support (CASSANDRA-5062, 5441, 5442, 5443, 5619, 5667)
 * Leveled compaction performs size-tiered compactions in L0 
   (CASSANDRA-5371, 5439)
 * Add yaml network topology snitch for mixed ec2/other envs (CASSANDRA-5339)
 * Log when a node is down longer than the hint window (CASSANDRA-4554)
 * Optimize tombstone creation for ExpiringColumns (CASSANDRA-4917)
 * Improve LeveledScanner work estimation (CASSANDRA-5250, 5407)
 * Replace compaction lock with runWithCompactionsDisabled (CASSANDRA-3430)
 * Change Message IDs to ints (CASSANDRA-5307)
 * Move sstable level information into the Stats component, removing the
   need for a separate Manifest file (CASSANDRA-4872)
 * avoid serializing to byte[] on commitlog append (CASSANDRA-5199)
 * make index_interval configurable per columnfamily (CASSANDRA-3961, CASSANDRA-5650)
 * add default_time_to_live (CASSANDRA-3974)
 * add memtable_flush_period_in_ms (CASSANDRA-4237)
 * replace supercolumns internally by composites (CASSANDRA-3237, 5123)
 * upgrade thrift to 0.9.0 (CASSANDRA-3719)
 * drop unnecessary keyspace parameter from user-defined compaction API 
   (CASSANDRA-5139)
 * more robust solution to incomplete compactions + counters (CASSANDRA-5151)
 * Change order of directory searching for c*.in.sh (CASSANDRA-3983)
 * Add tool to reset SSTable compaction level for LCS (CASSANDRA-5271)
 * Allow custom configuration loader (CASSANDRA-5045)
 * Remove memory emergency pressure valve logic (CASSANDRA-3534)
 * Reduce request latency with eager retry (CASSANDRA-4705)
 * cqlsh: Remove ASSUME command (CASSANDRA-5331)
 * Rebuild BF when loading sstables if bloom_filter_fp_chance
   has changed since compaction (CASSANDRA-5015)
 * remove row-level bloom filters (CASSANDRA-4885)
 * Change Kernel Page Cache skipping into row preheating (disabled by default)
   (CASSANDRA-4937)
 * Improve repair by deciding on a gcBefore before sending
   out TreeRequests (CASSANDRA-4932)
 * Add an official way to disable compactions (CASSANDRA-5074)
 * Reenable ALTER TABLE DROP with new semantics (CASSANDRA-3919)
 * Add binary protocol versioning (CASSANDRA-5436)
 * Swap THshaServer for TThreadedSelectorServer (CASSANDRA-5530)
 * Add alias support to SELECT statement (CASSANDRA-5075)
 * Don't create empty RowMutations in CommitLogReplayer (CASSANDRA-5541)
 * Use range tombstones when dropping cfs/columns from schema (CASSANDRA-5579)
 * cqlsh: drop CQL2/CQL3-beta support (CASSANDRA-5585)
 * Track max/min column names in sstables to be able to optimize slice
   queries (CASSANDRA-5514, CASSANDRA-5595, CASSANDRA-5600)
 * Binary protocol: allow batching already prepared statements (CASSANDRA-4693)
 * Allow preparing timestamp, ttl and limit in CQL3 queries (CASSANDRA-4450)
 * Support native link w/o JNA in Java7 (CASSANDRA-3734)
 * Use SASL authentication in binary protocol v2 (CASSANDRA-5545)
 * Replace Thrift HsHa with LMAX Disruptor based implementation (CASSANDRA-5582)
 * cqlsh: Add row count to SELECT output (CASSANDRA-5636)
 * Include a timestamp with all read commands to determine column expiration
   (CASSANDRA-5149)
 * Streaming 2.0 (CASSANDRA-5286, 5699)
 * Conditional create/drop ks/table/index statements in CQL3 (CASSANDRA-2737)
 * more pre-table creation property validation (CASSANDRA-5693)
 * Redesign repair messages (CASSANDRA-5426)
 * Fix ALTER RENAME post-5125 (CASSANDRA-5702)
 * Disallow renaming a 2ndary indexed column (CASSANDRA-5705)
 * Rename Table to Keyspace (CASSANDRA-5613)
 * Ensure changing column_index_size_in_kb on different nodes don't corrupt the
   sstable (CASSANDRA-5454)
 * Move resultset type information into prepare, not execute (CASSANDRA-5649)
 * Auto paging in binary protocol (CASSANDRA-4415, 5714)
 * Don't tie client side use of AbstractType to JDBC (CASSANDRA-4495)
 * Adds new TimestampType to replace DateType (CASSANDRA-5723, CASSANDRA-5729)
Merged from 1.2:
 * make starting native protocol server idempotent (CASSANDRA-5728)
 * Fix loading key cache when a saved entry is no longer valid (CASSANDRA-5706)
 * Fix serialization of the LEFT gossip value (CASSANDRA-5696)
 * cqlsh: Don't show 'null' in place of empty values (CASSANDRA-5675)
 * Race condition in detecting version on a mixed 1.1/1.2 cluster
   (CASSANDRA-5692)
 * Fix skipping range tombstones with reverse queries (CASSANDRA-5712)
 * Expire entries out of ThriftSessionManager (CASSANRDA-5719)
 * Don't keep ancestor information in memory (CASSANDRA-5342)
 * cqlsh: fix handling of semicolons inside BATCH queries (CASSANDRA-5697)


1.2.6
 * Fix tracing when operation completes before all responses arrive 
   (CASSANDRA-5668)
 * Fix cross-DC mutation forwarding (CASSANDRA-5632)
 * Reduce SSTableLoader memory usage (CASSANDRA-5555)
 * Scale hinted_handoff_throttle_in_kb to cluster size (CASSANDRA-5272)
 * (Hadoop) Add CQL3 input/output formats (CASSANDRA-4421, 5622)
 * (Hadoop) Fix InputKeyRange in CFIF (CASSANDRA-5536)
 * Fix dealing with ridiculously large max sstable sizes in LCS (CASSANDRA-5589)
 * Ignore pre-truncate hints (CASSANDRA-4655)
 * Move System.exit on OOM into a separate thread (CASSANDRA-5273)
 * Write row markers when serializing schema (CASSANDRA-5572)
 * Check only SSTables for the requested range when streaming (CASSANDRA-5569)
 * Improve batchlog replay behavior and hint ttl handling (CASSANDRA-5314)
 * Exclude localTimestamp from validation for tombstones (CASSANDRA-5398)
 * cqlsh: add custom prompt support (CASSANDRA-5539)
 * Reuse prepared statements in hot auth queries (CASSANDRA-5594)
 * cqlsh: add vertical output option (see EXPAND) (CASSANDRA-5597)
 * Add a rate limit option to stress (CASSANDRA-5004)
 * have BulkLoader ignore snapshots directories (CASSANDRA-5587) 
 * fix SnitchProperties logging context (CASSANDRA-5602)
 * Expose whether jna is enabled and memory is locked via JMX (CASSANDRA-5508)
 * cqlsh: fix COPY FROM with ReversedType (CASSANDRA-5610)
 * Allow creating CUSTOM indexes on collections (CASSANDRA-5615)
 * Evaluate now() function at execution time (CASSANDRA-5616)
 * Expose detailed read repair metrics (CASSANDRA-5618)
 * Correct blob literal + ReversedType parsing (CASSANDRA-5629)
 * Allow GPFS to prefer the internal IP like EC2MRS (CASSANDRA-5630)
 * fix help text for -tspw cassandra-cli (CASSANDRA-5643)
 * don't throw away initial causes exceptions for internode encryption issues 
   (CASSANDRA-5644)
 * Fix message spelling errors for cql select statements (CASSANDRA-5647)
 * Suppress custom exceptions thru jmx (CASSANDRA-5652)
 * Update CREATE CUSTOM INDEX syntax (CASSANDRA-5639)
 * Fix PermissionDetails.equals() method (CASSANDRA-5655)
 * Never allow partition key ranges in CQL3 without token() (CASSANDRA-5666)
 * Gossiper incorrectly drops AppState for an upgrading node (CASSANDRA-5660)
 * Connection thrashing during multi-region ec2 during upgrade, due to 
   messaging version (CASSANDRA-5669)
 * Avoid over reconnecting in EC2MRS (CASSANDRA-5678)
 * Fix ReadResponseSerializer.serializedSize() for digest reads (CASSANDRA-5476)
 * allow sstable2json on 2i CFs (CASSANDRA-5694)
Merged from 1.1:
 * Remove buggy thrift max message length option (CASSANDRA-5529)
 * Fix NPE in Pig's widerow mode (CASSANDRA-5488)
 * Add split size parameter to Pig and disable split combination (CASSANDRA-5544)


1.2.5
 * make BytesToken.toString only return hex bytes (CASSANDRA-5566)
 * Ensure that submitBackground enqueues at least one task (CASSANDRA-5554)
 * fix 2i updates with identical values and timestamps (CASSANDRA-5540)
 * fix compaction throttling bursty-ness (CASSANDRA-4316)
 * reduce memory consumption of IndexSummary (CASSANDRA-5506)
 * remove per-row column name bloom filters (CASSANDRA-5492)
 * Include fatal errors in trace events (CASSANDRA-5447)
 * Ensure that PerRowSecondaryIndex is notified of row-level deletes
   (CASSANDRA-5445)
 * Allow empty blob literals in CQL3 (CASSANDRA-5452)
 * Fix streaming RangeTombstones at column index boundary (CASSANDRA-5418)
 * Fix preparing statements when current keyspace is not set (CASSANDRA-5468)
 * Fix SemanticVersion.isSupportedBy minor/patch handling (CASSANDRA-5496)
 * Don't provide oldCfId for post-1.1 system cfs (CASSANDRA-5490)
 * Fix primary range ignores replication strategy (CASSANDRA-5424)
 * Fix shutdown of binary protocol server (CASSANDRA-5507)
 * Fix repair -snapshot not working (CASSANDRA-5512)
 * Set isRunning flag later in binary protocol server (CASSANDRA-5467)
 * Fix use of CQL3 functions with descending clustering order (CASSANDRA-5472)
 * Disallow renaming columns one at a time for thrift table in CQL3
   (CASSANDRA-5531)
 * cqlsh: add CLUSTERING ORDER BY support to DESCRIBE (CASSANDRA-5528)
 * Add custom secondary index support to CQL3 (CASSANDRA-5484)
 * Fix repair hanging silently on unexpected error (CASSANDRA-5229)
 * Fix Ec2Snitch regression introduced by CASSANDRA-5171 (CASSANDRA-5432)
 * Add nodetool enablebackup/disablebackup (CASSANDRA-5556)
 * cqlsh: fix DESCRIBE after case insensitive USE (CASSANDRA-5567)
Merged from 1.1
 * Add retry mechanism to OTC for non-droppable_verbs (CASSANDRA-5393)
 * Use allocator information to improve memtable memory usage estimate
   (CASSANDRA-5497)
 * Fix trying to load deleted row into row cache on startup (CASSANDRA-4463)
 * fsync leveled manifest to avoid corruption (CASSANDRA-5535)
 * Fix Bound intersection computation (CASSANDRA-5551)
 * sstablescrub now respects max memory size in cassandra.in.sh (CASSANDRA-5562)


1.2.4
 * Ensure that PerRowSecondaryIndex updates see the most recent values
   (CASSANDRA-5397)
 * avoid duplicate index entries ind PrecompactedRow and 
   ParallelCompactionIterable (CASSANDRA-5395)
 * remove the index entry on oldColumn when new column is a tombstone 
   (CASSANDRA-5395)
 * Change default stream throughput from 400 to 200 mbps (CASSANDRA-5036)
 * Gossiper logs DOWN for symmetry with UP (CASSANDRA-5187)
 * Fix mixing prepared statements between keyspaces (CASSANDRA-5352)
 * Fix consistency level during bootstrap - strike 3 (CASSANDRA-5354)
 * Fix transposed arguments in AlreadyExistsException (CASSANDRA-5362)
 * Improve asynchronous hint delivery (CASSANDRA-5179)
 * Fix Guava dependency version (12.0 -> 13.0.1) for Maven (CASSANDRA-5364)
 * Validate that provided CQL3 collection value are < 64K (CASSANDRA-5355)
 * Make upgradeSSTable skip current version sstables by default (CASSANDRA-5366)
 * Optimize min/max timestamp collection (CASSANDRA-5373)
 * Invalid streamId in cql binary protocol when using invalid CL 
   (CASSANDRA-5164)
 * Fix validation for IN where clauses with collections (CASSANDRA-5376)
 * Copy resultSet on count query to avoid ConcurrentModificationException 
   (CASSANDRA-5382)
 * Correctly typecheck in CQL3 even with ReversedType (CASSANDRA-5386)
 * Fix streaming compressed files when using encryption (CASSANDRA-5391)
 * cassandra-all 1.2.0 pom missing netty dependency (CASSANDRA-5392)
 * Fix writetime/ttl functions on null values (CASSANDRA-5341)
 * Fix NPE during cql3 select with token() (CASSANDRA-5404)
 * IndexHelper.skipBloomFilters won't skip non-SHA filters (CASSANDRA-5385)
 * cqlsh: Print maps ordered by key, sort sets (CASSANDRA-5413)
 * Add null syntax support in CQL3 for inserts (CASSANDRA-3783)
 * Allow unauthenticated set_keyspace() calls (CASSANDRA-5423)
 * Fix potential incremental backups race (CASSANDRA-5410)
 * Fix prepared BATCH statements with batch-level timestamps (CASSANDRA-5415)
 * Allow overriding superuser setup delay (CASSANDRA-5430)
 * cassandra-shuffle with JMX usernames and passwords (CASSANDRA-5431)
Merged from 1.1:
 * cli: Quote ks and cf names in schema output when needed (CASSANDRA-5052)
 * Fix bad default for min/max timestamp in SSTableMetadata (CASSANDRA-5372)
 * Fix cf name extraction from manifest in Directories.migrateFile() 
   (CASSANDRA-5242)
 * Support pluggable internode authentication (CASSANDRA-5401)


1.2.3
 * add check for sstable overlap within a level on startup (CASSANDRA-5327)
 * replace ipv6 colons in jmx object names (CASSANDRA-5298, 5328)
 * Avoid allocating SSTableBoundedScanner during repair when the range does 
   not intersect the sstable (CASSANDRA-5249)
 * Don't lowercase property map keys (this breaks NTS) (CASSANDRA-5292)
 * Fix composite comparator with super columns (CASSANDRA-5287)
 * Fix insufficient validation of UPDATE queries against counter cfs
   (CASSANDRA-5300)
 * Fix PropertyFileSnitch default DC/Rack behavior (CASSANDRA-5285)
 * Handle null values when executing prepared statement (CASSANDRA-5081)
 * Add netty to pom dependencies (CASSANDRA-5181)
 * Include type arguments in Thrift CQLPreparedResult (CASSANDRA-5311)
 * Fix compaction not removing columns when bf_fp_ratio is 1 (CASSANDRA-5182)
 * cli: Warn about missing CQL3 tables in schema descriptions (CASSANDRA-5309)
 * Re-enable unknown option in replication/compaction strategies option for
   backward compatibility (CASSANDRA-4795)
 * Add binary protocol support to stress (CASSANDRA-4993)
 * cqlsh: Fix COPY FROM value quoting and null handling (CASSANDRA-5305)
 * Fix repair -pr for vnodes (CASSANDRA-5329)
 * Relax CL for auth queries for non-default users (CASSANDRA-5310)
 * Fix AssertionError during repair (CASSANDRA-5245)
 * Don't announce migrations to pre-1.2 nodes (CASSANDRA-5334)
Merged from 1.1:
 * Update offline scrub for 1.0 -> 1.1 directory structure (CASSANDRA-5195)
 * add tmp flag to Descriptor hashcode (CASSANDRA-4021)
 * fix logging of "Found table data in data directories" when only system tables
   are present (CASSANDRA-5289)
 * cli: Add JMX authentication support (CASSANDRA-5080)
 * nodetool: ability to repair specific range (CASSANDRA-5280)
 * Fix possible assertion triggered in SliceFromReadCommand (CASSANDRA-5284)
 * cqlsh: Add inet type support on Windows (ipv4-only) (CASSANDRA-4801)
 * Fix race when initializing ColumnFamilyStore (CASSANDRA-5350)
 * Add UseTLAB JVM flag (CASSANDRA-5361)


1.2.2
 * fix potential for multiple concurrent compactions of the same sstables
   (CASSANDRA-5256)
 * avoid no-op caching of byte[] on commitlog append (CASSANDRA-5199)
 * fix symlinks under data dir not working (CASSANDRA-5185)
 * fix bug in compact storage metadata handling (CASSANDRA-5189)
 * Validate login for USE queries (CASSANDRA-5207)
 * cli: remove default username and password (CASSANDRA-5208)
 * configure populate_io_cache_on_flush per-CF (CASSANDRA-4694)
 * allow configuration of internode socket buffer (CASSANDRA-3378)
 * Make sstable directory picking blacklist-aware again (CASSANDRA-5193)
 * Correctly expire gossip states for edge cases (CASSANDRA-5216)
 * Improve handling of directory creation failures (CASSANDRA-5196)
 * Expose secondary indicies to the rest of nodetool (CASSANDRA-4464)
 * Binary protocol: avoid sending notification for 0.0.0.0 (CASSANDRA-5227)
 * add UseCondCardMark XX jvm settings on jdk 1.7 (CASSANDRA-4366)
 * CQL3 refactor to allow conversion function (CASSANDRA-5226)
 * Fix drop of sstables in some circumstance (CASSANDRA-5232)
 * Implement caching of authorization results (CASSANDRA-4295)
 * Add support for LZ4 compression (CASSANDRA-5038)
 * Fix missing columns in wide rows queries (CASSANDRA-5225)
 * Simplify auth setup and make system_auth ks alterable (CASSANDRA-5112)
 * Stop compactions from hanging during bootstrap (CASSANDRA-5244)
 * fix compressed streaming sending extra chunk (CASSANDRA-5105)
 * Add CQL3-based implementations of IAuthenticator and IAuthorizer
   (CASSANDRA-4898)
 * Fix timestamp-based tomstone removal logic (CASSANDRA-5248)
 * cli: Add JMX authentication support (CASSANDRA-5080)
 * Fix forceFlush behavior (CASSANDRA-5241)
 * cqlsh: Add username autocompletion (CASSANDRA-5231)
 * Fix CQL3 composite partition key error (CASSANDRA-5240)
 * Allow IN clause on last clustering key (CASSANDRA-5230)
Merged from 1.1:
 * fix start key/end token validation for wide row iteration (CASSANDRA-5168)
 * add ConfigHelper support for Thrift frame and max message sizes (CASSANDRA-5188)
 * fix nodetool repair not fail on node down (CASSANDRA-5203)
 * always collect tombstone hints (CASSANDRA-5068)
 * Fix error when sourcing file in cqlsh (CASSANDRA-5235)


1.2.1
 * stream undelivered hints on decommission (CASSANDRA-5128)
 * GossipingPropertyFileSnitch loads saved dc/rack info if needed (CASSANDRA-5133)
 * drain should flush system CFs too (CASSANDRA-4446)
 * add inter_dc_tcp_nodelay setting (CASSANDRA-5148)
 * re-allow wrapping ranges for start_token/end_token range pairitspwng (CASSANDRA-5106)
 * fix validation compaction of empty rows (CASSANDRA-5136)
 * nodetool methods to enable/disable hint storage/delivery (CASSANDRA-4750)
 * disallow bloom filter false positive chance of 0 (CASSANDRA-5013)
 * add threadpool size adjustment methods to JMXEnabledThreadPoolExecutor and 
   CompactionManagerMBean (CASSANDRA-5044)
 * fix hinting for dropped local writes (CASSANDRA-4753)
 * off-heap cache doesn't need mutable column container (CASSANDRA-5057)
 * apply disk_failure_policy to bad disks on initial directory creation 
   (CASSANDRA-4847)
 * Optimize name-based queries to use ArrayBackedSortedColumns (CASSANDRA-5043)
 * Fall back to old manifest if most recent is unparseable (CASSANDRA-5041)
 * pool [Compressed]RandomAccessReader objects on the partitioned read path
   (CASSANDRA-4942)
 * Add debug logging to list filenames processed by Directories.migrateFile 
   method (CASSANDRA-4939)
 * Expose black-listed directories via JMX (CASSANDRA-4848)
 * Log compaction merge counts (CASSANDRA-4894)
 * Minimize byte array allocation by AbstractData{Input,Output} (CASSANDRA-5090)
 * Add SSL support for the binary protocol (CASSANDRA-5031)
 * Allow non-schema system ks modification for shuffle to work (CASSANDRA-5097)
 * cqlsh: Add default limit to SELECT statements (CASSANDRA-4972)
 * cqlsh: fix DESCRIBE for 1.1 cfs in CQL3 (CASSANDRA-5101)
 * Correctly gossip with nodes >= 1.1.7 (CASSANDRA-5102)
 * Ensure CL guarantees on digest mismatch (CASSANDRA-5113)
 * Validate correctly selects on composite partition key (CASSANDRA-5122)
 * Fix exception when adding collection (CASSANDRA-5117)
 * Handle states for non-vnode clusters correctly (CASSANDRA-5127)
 * Refuse unrecognized replication and compaction strategy options (CASSANDRA-4795)
 * Pick the correct value validator in sstable2json for cql3 tables (CASSANDRA-5134)
 * Validate login for describe_keyspace, describe_keyspaces and set_keyspace
   (CASSANDRA-5144)
 * Fix inserting empty maps (CASSANDRA-5141)
 * Don't remove tokens from System table for node we know (CASSANDRA-5121)
 * fix streaming progress report for compresed files (CASSANDRA-5130)
 * Coverage analysis for low-CL queries (CASSANDRA-4858)
 * Stop interpreting dates as valid timeUUID value (CASSANDRA-4936)
 * Adds E notation for floating point numbers (CASSANDRA-4927)
 * Detect (and warn) unintentional use of the cql2 thrift methods when cql3 was
   intended (CASSANDRA-5172)
 * cli: Quote ks and cf names in schema output when needed (CASSANDRA-5052)
 * Fix cf name extraction from manifest in Directories.migrateFile() (CASSANDRA-5242)
 * Replace mistaken usage of commons-logging with slf4j (CASSANDRA-5464)
 * Ensure Jackson dependency matches lib (CASSANDRA-5126)
 * Expose droppable tombstone ratio stats over JMX (CASSANDRA-5159)
Merged from 1.1:
 * Simplify CompressedRandomAccessReader to work around JDK FD bug (CASSANDRA-5088)
 * Improve handling a changing target throttle rate mid-compaction (CASSANDRA-5087)
 * Pig: correctly decode row keys in widerow mode (CASSANDRA-5098)
 * nodetool repair command now prints progress (CASSANDRA-4767)
 * fix user defined compaction to run against 1.1 data directory (CASSANDRA-5118)
 * Fix CQL3 BATCH authorization caching (CASSANDRA-5145)
 * fix get_count returns incorrect value with TTL (CASSANDRA-5099)
 * better handling for mid-compaction failure (CASSANDRA-5137)
 * convert default marshallers list to map for better readability (CASSANDRA-5109)
 * fix ConcurrentModificationException in getBootstrapSource (CASSANDRA-5170)
 * fix sstable maxtimestamp for row deletes and pre-1.1.1 sstables (CASSANDRA-5153)
 * Fix thread growth on node removal (CASSANDRA-5175)
 * Make Ec2Region's datacenter name configurable (CASSANDRA-5155)


1.2.0
 * Disallow counters in collections (CASSANDRA-5082)
 * cqlsh: add unit tests (CASSANDRA-3920)
 * fix default bloom_filter_fp_chance for LeveledCompactionStrategy (CASSANDRA-5093)
Merged from 1.1:
 * add validation for get_range_slices with start_key and end_token (CASSANDRA-5089)


1.2.0-rc2
 * fix nodetool ownership display with vnodes (CASSANDRA-5065)
 * cqlsh: add DESCRIBE KEYSPACES command (CASSANDRA-5060)
 * Fix potential infinite loop when reloading CFS (CASSANDRA-5064)
 * Fix SimpleAuthorizer example (CASSANDRA-5072)
 * cqlsh: force CL.ONE for tracing and system.schema* queries (CASSANDRA-5070)
 * Includes cassandra-shuffle in the debian package (CASSANDRA-5058)
Merged from 1.1:
 * fix multithreaded compaction deadlock (CASSANDRA-4492)
 * fix temporarily missing schema after upgrade from pre-1.1.5 (CASSANDRA-5061)
 * Fix ALTER TABLE overriding compression options with defaults
   (CASSANDRA-4996, 5066)
 * fix specifying and altering crc_check_chance (CASSANDRA-5053)
 * fix Murmur3Partitioner ownership% calculation (CASSANDRA-5076)
 * Don't expire columns sooner than they should in 2ndary indexes (CASSANDRA-5079)


1.2-rc1
 * rename rpc_timeout settings to request_timeout (CASSANDRA-5027)
 * add BF with 0.1 FP to LCS by default (CASSANDRA-5029)
 * Fix preparing insert queries (CASSANDRA-5016)
 * Fix preparing queries with counter increment (CASSANDRA-5022)
 * Fix preparing updates with collections (CASSANDRA-5017)
 * Don't generate UUID based on other node address (CASSANDRA-5002)
 * Fix message when trying to alter a clustering key type (CASSANDRA-5012)
 * Update IAuthenticator to match the new IAuthorizer (CASSANDRA-5003)
 * Fix inserting only a key in CQL3 (CASSANDRA-5040)
 * Fix CQL3 token() function when used with strings (CASSANDRA-5050)
Merged from 1.1:
 * reduce log spam from invalid counter shards (CASSANDRA-5026)
 * Improve schema propagation performance (CASSANDRA-5025)
 * Fix for IndexHelper.IndexFor throws OOB Exception (CASSANDRA-5030)
 * cqlsh: make it possible to describe thrift CFs (CASSANDRA-4827)
 * cqlsh: fix timestamp formatting on some platforms (CASSANDRA-5046)


1.2-beta3
 * make consistency level configurable in cqlsh (CASSANDRA-4829)
 * fix cqlsh rendering of blob fields (CASSANDRA-4970)
 * fix cqlsh DESCRIBE command (CASSANDRA-4913)
 * save truncation position in system table (CASSANDRA-4906)
 * Move CompressionMetadata off-heap (CASSANDRA-4937)
 * allow CLI to GET cql3 columnfamily data (CASSANDRA-4924)
 * Fix rare race condition in getExpireTimeForEndpoint (CASSANDRA-4402)
 * acquire references to overlapping sstables during compaction so bloom filter
   doesn't get free'd prematurely (CASSANDRA-4934)
 * Don't share slice query filter in CQL3 SelectStatement (CASSANDRA-4928)
 * Separate tracing from Log4J (CASSANDRA-4861)
 * Exclude gcable tombstones from merkle-tree computation (CASSANDRA-4905)
 * Better printing of AbstractBounds for tracing (CASSANDRA-4931)
 * Optimize mostRecentTombstone check in CC.collectAllData (CASSANDRA-4883)
 * Change stream session ID to UUID to avoid collision from same node (CASSANDRA-4813)
 * Use Stats.db when bulk loading if present (CASSANDRA-4957)
 * Skip repair on system_trace and keyspaces with RF=1 (CASSANDRA-4956)
 * (cql3) Remove arbitrary SELECT limit (CASSANDRA-4918)
 * Correctly handle prepared operation on collections (CASSANDRA-4945)
 * Fix CQL3 LIMIT (CASSANDRA-4877)
 * Fix Stress for CQL3 (CASSANDRA-4979)
 * Remove cassandra specific exceptions from JMX interface (CASSANDRA-4893)
 * (CQL3) Force using ALLOW FILTERING on potentially inefficient queries (CASSANDRA-4915)
 * (cql3) Fix adding column when the table has collections (CASSANDRA-4982)
 * (cql3) Fix allowing collections with compact storage (CASSANDRA-4990)
 * (cql3) Refuse ttl/writetime function on collections (CASSANDRA-4992)
 * Replace IAuthority with new IAuthorizer (CASSANDRA-4874)
 * clqsh: fix KEY pseudocolumn escaping when describing Thrift tables
   in CQL3 mode (CASSANDRA-4955)
 * add basic authentication support for Pig CassandraStorage (CASSANDRA-3042)
 * fix CQL2 ALTER TABLE compaction_strategy_class altering (CASSANDRA-4965)
Merged from 1.1:
 * Fall back to old describe_splits if d_s_ex is not available (CASSANDRA-4803)
 * Improve error reporting when streaming ranges fail (CASSANDRA-5009)
 * Fix cqlsh timestamp formatting of timezone info (CASSANDRA-4746)
 * Fix assertion failure with leveled compaction (CASSANDRA-4799)
 * Check for null end_token in get_range_slice (CASSANDRA-4804)
 * Remove all remnants of removed nodes (CASSANDRA-4840)
 * Add aut-reloading of the log4j file in debian package (CASSANDRA-4855)
 * Fix estimated row cache entry size (CASSANDRA-4860)
 * reset getRangeSlice filter after finishing a row for get_paged_slice
   (CASSANDRA-4919)
 * expunge row cache post-truncate (CASSANDRA-4940)
 * Allow static CF definition with compact storage (CASSANDRA-4910)
 * Fix endless loop/compaction of schema_* CFs due to broken timestamps (CASSANDRA-4880)
 * Fix 'wrong class type' assertion in CounterColumn (CASSANDRA-4976)


1.2-beta2
 * fp rate of 1.0 disables BF entirely; LCS defaults to 1.0 (CASSANDRA-4876)
 * off-heap bloom filters for row keys (CASSANDRA_4865)
 * add extension point for sstable components (CASSANDRA-4049)
 * improve tracing output (CASSANDRA-4852, 4862)
 * make TRACE verb droppable (CASSANDRA-4672)
 * fix BulkLoader recognition of CQL3 columnfamilies (CASSANDRA-4755)
 * Sort commitlog segments for replay by id instead of mtime (CASSANDRA-4793)
 * Make hint delivery asynchronous (CASSANDRA-4761)
 * Pluggable Thrift transport factories for CLI and cqlsh (CASSANDRA-4609, 4610)
 * cassandra-cli: allow Double value type to be inserted to a column (CASSANDRA-4661)
 * Add ability to use custom TServerFactory implementations (CASSANDRA-4608)
 * optimize batchlog flushing to skip successful batches (CASSANDRA-4667)
 * include metadata for system keyspace itself in schema tables (CASSANDRA-4416)
 * add check to PropertyFileSnitch to verify presence of location for
   local node (CASSANDRA-4728)
 * add PBSPredictor consistency modeler (CASSANDRA-4261)
 * remove vestiges of Thrift unframed mode (CASSANDRA-4729)
 * optimize single-row PK lookups (CASSANDRA-4710)
 * adjust blockFor calculation to account for pending ranges due to node 
   movement (CASSANDRA-833)
 * Change CQL version to 3.0.0 and stop accepting 3.0.0-beta1 (CASSANDRA-4649)
 * (CQL3) Make prepared statement global instead of per connection 
   (CASSANDRA-4449)
 * Fix scrubbing of CQL3 created tables (CASSANDRA-4685)
 * (CQL3) Fix validation when using counter and regular columns in the same 
   table (CASSANDRA-4706)
 * Fix bug starting Cassandra with simple authentication (CASSANDRA-4648)
 * Add support for batchlog in CQL3 (CASSANDRA-4545, 4738)
 * Add support for multiple column family outputs in CFOF (CASSANDRA-4208)
 * Support repairing only the local DC nodes (CASSANDRA-4747)
 * Use rpc_address for binary protocol and change default port (CASSANDRA-4751)
 * Fix use of collections in prepared statements (CASSANDRA-4739)
 * Store more information into peers table (CASSANDRA-4351, 4814)
 * Configurable bucket size for size tiered compaction (CASSANDRA-4704)
 * Run leveled compaction in parallel (CASSANDRA-4310)
 * Fix potential NPE during CFS reload (CASSANDRA-4786)
 * Composite indexes may miss results (CASSANDRA-4796)
 * Move consistency level to the protocol level (CASSANDRA-4734, 4824)
 * Fix Subcolumn slice ends not respected (CASSANDRA-4826)
 * Fix Assertion error in cql3 select (CASSANDRA-4783)
 * Fix list prepend logic (CQL3) (CASSANDRA-4835)
 * Add booleans as literals in CQL3 (CASSANDRA-4776)
 * Allow renaming PK columns in CQL3 (CASSANDRA-4822)
 * Fix binary protocol NEW_NODE event (CASSANDRA-4679)
 * Fix potential infinite loop in tombstone compaction (CASSANDRA-4781)
 * Remove system tables accounting from schema (CASSANDRA-4850)
 * (cql3) Force provided columns in clustering key order in 
   'CLUSTERING ORDER BY' (CASSANDRA-4881)
 * Fix composite index bug (CASSANDRA-4884)
 * Fix short read protection for CQL3 (CASSANDRA-4882)
 * Add tracing support to the binary protocol (CASSANDRA-4699)
 * (cql3) Don't allow prepared marker inside collections (CASSANDRA-4890)
 * Re-allow order by on non-selected columns (CASSANDRA-4645)
 * Bug when composite index is created in a table having collections (CASSANDRA-4909)
 * log index scan subject in CompositesSearcher (CASSANDRA-4904)
Merged from 1.1:
 * add get[Row|Key]CacheEntries to CacheServiceMBean (CASSANDRA-4859)
 * fix get_paged_slice to wrap to next row correctly (CASSANDRA-4816)
 * fix indexing empty column values (CASSANDRA-4832)
 * allow JdbcDate to compose null Date objects (CASSANDRA-4830)
 * fix possible stackoverflow when compacting 1000s of sstables
   (CASSANDRA-4765)
 * fix wrong leveled compaction progress calculation (CASSANDRA-4807)
 * add a close() method to CRAR to prevent leaking file descriptors (CASSANDRA-4820)
 * fix potential infinite loop in get_count (CASSANDRA-4833)
 * fix compositeType.{get/from}String methods (CASSANDRA-4842)
 * (CQL) fix CREATE COLUMNFAMILY permissions check (CASSANDRA-4864)
 * Fix DynamicCompositeType same type comparison (CASSANDRA-4711)
 * Fix duplicate SSTable reference when stream session failed (CASSANDRA-3306)
 * Allow static CF definition with compact storage (CASSANDRA-4910)
 * Fix endless loop/compaction of schema_* CFs due to broken timestamps (CASSANDRA-4880)
 * Fix 'wrong class type' assertion in CounterColumn (CASSANDRA-4976)


1.2-beta1
 * add atomic_batch_mutate (CASSANDRA-4542, -4635)
 * increase default max_hint_window_in_ms to 3h (CASSANDRA-4632)
 * include message initiation time to replicas so they can more
   accurately drop timed-out requests (CASSANDRA-2858)
 * fix clientutil.jar dependencies (CASSANDRA-4566)
 * optimize WriteResponse (CASSANDRA-4548)
 * new metrics (CASSANDRA-4009)
 * redesign KEYS indexes to avoid read-before-write (CASSANDRA-2897)
 * debug tracing (CASSANDRA-1123)
 * parallelize row cache loading (CASSANDRA-4282)
 * Make compaction, flush JBOD-aware (CASSANDRA-4292)
 * run local range scans on the read stage (CASSANDRA-3687)
 * clean up ioexceptions (CASSANDRA-2116)
 * add disk_failure_policy (CASSANDRA-2118)
 * Introduce new json format with row level deletion (CASSANDRA-4054)
 * remove redundant "name" column from schema_keyspaces (CASSANDRA-4433)
 * improve "nodetool ring" handling of multi-dc clusters (CASSANDRA-3047)
 * update NTS calculateNaturalEndpoints to be O(N log N) (CASSANDRA-3881)
 * split up rpc timeout by operation type (CASSANDRA-2819)
 * rewrite key cache save/load to use only sequential i/o (CASSANDRA-3762)
 * update MS protocol with a version handshake + broadcast address id
   (CASSANDRA-4311)
 * multithreaded hint replay (CASSANDRA-4189)
 * add inter-node message compression (CASSANDRA-3127)
 * remove COPP (CASSANDRA-2479)
 * Track tombstone expiration and compact when tombstone content is
   higher than a configurable threshold, default 20% (CASSANDRA-3442, 4234)
 * update MurmurHash to version 3 (CASSANDRA-2975)
 * (CLI) track elapsed time for `delete' operation (CASSANDRA-4060)
 * (CLI) jline version is bumped to 1.0 to properly  support
   'delete' key function (CASSANDRA-4132)
 * Save IndexSummary into new SSTable 'Summary' component (CASSANDRA-2392, 4289)
 * Add support for range tombstones (CASSANDRA-3708)
 * Improve MessagingService efficiency (CASSANDRA-3617)
 * Avoid ID conflicts from concurrent schema changes (CASSANDRA-3794)
 * Set thrift HSHA server thread limit to unlimited by default (CASSANDRA-4277)
 * Avoids double serialization of CF id in RowMutation messages
   (CASSANDRA-4293)
 * stream compressed sstables directly with java nio (CASSANDRA-4297)
 * Support multiple ranges in SliceQueryFilter (CASSANDRA-3885)
 * Add column metadata to system column families (CASSANDRA-4018)
 * (cql3) Always use composite types by default (CASSANDRA-4329)
 * (cql3) Add support for set, map and list (CASSANDRA-3647)
 * Validate date type correctly (CASSANDRA-4441)
 * (cql3) Allow definitions with only a PK (CASSANDRA-4361)
 * (cql3) Add support for row key composites (CASSANDRA-4179)
 * improve DynamicEndpointSnitch by using reservoir sampling (CASSANDRA-4038)
 * (cql3) Add support for 2ndary indexes (CASSANDRA-3680)
 * (cql3) fix defining more than one PK to be invalid (CASSANDRA-4477)
 * remove schema agreement checking from all external APIs (Thrift, CQL and CQL3) (CASSANDRA-4487)
 * add Murmur3Partitioner and make it default for new installations (CASSANDRA-3772, 4621)
 * (cql3) update pseudo-map syntax to use map syntax (CASSANDRA-4497)
 * Finer grained exceptions hierarchy and provides error code with exceptions (CASSANDRA-3979)
 * Adds events push to binary protocol (CASSANDRA-4480)
 * Rewrite nodetool help (CASSANDRA-2293)
 * Make CQL3 the default for CQL (CASSANDRA-4640)
 * update stress tool to be able to use CQL3 (CASSANDRA-4406)
 * Accept all thrift update on CQL3 cf but don't expose their metadata (CASSANDRA-4377)
 * Replace Throttle with Guava's RateLimiter for HintedHandOff (CASSANDRA-4541)
 * fix counter add/get using CQL2 and CQL3 in stress tool (CASSANDRA-4633)
 * Add sstable count per level to cfstats (CASSANDRA-4537)
 * (cql3) Add ALTER KEYSPACE statement (CASSANDRA-4611)
 * (cql3) Allow defining default consistency levels (CASSANDRA-4448)
 * (cql3) Fix queries using LIMIT missing results (CASSANDRA-4579)
 * fix cross-version gossip messaging (CASSANDRA-4576)
 * added inet data type (CASSANDRA-4627)


1.1.6
 * Wait for writes on synchronous read digest mismatch (CASSANDRA-4792)
 * fix commitlog replay for nanotime-infected sstables (CASSANDRA-4782)
 * preflight check ttl for maximum of 20 years (CASSANDRA-4771)
 * (Pig) fix widerow input with single column rows (CASSANDRA-4789)
 * Fix HH to compact with correct gcBefore, which avoids wiping out
   undelivered hints (CASSANDRA-4772)
 * LCS will merge up to 32 L0 sstables as intended (CASSANDRA-4778)
 * NTS will default unconfigured DC replicas to zero (CASSANDRA-4675)
 * use default consistency level in counter validation if none is
   explicitly provide (CASSANDRA-4700)
 * Improve IAuthority interface by introducing fine-grained
   access permissions and grant/revoke commands (CASSANDRA-4490, 4644)
 * fix assumption error in CLI when updating/describing keyspace 
   (CASSANDRA-4322)
 * Adds offline sstablescrub to debian packaging (CASSANDRA-4642)
 * Automatic fixing of overlapping leveled sstables (CASSANDRA-4644)
 * fix error when using ORDER BY with extended selections (CASSANDRA-4689)
 * (CQL3) Fix validation for IN queries for non-PK cols (CASSANDRA-4709)
 * fix re-created keyspace disappering after 1.1.5 upgrade 
   (CASSANDRA-4698, 4752)
 * (CLI) display elapsed time in 2 fraction digits (CASSANDRA-3460)
 * add authentication support to sstableloader (CASSANDRA-4712)
 * Fix CQL3 'is reversed' logic (CASSANDRA-4716, 4759)
 * (CQL3) Don't return ReversedType in result set metadata (CASSANDRA-4717)
 * Backport adding AlterKeyspace statement (CASSANDRA-4611)
 * (CQL3) Correcty accept upper-case data types (CASSANDRA-4770)
 * Add binary protocol events for schema changes (CASSANDRA-4684)
Merged from 1.0:
 * Switch from NBHM to CHM in MessagingService's callback map, which
   prevents OOM in long-running instances (CASSANDRA-4708)


1.1.5
 * add SecondaryIndex.reload API (CASSANDRA-4581)
 * use millis + atomicint for commitlog segment creation instead of
   nanotime, which has issues under some hypervisors (CASSANDRA-4601)
 * fix FD leak in slice queries (CASSANDRA-4571)
 * avoid recursion in leveled compaction (CASSANDRA-4587)
 * increase stack size under Java7 to 180K
 * Log(info) schema changes (CASSANDRA-4547)
 * Change nodetool setcachecapcity to manipulate global caches (CASSANDRA-4563)
 * (cql3) fix setting compaction strategy (CASSANDRA-4597)
 * fix broken system.schema_* timestamps on system startup (CASSANDRA-4561)
 * fix wrong skip of cache saving (CASSANDRA-4533)
 * Avoid NPE when lost+found is in data dir (CASSANDRA-4572)
 * Respect five-minute flush moratorium after initial CL replay (CASSANDRA-4474)
 * Adds ntp as recommended in debian packaging (CASSANDRA-4606)
 * Configurable transport in CF Record{Reader|Writer} (CASSANDRA-4558)
 * (cql3) fix potential NPE with both equal and unequal restriction (CASSANDRA-4532)
 * (cql3) improves ORDER BY validation (CASSANDRA-4624)
 * Fix potential deadlock during counter writes (CASSANDRA-4578)
 * Fix cql error with ORDER BY when using IN (CASSANDRA-4612)
Merged from 1.0:
 * increase Xss to 160k to accomodate latest 1.6 JVMs (CASSANDRA-4602)
 * fix toString of hint destination tokens (CASSANDRA-4568)
 * Fix multiple values for CurrentLocal NodeID (CASSANDRA-4626)


1.1.4
 * fix offline scrub to catch >= out of order rows (CASSANDRA-4411)
 * fix cassandra-env.sh on RHEL and other non-dash-based systems 
   (CASSANDRA-4494)
Merged from 1.0:
 * (Hadoop) fix setting key length for old-style mapred api (CASSANDRA-4534)
 * (Hadoop) fix iterating through a resultset consisting entirely
   of tombstoned rows (CASSANDRA-4466)


1.1.3
 * (cqlsh) add COPY TO (CASSANDRA-4434)
 * munmap commitlog segments before rename (CASSANDRA-4337)
 * (JMX) rename getRangeKeySample to sampleKeyRange to avoid returning
   multi-MB results as an attribute (CASSANDRA-4452)
 * flush based on data size, not throughput; overwritten columns no 
   longer artificially inflate liveRatio (CASSANDRA-4399)
 * update default commitlog segment size to 32MB and total commitlog
   size to 32/1024 MB for 32/64 bit JVMs, respectively (CASSANDRA-4422)
 * avoid using global partitioner to estimate ranges in index sstables
   (CASSANDRA-4403)
 * restore pre-CASSANDRA-3862 approach to removing expired tombstones
   from row cache during compaction (CASSANDRA-4364)
 * (stress) support for CQL prepared statements (CASSANDRA-3633)
 * Correctly catch exception when Snappy cannot be loaded (CASSANDRA-4400)
 * (cql3) Support ORDER BY when IN condition is given in WHERE clause (CASSANDRA-4327)
 * (cql3) delete "component_index" column on DROP TABLE call (CASSANDRA-4420)
 * change nanoTime() to currentTimeInMillis() in schema related code (CASSANDRA-4432)
 * add a token generation tool (CASSANDRA-3709)
 * Fix LCS bug with sstable containing only 1 row (CASSANDRA-4411)
 * fix "Can't Modify Index Name" problem on CF update (CASSANDRA-4439)
 * Fix assertion error in getOverlappingSSTables during repair (CASSANDRA-4456)
 * fix nodetool's setcompactionthreshold command (CASSANDRA-4455)
 * Ensure compacted files are never used, to avoid counter overcount (CASSANDRA-4436)
Merged from 1.0:
 * Push the validation of secondary index values to the SecondaryIndexManager (CASSANDRA-4240)
 * allow dropping columns shadowed by not-yet-expired supercolumn or row
   tombstones in PrecompactedRow (CASSANDRA-4396)


1.1.2
 * Fix cleanup not deleting index entries (CASSANDRA-4379)
 * Use correct partitioner when saving + loading caches (CASSANDRA-4331)
 * Check schema before trying to export sstable (CASSANDRA-2760)
 * Raise a meaningful exception instead of NPE when PFS encounters
   an unconfigured node + no default (CASSANDRA-4349)
 * fix bug in sstable blacklisting with LCS (CASSANDRA-4343)
 * LCS no longer promotes tiny sstables out of L0 (CASSANDRA-4341)
 * skip tombstones during hint replay (CASSANDRA-4320)
 * fix NPE in compactionstats (CASSANDRA-4318)
 * enforce 1m min keycache for auto (CASSANDRA-4306)
 * Have DeletedColumn.isMFD always return true (CASSANDRA-4307)
 * (cql3) exeption message for ORDER BY constraints said primary filter can be
    an IN clause, which is misleading (CASSANDRA-4319)
 * (cql3) Reject (not yet supported) creation of 2ndardy indexes on tables with
   composite primary keys (CASSANDRA-4328)
 * Set JVM stack size to 160k for java 7 (CASSANDRA-4275)
 * cqlsh: add COPY command to load data from CSV flat files (CASSANDRA-4012)
 * CFMetaData.fromThrift to throw ConfigurationException upon error (CASSANDRA-4353)
 * Use CF comparator to sort indexed columns in SecondaryIndexManager
   (CASSANDRA-4365)
 * add strategy_options to the KSMetaData.toString() output (CASSANDRA-4248)
 * (cql3) fix range queries containing unqueried results (CASSANDRA-4372)
 * (cql3) allow updating column_alias types (CASSANDRA-4041)
 * (cql3) Fix deletion bug (CASSANDRA-4193)
 * Fix computation of overlapping sstable for leveled compaction (CASSANDRA-4321)
 * Improve scrub and allow to run it offline (CASSANDRA-4321)
 * Fix assertionError in StorageService.bulkLoad (CASSANDRA-4368)
 * (cqlsh) add option to authenticate to a keyspace at startup (CASSANDRA-4108)
 * (cqlsh) fix ASSUME functionality (CASSANDRA-4352)
 * Fix ColumnFamilyRecordReader to not return progress > 100% (CASSANDRA-3942)
Merged from 1.0:
 * Set gc_grace on index CF to 0 (CASSANDRA-4314)


1.1.1
 * add populate_io_cache_on_flush option (CASSANDRA-2635)
 * allow larger cache capacities than 2GB (CASSANDRA-4150)
 * add getsstables command to nodetool (CASSANDRA-4199)
 * apply parent CF compaction settings to secondary index CFs (CASSANDRA-4280)
 * preserve commitlog size cap when recycling segments at startup
   (CASSANDRA-4201)
 * (Hadoop) fix split generation regression (CASSANDRA-4259)
 * ignore min/max compactions settings in LCS, while preserving
   behavior that min=max=0 disables autocompaction (CASSANDRA-4233)
 * log number of rows read from saved cache (CASSANDRA-4249)
 * calculate exact size required for cleanup operations (CASSANDRA-1404)
 * avoid blocking additional writes during flush when the commitlog
   gets behind temporarily (CASSANDRA-1991)
 * enable caching on index CFs based on data CF cache setting (CASSANDRA-4197)
 * warn on invalid replication strategy creation options (CASSANDRA-4046)
 * remove [Freeable]Memory finalizers (CASSANDRA-4222)
 * include tombstone size in ColumnFamily.size, which can prevent OOM
   during sudden mass delete operations by yielding a nonzero liveRatio
   (CASSANDRA-3741)
 * Open 1 sstableScanner per level for leveled compaction (CASSANDRA-4142)
 * Optimize reads when row deletion timestamps allow us to restrict
   the set of sstables we check (CASSANDRA-4116)
 * add support for commitlog archiving and point-in-time recovery
   (CASSANDRA-3690)
 * avoid generating redundant compaction tasks during streaming
   (CASSANDRA-4174)
 * add -cf option to nodetool snapshot, and takeColumnFamilySnapshot to
   StorageService mbean (CASSANDRA-556)
 * optimize cleanup to drop entire sstables where possible (CASSANDRA-4079)
 * optimize truncate when autosnapshot is disabled (CASSANDRA-4153)
 * update caches to use byte[] keys to reduce memory overhead (CASSANDRA-3966)
 * add column limit to cli (CASSANDRA-3012, 4098)
 * clean up and optimize DataOutputBuffer, used by CQL compression and
   CompositeType (CASSANDRA-4072)
 * optimize commitlog checksumming (CASSANDRA-3610)
 * identify and blacklist corrupted SSTables from future compactions 
   (CASSANDRA-2261)
 * Move CfDef and KsDef validation out of thrift (CASSANDRA-4037)
 * Expose API to repair a user provided range (CASSANDRA-3912)
 * Add way to force the cassandra-cli to refresh its schema (CASSANDRA-4052)
 * Avoid having replicate on write tasks stacking up at CL.ONE (CASSANDRA-2889)
 * (cql3) Backwards compatibility for composite comparators in non-cql3-aware
   clients (CASSANDRA-4093)
 * (cql3) Fix order by for reversed queries (CASSANDRA-4160)
 * (cql3) Add ReversedType support (CASSANDRA-4004)
 * (cql3) Add timeuuid type (CASSANDRA-4194)
 * (cql3) Minor fixes (CASSANDRA-4185)
 * (cql3) Fix prepared statement in BATCH (CASSANDRA-4202)
 * (cql3) Reduce the list of reserved keywords (CASSANDRA-4186)
 * (cql3) Move max/min compaction thresholds to compaction strategy options
   (CASSANDRA-4187)
 * Fix exception during move when localhost is the only source (CASSANDRA-4200)
 * (cql3) Allow paging through non-ordered partitioner results (CASSANDRA-3771)
 * (cql3) Fix drop index (CASSANDRA-4192)
 * (cql3) Don't return range ghosts anymore (CASSANDRA-3982)
 * fix re-creating Keyspaces/ColumnFamilies with the same name as dropped
   ones (CASSANDRA-4219)
 * fix SecondaryIndex LeveledManifest save upon snapshot (CASSANDRA-4230)
 * fix missing arrayOffset in FBUtilities.hash (CASSANDRA-4250)
 * (cql3) Add name of parameters in CqlResultSet (CASSANDRA-4242)
 * (cql3) Correctly validate order by queries (CASSANDRA-4246)
 * rename stress to cassandra-stress for saner packaging (CASSANDRA-4256)
 * Fix exception on colum metadata with non-string comparator (CASSANDRA-4269)
 * Check for unknown/invalid compression options (CASSANDRA-4266)
 * (cql3) Adds simple access to column timestamp and ttl (CASSANDRA-4217)
 * (cql3) Fix range queries with secondary indexes (CASSANDRA-4257)
 * Better error messages from improper input in cli (CASSANDRA-3865)
 * Try to stop all compaction upon Keyspace or ColumnFamily drop (CASSANDRA-4221)
 * (cql3) Allow keyspace properties to contain hyphens (CASSANDRA-4278)
 * (cql3) Correctly validate keyspace access in create table (CASSANDRA-4296)
 * Avoid deadlock in migration stage (CASSANDRA-3882)
 * Take supercolumn names and deletion info into account in memtable throughput
   (CASSANDRA-4264)
 * Add back backward compatibility for old style replication factor (CASSANDRA-4294)
 * Preserve compatibility with pre-1.1 index queries (CASSANDRA-4262)
Merged from 1.0:
 * Fix super columns bug where cache is not updated (CASSANDRA-4190)
 * fix maxTimestamp to include row tombstones (CASSANDRA-4116)
 * (CLI) properly handle quotes in create/update keyspace commands (CASSANDRA-4129)
 * Avoids possible deadlock during bootstrap (CASSANDRA-4159)
 * fix stress tool that hangs forever on timeout or error (CASSANDRA-4128)
 * stress tool to return appropriate exit code on failure (CASSANDRA-4188)
 * fix compaction NPE when out of disk space and assertions disabled
   (CASSANDRA-3985)
 * synchronize LCS getEstimatedTasks to avoid CME (CASSANDRA-4255)
 * ensure unique streaming session id's (CASSANDRA-4223)
 * kick off background compaction when min/max thresholds change 
   (CASSANDRA-4279)
 * improve ability of STCS.getBuckets to deal with 100s of 1000s of
   sstables, such as when convertinb back from LCS (CASSANDRA-4287)
 * Oversize integer in CQL throws NumberFormatException (CASSANDRA-4291)
 * fix 1.0.x node join to mixed version cluster, other nodes >= 1.1 (CASSANDRA-4195)
 * Fix LCS splitting sstable base on uncompressed size (CASSANDRA-4419)
 * Push the validation of secondary index values to the SecondaryIndexManager (CASSANDRA-4240)
 * Don't purge columns during upgradesstables (CASSANDRA-4462)
 * Make cqlsh work with piping (CASSANDRA-4113)
 * Validate arguments for nodetool decommission (CASSANDRA-4061)
 * Report thrift status in nodetool info (CASSANDRA-4010)


1.1.0-final
 * average a reduced liveRatio estimate with the previous one (CASSANDRA-4065)
 * Allow KS and CF names up to 48 characters (CASSANDRA-4157)
 * fix stress build (CASSANDRA-4140)
 * add time remaining estimate to nodetool compactionstats (CASSANDRA-4167)
 * (cql) fix NPE in cql3 ALTER TABLE (CASSANDRA-4163)
 * (cql) Add support for CL.TWO and CL.THREE in CQL (CASSANDRA-4156)
 * (cql) Fix type in CQL3 ALTER TABLE preventing update (CASSANDRA-4170)
 * (cql) Throw invalid exception from CQL3 on obsolete options (CASSANDRA-4171)
 * (cqlsh) fix recognizing uppercase SELECT keyword (CASSANDRA-4161)
 * Pig: wide row support (CASSANDRA-3909)
Merged from 1.0:
 * avoid streaming empty files with bulk loader if sstablewriter errors out
   (CASSANDRA-3946)


1.1-rc1
 * Include stress tool in binary builds (CASSANDRA-4103)
 * (Hadoop) fix wide row iteration when last row read was deleted
   (CASSANDRA-4154)
 * fix read_repair_chance to really default to 0.1 in the cli (CASSANDRA-4114)
 * Adds caching and bloomFilterFpChange to CQL options (CASSANDRA-4042)
 * Adds posibility to autoconfigure size of the KeyCache (CASSANDRA-4087)
 * fix KEYS index from skipping results (CASSANDRA-3996)
 * Remove sliced_buffer_size_in_kb dead option (CASSANDRA-4076)
 * make loadNewSStable preserve sstable version (CASSANDRA-4077)
 * Respect 1.0 cache settings as much as possible when upgrading 
   (CASSANDRA-4088)
 * relax path length requirement for sstable files when upgrading on 
   non-Windows platforms (CASSANDRA-4110)
 * fix terminination of the stress.java when errors were encountered
   (CASSANDRA-4128)
 * Move CfDef and KsDef validation out of thrift (CASSANDRA-4037)
 * Fix get_paged_slice (CASSANDRA-4136)
 * CQL3: Support slice with exclusive start and stop (CASSANDRA-3785)
Merged from 1.0:
 * support PropertyFileSnitch in bulk loader (CASSANDRA-4145)
 * add auto_snapshot option allowing disabling snapshot before drop/truncate
   (CASSANDRA-3710)
 * allow short snitch names (CASSANDRA-4130)


1.1-beta2
 * rename loaded sstables to avoid conflicts with local snapshots
   (CASSANDRA-3967)
 * start hint replay as soon as FD notifies that the target is back up
   (CASSANDRA-3958)
 * avoid unproductive deserializing of cached rows during compaction
   (CASSANDRA-3921)
 * fix concurrency issues with CQL keyspace creation (CASSANDRA-3903)
 * Show Effective Owership via Nodetool ring <keyspace> (CASSANDRA-3412)
 * Update ORDER BY syntax for CQL3 (CASSANDRA-3925)
 * Fix BulkRecordWriter to not throw NPE if reducer gets no map data from Hadoop (CASSANDRA-3944)
 * Fix bug with counters in super columns (CASSANDRA-3821)
 * Remove deprecated merge_shard_chance (CASSANDRA-3940)
 * add a convenient way to reset a node's schema (CASSANDRA-2963)
 * fix for intermittent SchemaDisagreementException (CASSANDRA-3884)
 * CLI `list <CF>` to limit number of columns and their order (CASSANDRA-3012)
 * ignore deprecated KsDef/CfDef/ColumnDef fields in native schema (CASSANDRA-3963)
 * CLI to report when unsupported column_metadata pair was given (CASSANDRA-3959)
 * reincarnate removed and deprecated KsDef/CfDef attributes (CASSANDRA-3953)
 * Fix race between writes and read for cache (CASSANDRA-3862)
 * perform static initialization of StorageProxy on start-up (CASSANDRA-3797)
 * support trickling fsync() on writes (CASSANDRA-3950)
 * expose counters for unavailable/timeout exceptions given to thrift clients (CASSANDRA-3671)
 * avoid quadratic startup time in LeveledManifest (CASSANDRA-3952)
 * Add type information to new schema_ columnfamilies and remove thrift
   serialization for schema (CASSANDRA-3792)
 * add missing column validator options to the CLI help (CASSANDRA-3926)
 * skip reading saved key cache if CF's caching strategy is NONE or ROWS_ONLY (CASSANDRA-3954)
 * Unify migration code (CASSANDRA-4017)
Merged from 1.0:
 * cqlsh: guess correct version of Python for Arch Linux (CASSANDRA-4090)
 * (CLI) properly handle quotes in create/update keyspace commands (CASSANDRA-4129)
 * Avoids possible deadlock during bootstrap (CASSANDRA-4159)
 * fix stress tool that hangs forever on timeout or error (CASSANDRA-4128)
 * Fix super columns bug where cache is not updated (CASSANDRA-4190)
 * stress tool to return appropriate exit code on failure (CASSANDRA-4188)


1.0.9
 * improve index sampling performance (CASSANDRA-4023)
 * always compact away deleted hints immediately after handoff (CASSANDRA-3955)
 * delete hints from dropped ColumnFamilies on handoff instead of
   erroring out (CASSANDRA-3975)
 * add CompositeType ref to the CLI doc for create/update column family (CASSANDRA-3980)
 * Pig: support Counter ColumnFamilies (CASSANDRA-3973)
 * Pig: Composite column support (CASSANDRA-3684)
 * Avoid NPE during repair when a keyspace has no CFs (CASSANDRA-3988)
 * Fix division-by-zero error on get_slice (CASSANDRA-4000)
 * don't change manifest level for cleanup, scrub, and upgradesstables
   operations under LeveledCompactionStrategy (CASSANDRA-3989, 4112)
 * fix race leading to super columns assertion failure (CASSANDRA-3957)
 * fix NPE on invalid CQL delete command (CASSANDRA-3755)
 * allow custom types in CLI's assume command (CASSANDRA-4081)
 * fix totalBytes count for parallel compactions (CASSANDRA-3758)
 * fix intermittent NPE in get_slice (CASSANDRA-4095)
 * remove unnecessary asserts in native code interfaces (CASSANDRA-4096)
 * Validate blank keys in CQL to avoid assertion errors (CASSANDRA-3612)
 * cqlsh: fix bad decoding of some column names (CASSANDRA-4003)
 * cqlsh: fix incorrect padding with unicode chars (CASSANDRA-4033)
 * Fix EC2 snitch incorrectly reporting region (CASSANDRA-4026)
 * Shut down thrift during decommission (CASSANDRA-4086)
 * Expose nodetool cfhistograms for 2ndary indexes (CASSANDRA-4063)
Merged from 0.8:
 * Fix ConcurrentModificationException in gossiper (CASSANDRA-4019)


1.1-beta1
 * (cqlsh)
   + add SOURCE and CAPTURE commands, and --file option (CASSANDRA-3479)
   + add ALTER COLUMNFAMILY WITH (CASSANDRA-3523)
   + bundle Python dependencies with Cassandra (CASSANDRA-3507)
   + added to Debian package (CASSANDRA-3458)
   + display byte data instead of erroring out on decode failure 
     (CASSANDRA-3874)
 * add nodetool rebuild_index (CASSANDRA-3583)
 * add nodetool rangekeysample (CASSANDRA-2917)
 * Fix streaming too much data during move operations (CASSANDRA-3639)
 * Nodetool and CLI connect to localhost by default (CASSANDRA-3568)
 * Reduce memory used by primary index sample (CASSANDRA-3743)
 * (Hadoop) separate input/output configurations (CASSANDRA-3197, 3765)
 * avoid returning internal Cassandra classes over JMX (CASSANDRA-2805)
 * add row-level isolation via SnapTree (CASSANDRA-2893)
 * Optimize key count estimation when opening sstable on startup
   (CASSANDRA-2988)
 * multi-dc replication optimization supporting CL > ONE (CASSANDRA-3577)
 * add command to stop compactions (CASSANDRA-1740, 3566, 3582)
 * multithreaded streaming (CASSANDRA-3494)
 * removed in-tree redhat spec (CASSANDRA-3567)
 * "defragment" rows for name-based queries under STCS, again (CASSANDRA-2503)
 * Recycle commitlog segments for improved performance 
   (CASSANDRA-3411, 3543, 3557, 3615)
 * update size-tiered compaction to prioritize small tiers (CASSANDRA-2407)
 * add message expiration logic to OutboundTcpConnection (CASSANDRA-3005)
 * off-heap cache to use sun.misc.Unsafe instead of JNA (CASSANDRA-3271)
 * EACH_QUORUM is only supported for writes (CASSANDRA-3272)
 * replace compactionlock use in schema migration by checking CFS.isValid
   (CASSANDRA-3116)
 * recognize that "SELECT first ... *" isn't really "SELECT *" (CASSANDRA-3445)
 * Use faster bytes comparison (CASSANDRA-3434)
 * Bulk loader is no longer a fat client, (HADOOP) bulk load output format
   (CASSANDRA-3045)
 * (Hadoop) add support for KeyRange.filter
 * remove assumption that keys and token are in bijection
   (CASSANDRA-1034, 3574, 3604)
 * always remove endpoints from delevery queue in HH (CASSANDRA-3546)
 * fix race between cf flush and its 2ndary indexes flush (CASSANDRA-3547)
 * fix potential race in AES when a repair fails (CASSANDRA-3548)
 * Remove columns shadowed by a deleted container even when we cannot purge
   (CASSANDRA-3538)
 * Improve memtable slice iteration performance (CASSANDRA-3545)
 * more efficient allocation of small bloom filters (CASSANDRA-3618)
 * Use separate writer thread in SSTableSimpleUnsortedWriter (CASSANDRA-3619)
 * fsync the directory after new sstable or commitlog segment are created (CASSANDRA-3250)
 * fix minor issues reported by FindBugs (CASSANDRA-3658)
 * global key/row caches (CASSANDRA-3143, 3849)
 * optimize memtable iteration during range scan (CASSANDRA-3638)
 * introduce 'crc_check_chance' in CompressionParameters to support
   a checksum percentage checking chance similarly to read-repair (CASSANDRA-3611)
 * a way to deactivate global key/row cache on per-CF basis (CASSANDRA-3667)
 * fix LeveledCompactionStrategy broken because of generation pre-allocation
   in LeveledManifest (CASSANDRA-3691)
 * finer-grained control over data directories (CASSANDRA-2749)
 * Fix ClassCastException during hinted handoff (CASSANDRA-3694)
 * Upgrade Thrift to 0.7 (CASSANDRA-3213)
 * Make stress.java insert operation to use microseconds (CASSANDRA-3725)
 * Allows (internally) doing a range query with a limit of columns instead of
   rows (CASSANDRA-3742)
 * Allow rangeSlice queries to be start/end inclusive/exclusive (CASSANDRA-3749)
 * Fix BulkLoader to support new SSTable layout and add stream
   throttling to prevent an NPE when there is no yaml config (CASSANDRA-3752)
 * Allow concurrent schema migrations (CASSANDRA-1391, 3832)
 * Add SnapshotCommand to trigger snapshot on remote node (CASSANDRA-3721)
 * Make CFMetaData conversions to/from thrift/native schema inverses
   (CASSANDRA_3559)
 * Add initial code for CQL 3.0-beta (CASSANDRA-2474, 3781, 3753)
 * Add wide row support for ColumnFamilyInputFormat (CASSANDRA-3264)
 * Allow extending CompositeType comparator (CASSANDRA-3657)
 * Avoids over-paging during get_count (CASSANDRA-3798)
 * Add new command to rebuild a node without (repair) merkle tree calculations
   (CASSANDRA-3483, 3922)
 * respect not only row cache capacity but caching mode when
   trying to read data (CASSANDRA-3812)
 * fix system tests (CASSANDRA-3827)
 * CQL support for altering row key type in ALTER TABLE (CASSANDRA-3781)
 * turn compression on by default (CASSANDRA-3871)
 * make hexToBytes refuse invalid input (CASSANDRA-2851)
 * Make secondary indexes CF inherit compression and compaction from their
   parent CF (CASSANDRA-3877)
 * Finish cleanup up tombstone purge code (CASSANDRA-3872)
 * Avoid NPE on aboarted stream-out sessions (CASSANDRA-3904)
 * BulkRecordWriter throws NPE for counter columns (CASSANDRA-3906)
 * Support compression using BulkWriter (CASSANDRA-3907)


1.0.8
 * fix race between cleanup and flush on secondary index CFSes (CASSANDRA-3712)
 * avoid including non-queried nodes in rangeslice read repair
   (CASSANDRA-3843)
 * Only snapshot CF being compacted for snapshot_before_compaction 
   (CASSANDRA-3803)
 * Log active compactions in StatusLogger (CASSANDRA-3703)
 * Compute more accurate compaction score per level (CASSANDRA-3790)
 * Return InvalidRequest when using a keyspace that doesn't exist
   (CASSANDRA-3764)
 * disallow user modification of System keyspace (CASSANDRA-3738)
 * allow using sstable2json on secondary index data (CASSANDRA-3738)
 * (cqlsh) add DESCRIBE COLUMNFAMILIES (CASSANDRA-3586)
 * (cqlsh) format blobs correctly and use colors to improve output
   readability (CASSANDRA-3726)
 * synchronize BiMap of bootstrapping tokens (CASSANDRA-3417)
 * show index options in CLI (CASSANDRA-3809)
 * add optional socket timeout for streaming (CASSANDRA-3838)
 * fix truncate not to leave behind non-CFS backed secondary indexes
   (CASSANDRA-3844)
 * make CLI `show schema` to use output stream directly instead
   of StringBuilder (CASSANDRA-3842)
 * remove the wait on hint future during write (CASSANDRA-3870)
 * (cqlsh) ignore missing CfDef opts (CASSANDRA-3933)
 * (cqlsh) look for cqlshlib relative to realpath (CASSANDRA-3767)
 * Fix short read protection (CASSANDRA-3934)
 * Make sure infered and actual schema match (CASSANDRA-3371)
 * Fix NPE during HH delivery (CASSANDRA-3677)
 * Don't put boostrapping node in 'hibernate' status (CASSANDRA-3737)
 * Fix double quotes in windows bat files (CASSANDRA-3744)
 * Fix bad validator lookup (CASSANDRA-3789)
 * Fix soft reset in EC2MultiRegionSnitch (CASSANDRA-3835)
 * Don't leave zombie connections with THSHA thrift server (CASSANDRA-3867)
 * (cqlsh) fix deserialization of data (CASSANDRA-3874)
 * Fix removetoken force causing an inconsistent state (CASSANDRA-3876)
 * Fix ahndling of some types with Pig (CASSANDRA-3886)
 * Don't allow to drop the system keyspace (CASSANDRA-3759)
 * Make Pig deletes disabled by default and configurable (CASSANDRA-3628)
Merged from 0.8:
 * (Pig) fix CassandraStorage to use correct comparator in Super ColumnFamily
   case (CASSANDRA-3251)
 * fix thread safety issues in commitlog replay, primarily affecting
   systems with many (100s) of CF definitions (CASSANDRA-3751)
 * Fix relevant tombstone ignored with super columns (CASSANDRA-3875)


1.0.7
 * fix regression in HH page size calculation (CASSANDRA-3624)
 * retry failed stream on IOException (CASSANDRA-3686)
 * allow configuring bloom_filter_fp_chance (CASSANDRA-3497)
 * attempt hint delivery every ten minutes, or when failure detector
   notifies us that a node is back up, whichever comes first.  hint
   handoff throttle delay default changed to 1ms, from 50 (CASSANDRA-3554)
 * add nodetool setstreamthroughput (CASSANDRA-3571)
 * fix assertion when dropping a columnfamily with no sstables (CASSANDRA-3614)
 * more efficient allocation of small bloom filters (CASSANDRA-3618)
 * CLibrary.createHardLinkWithExec() to check for errors (CASSANDRA-3101)
 * Avoid creating empty and non cleaned writer during compaction (CASSANDRA-3616)
 * stop thrift service in shutdown hook so we can quiesce MessagingService
   (CASSANDRA-3335)
 * (CQL) compaction_strategy_options and compression_parameters for
   CREATE COLUMNFAMILY statement (CASSANDRA-3374)
 * Reset min/max compaction threshold when creating size tiered compaction
   strategy (CASSANDRA-3666)
 * Don't ignore IOException during compaction (CASSANDRA-3655)
 * Fix assertion error for CF with gc_grace=0 (CASSANDRA-3579)
 * Shutdown ParallelCompaction reducer executor after use (CASSANDRA-3711)
 * Avoid < 0 value for pending tasks in leveled compaction (CASSANDRA-3693)
 * (Hadoop) Support TimeUUID in Pig CassandraStorage (CASSANDRA-3327)
 * Check schema is ready before continuing boostrapping (CASSANDRA-3629)
 * Catch overflows during parsing of chunk_length_kb (CASSANDRA-3644)
 * Improve stream protocol mismatch errors (CASSANDRA-3652)
 * Avoid multiple thread doing HH to the same target (CASSANDRA-3681)
 * Add JMX property for rp_timeout_in_ms (CASSANDRA-2940)
 * Allow DynamicCompositeType to compare component of different types
   (CASSANDRA-3625)
 * Flush non-cfs backed secondary indexes (CASSANDRA-3659)
 * Secondary Indexes should report memory consumption (CASSANDRA-3155)
 * fix for SelectStatement start/end key are not set correctly
   when a key alias is involved (CASSANDRA-3700)
 * fix CLI `show schema` command insert of an extra comma in
   column_metadata (CASSANDRA-3714)
Merged from 0.8:
 * avoid logging (harmless) exception when GC takes < 1ms (CASSANDRA-3656)
 * prevent new nodes from thinking down nodes are up forever (CASSANDRA-3626)
 * use correct list of replicas for LOCAL_QUORUM reads when read repair
   is disabled (CASSANDRA-3696)
 * block on flush before compacting hints (may prevent OOM) (CASSANDRA-3733)


1.0.6
 * (CQL) fix cqlsh support for replicate_on_write (CASSANDRA-3596)
 * fix adding to leveled manifest after streaming (CASSANDRA-3536)
 * filter out unavailable cipher suites when using encryption (CASSANDRA-3178)
 * (HADOOP) add old-style api support for CFIF and CFRR (CASSANDRA-2799)
 * Support TimeUUIDType column names in Stress.java tool (CASSANDRA-3541)
 * (CQL) INSERT/UPDATE/DELETE/TRUNCATE commands should allow CF names to
   be qualified by keyspace (CASSANDRA-3419)
 * always remove endpoints from delevery queue in HH (CASSANDRA-3546)
 * fix race between cf flush and its 2ndary indexes flush (CASSANDRA-3547)
 * fix potential race in AES when a repair fails (CASSANDRA-3548)
 * fix default value validation usage in CLI SET command (CASSANDRA-3553)
 * Optimize componentsFor method for compaction and startup time
   (CASSANDRA-3532)
 * (CQL) Proper ColumnFamily metadata validation on CREATE COLUMNFAMILY 
   (CASSANDRA-3565)
 * fix compression "chunk_length_kb" option to set correct kb value for 
   thrift/avro (CASSANDRA-3558)
 * fix missing response during range slice repair (CASSANDRA-3551)
 * 'describe ring' moved from CLI to nodetool and available through JMX (CASSANDRA-3220)
 * add back partitioner to sstable metadata (CASSANDRA-3540)
 * fix NPE in get_count for counters (CASSANDRA-3601)
Merged from 0.8:
 * remove invalid assertion that table was opened before dropping it
   (CASSANDRA-3580)
 * range and index scans now only send requests to enough replicas to
   satisfy requested CL + RR (CASSANDRA-3598)
 * use cannonical host for local node in nodetool info (CASSANDRA-3556)
 * remove nonlocal DC write optimization since it only worked with
   CL.ONE or CL.LOCAL_QUORUM (CASSANDRA-3577, 3585)
 * detect misuses of CounterColumnType (CASSANDRA-3422)
 * turn off string interning in json2sstable, take 2 (CASSANDRA-2189)
 * validate compression parameters on add/update of the ColumnFamily 
   (CASSANDRA-3573)
 * Check for 0.0.0.0 is incorrect in CFIF (CASSANDRA-3584)
 * Increase vm.max_map_count in debian packaging (CASSANDRA-3563)
 * gossiper will never add itself to saved endpoints (CASSANDRA-3485)


1.0.5
 * revert CASSANDRA-3407 (see CASSANDRA-3540)
 * fix assertion error while forwarding writes to local nodes (CASSANDRA-3539)


1.0.4
 * fix self-hinting of timed out read repair updates and make hinted handoff
   less prone to OOMing a coordinator (CASSANDRA-3440)
 * expose bloom filter sizes via JMX (CASSANDRA-3495)
 * enforce RP tokens 0..2**127 (CASSANDRA-3501)
 * canonicalize paths exposed through JMX (CASSANDRA-3504)
 * fix "liveSize" stat when sstables are removed (CASSANDRA-3496)
 * add bloom filter FP rates to nodetool cfstats (CASSANDRA-3347)
 * record partitioner in sstable metadata component (CASSANDRA-3407)
 * add new upgradesstables nodetool command (CASSANDRA-3406)
 * skip --debug requirement to see common exceptions in CLI (CASSANDRA-3508)
 * fix incorrect query results due to invalid max timestamp (CASSANDRA-3510)
 * make sstableloader recognize compressed sstables (CASSANDRA-3521)
 * avoids race in OutboundTcpConnection in multi-DC setups (CASSANDRA-3530)
 * use SETLOCAL in cassandra.bat (CASSANDRA-3506)
 * fix ConcurrentModificationException in Table.all() (CASSANDRA-3529)
Merged from 0.8:
 * fix concurrence issue in the FailureDetector (CASSANDRA-3519)
 * fix array out of bounds error in counter shard removal (CASSANDRA-3514)
 * avoid dropping tombstones when they might still be needed to shadow
   data in a different sstable (CASSANDRA-2786)


1.0.3
 * revert name-based query defragmentation aka CASSANDRA-2503 (CASSANDRA-3491)
 * fix invalidate-related test failures (CASSANDRA-3437)
 * add next-gen cqlsh to bin/ (CASSANDRA-3188, 3131, 3493)
 * (CQL) fix handling of rows with no columns (CASSANDRA-3424, 3473)
 * fix querying supercolumns by name returning only a subset of
   subcolumns or old subcolumn versions (CASSANDRA-3446)
 * automatically compute sha1 sum for uncompressed data files (CASSANDRA-3456)
 * fix reading metadata/statistics component for version < h (CASSANDRA-3474)
 * add sstable forward-compatibility (CASSANDRA-3478)
 * report compression ratio in CFSMBean (CASSANDRA-3393)
 * fix incorrect size exception during streaming of counters (CASSANDRA-3481)
 * (CQL) fix for counter decrement syntax (CASSANDRA-3418)
 * Fix race introduced by CASSANDRA-2503 (CASSANDRA-3482)
 * Fix incomplete deletion of delivered hints (CASSANDRA-3466)
 * Avoid rescheduling compactions when no compaction was executed 
   (CASSANDRA-3484)
 * fix handling of the chunk_length_kb compression options (CASSANDRA-3492)
Merged from 0.8:
 * fix updating CF row_cache_provider (CASSANDRA-3414)
 * CFMetaData.convertToThrift method to set RowCacheProvider (CASSANDRA-3405)
 * acquire compactionlock during truncate (CASSANDRA-3399)
 * fix displaying cfdef entries for super columnfamilies (CASSANDRA-3415)
 * Make counter shard merging thread safe (CASSANDRA-3178)
 * Revert CASSANDRA-2855
 * Fix bug preventing the use of efficient cross-DC writes (CASSANDRA-3472)
 * `describe ring` command for CLI (CASSANDRA-3220)
 * (Hadoop) skip empty rows when entire row is requested, redux (CASSANDRA-2855)


1.0.2
 * "defragment" rows for name-based queries under STCS (CASSANDRA-2503)
 * Add timing information to cassandra-cli GET/SET/LIST queries (CASSANDRA-3326)
 * Only create one CompressionMetadata object per sstable (CASSANDRA-3427)
 * cleanup usage of StorageService.setMode() (CASSANDRA-3388)
 * Avoid large array allocation for compressed chunk offsets (CASSANDRA-3432)
 * fix DecimalType bytebuffer marshalling (CASSANDRA-3421)
 * fix bug that caused first column in per row indexes to be ignored 
   (CASSANDRA-3441)
 * add JMX call to clean (failed) repair sessions (CASSANDRA-3316)
 * fix sstableloader reference acquisition bug (CASSANDRA-3438)
 * fix estimated row size regression (CASSANDRA-3451)
 * make sure we don't return more columns than asked (CASSANDRA-3303, 3395)
Merged from 0.8:
 * acquire compactionlock during truncate (CASSANDRA-3399)
 * fix displaying cfdef entries for super columnfamilies (CASSANDRA-3415)


1.0.1
 * acquire references during index build to prevent delete problems
   on Windows (CASSANDRA-3314)
 * describe_ring should include datacenter/topology information (CASSANDRA-2882)
 * Thrift sockets are not properly buffered (CASSANDRA-3261)
 * performance improvement for bytebufferutil compare function (CASSANDRA-3286)
 * add system.versions ColumnFamily (CASSANDRA-3140)
 * reduce network copies (CASSANDRA-3333, 3373)
 * limit nodetool to 32MB of heap (CASSANDRA-3124)
 * (CQL) update parser to accept "timestamp" instead of "date" (CASSANDRA-3149)
 * Fix CLI `show schema` to include "compression_options" (CASSANDRA-3368)
 * Snapshot to include manifest under LeveledCompactionStrategy (CASSANDRA-3359)
 * (CQL) SELECT query should allow CF name to be qualified by keyspace (CASSANDRA-3130)
 * (CQL) Fix internal application error specifying 'using consistency ...'
   in lower case (CASSANDRA-3366)
 * fix Deflate compression when compression actually makes the data bigger
   (CASSANDRA-3370)
 * optimize UUIDGen to avoid lock contention on InetAddress.getLocalHost 
   (CASSANDRA-3387)
 * tolerate index being dropped mid-mutation (CASSANDRA-3334, 3313)
 * CompactionManager is now responsible for checking for new candidates
   post-task execution, enabling more consistent leveled compaction 
   (CASSANDRA-3391)
 * Cache HSHA threads (CASSANDRA-3372)
 * use CF/KS names as snapshot prefix for drop + truncate operations
   (CASSANDRA-2997)
 * Break bloom filters up to avoid heap fragmentation (CASSANDRA-2466)
 * fix cassandra hanging on jsvc stop (CASSANDRA-3302)
 * Avoid leveled compaction getting blocked on errors (CASSANDRA-3408)
 * Make reloading the compaction strategy safe (CASSANDRA-3409)
 * ignore 0.8 hints even if compaction begins before we try to purge
   them (CASSANDRA-3385)
 * remove procrun (bin\daemon) from Cassandra source tree and 
   artifacts (CASSANDRA-3331)
 * make cassandra compile under JDK7 (CASSANDRA-3275)
 * remove dependency of clientutil.jar to FBUtilities (CASSANDRA-3299)
 * avoid truncation errors by using long math on long values (CASSANDRA-3364)
 * avoid clock drift on some Windows machine (CASSANDRA-3375)
 * display cache provider in cli 'describe keyspace' command (CASSANDRA-3384)
 * fix incomplete topology information in describe_ring (CASSANDRA-3403)
 * expire dead gossip states based on time (CASSANDRA-2961)
 * improve CompactionTask extensibility (CASSANDRA-3330)
 * Allow one leveled compaction task to kick off another (CASSANDRA-3363)
 * allow encryption only between datacenters (CASSANDRA-2802)
Merged from 0.8:
 * fix truncate allowing data to be replayed post-restart (CASSANDRA-3297)
 * make iwriter final in IndexWriter to avoid NPE (CASSANDRA-2863)
 * (CQL) update grammar to require key clause in DELETE statement
   (CASSANDRA-3349)
 * (CQL) allow numeric keyspace names in USE statement (CASSANDRA-3350)
 * (Hadoop) skip empty rows when slicing the entire row (CASSANDRA-2855)
 * Fix handling of tombstone by SSTableExport/Import (CASSANDRA-3357)
 * fix ColumnIndexer to use long offsets (CASSANDRA-3358)
 * Improved CLI exceptions (CASSANDRA-3312)
 * Fix handling of tombstone by SSTableExport/Import (CASSANDRA-3357)
 * Only count compaction as active (for throttling) when they have
   successfully acquired the compaction lock (CASSANDRA-3344)
 * Display CLI version string on startup (CASSANDRA-3196)
 * (Hadoop) make CFIF try rpc_address or fallback to listen_address
   (CASSANDRA-3214)
 * (Hadoop) accept comma delimited lists of initial thrift connections
   (CASSANDRA-3185)
 * ColumnFamily min_compaction_threshold should be >= 2 (CASSANDRA-3342)
 * (Pig) add 0.8+ types and key validation type in schema (CASSANDRA-3280)
 * Fix completely removing column metadata using CLI (CASSANDRA-3126)
 * CLI `describe cluster;` output should be on separate lines for separate versions
   (CASSANDRA-3170)
 * fix changing durable_writes keyspace option during CF creation
   (CASSANDRA-3292)
 * avoid locking on update when no indexes are involved (CASSANDRA-3386)
 * fix assertionError during repair with ordered partitioners (CASSANDRA-3369)
 * correctly serialize key_validation_class for avro (CASSANDRA-3391)
 * don't expire counter tombstone after streaming (CASSANDRA-3394)
 * prevent nodes that failed to join from hanging around forever 
   (CASSANDRA-3351)
 * remove incorrect optimization from slice read path (CASSANDRA-3390)
 * Fix race in AntiEntropyService (CASSANDRA-3400)


1.0.0-final
 * close scrubbed sstable fd before deleting it (CASSANDRA-3318)
 * fix bug preventing obsolete commitlog segments from being removed
   (CASSANDRA-3269)
 * tolerate whitespace in seed CDL (CASSANDRA-3263)
 * Change default heap thresholds to max(min(1/2 ram, 1G), min(1/4 ram, 8GB))
   (CASSANDRA-3295)
 * Fix broken CompressedRandomAccessReaderTest (CASSANDRA-3298)
 * (CQL) fix type information returned for wildcard queries (CASSANDRA-3311)
 * add estimated tasks to LeveledCompactionStrategy (CASSANDRA-3322)
 * avoid including compaction cache-warming in keycache stats (CASSANDRA-3325)
 * run compaction and hinted handoff threads at MIN_PRIORITY (CASSANDRA-3308)
 * default hsha thrift server to cpu core count in rpc pool (CASSANDRA-3329)
 * add bin\daemon to binary tarball for Windows service (CASSANDRA-3331)
 * Fix places where uncompressed size of sstables was use in place of the
   compressed one (CASSANDRA-3338)
 * Fix hsha thrift server (CASSANDRA-3346)
 * Make sure repair only stream needed sstables (CASSANDRA-3345)


1.0.0-rc2
 * Log a meaningful warning when a node receives a message for a repair session
   that doesn't exist anymore (CASSANDRA-3256)
 * test for NUMA policy support as well as numactl presence (CASSANDRA-3245)
 * Fix FD leak when internode encryption is enabled (CASSANDRA-3257)
 * Remove incorrect assertion in mergeIterator (CASSANDRA-3260)
 * FBUtilities.hexToBytes(String) to throw NumberFormatException when string
   contains non-hex characters (CASSANDRA-3231)
 * Keep SimpleSnitch proximity ordering unchanged from what the Strategy
   generates, as intended (CASSANDRA-3262)
 * remove Scrub from compactionstats when finished (CASSANDRA-3255)
 * fix counter entry in jdbc TypesMap (CASSANDRA-3268)
 * fix full queue scenario for ParallelCompactionIterator (CASSANDRA-3270)
 * fix bootstrap process (CASSANDRA-3285)
 * don't try delivering hints if when there isn't any (CASSANDRA-3176)
 * CLI documentation change for ColumnFamily `compression_options` (CASSANDRA-3282)
 * ignore any CF ids sent by client for adding CF/KS (CASSANDRA-3288)
 * remove obsolete hints on first startup (CASSANDRA-3291)
 * use correct ISortedColumns for time-optimized reads (CASSANDRA-3289)
 * Evict gossip state immediately when a token is taken over by a new IP 
   (CASSANDRA-3259)


1.0.0-rc1
 * Update CQL to generate microsecond timestamps by default (CASSANDRA-3227)
 * Fix counting CFMetadata towards Memtable liveRatio (CASSANDRA-3023)
 * Kill server on wrapped OOME such as from FileChannel.map (CASSANDRA-3201)
 * remove unnecessary copy when adding to row cache (CASSANDRA-3223)
 * Log message when a full repair operation completes (CASSANDRA-3207)
 * Fix streamOutSession keeping sstables references forever if the remote end
   dies (CASSANDRA-3216)
 * Remove dynamic_snitch boolean from example configuration (defaulting to 
   true) and set default badness threshold to 0.1 (CASSANDRA-3229)
 * Base choice of random or "balanced" token on bootstrap on whether
   schema definitions were found (CASSANDRA-3219)
 * Fixes for LeveledCompactionStrategy score computation, prioritization,
   scheduling, and performance (CASSANDRA-3224, 3234)
 * parallelize sstable open at server startup (CASSANDRA-2988)
 * fix handling of exceptions writing to OutboundTcpConnection (CASSANDRA-3235)
 * Allow using quotes in "USE <keyspace>;" CLI command (CASSANDRA-3208)
 * Don't allow any cache loading exceptions to halt startup (CASSANDRA-3218)
 * Fix sstableloader --ignores option (CASSANDRA-3247)
 * File descriptor limit increased in packaging (CASSANDRA-3206)
 * Fix deadlock in commit log during flush (CASSANDRA-3253) 


1.0.0-beta1
 * removed binarymemtable (CASSANDRA-2692)
 * add commitlog_total_space_in_mb to prevent fragmented logs (CASSANDRA-2427)
 * removed commitlog_rotation_threshold_in_mb configuration (CASSANDRA-2771)
 * make AbstractBounds.normalize de-overlapp overlapping ranges (CASSANDRA-2641)
 * replace CollatingIterator, ReducingIterator with MergeIterator 
   (CASSANDRA-2062)
 * Fixed the ability to set compaction strategy in cli using create column 
   family command (CASSANDRA-2778)
 * clean up tmp files after failed compaction (CASSANDRA-2468)
 * restrict repair streaming to specific columnfamilies (CASSANDRA-2280)
 * don't bother persisting columns shadowed by a row tombstone (CASSANDRA-2589)
 * reset CF and SC deletion times after gc_grace (CASSANDRA-2317)
 * optimize away seek when compacting wide rows (CASSANDRA-2879)
 * single-pass streaming (CASSANDRA-2677, 2906, 2916, 3003)
 * use reference counting for deleting sstables instead of relying on GC
   (CASSANDRA-2521, 3179)
 * store hints as serialized mutations instead of pointers to data row
   (CASSANDRA-2045)
 * store hints in the coordinator node instead of in the closest replica 
   (CASSANDRA-2914)
 * add row_cache_keys_to_save CF option (CASSANDRA-1966)
 * check column family validity in nodetool repair (CASSANDRA-2933)
 * use lazy initialization instead of class initialization in NodeId
   (CASSANDRA-2953)
 * add paging to get_count (CASSANDRA-2894)
 * fix "short reads" in [multi]get (CASSANDRA-2643, 3157, 3192)
 * add optional compression for sstables (CASSANDRA-47, 2994, 3001, 3128)
 * add scheduler JMX metrics (CASSANDRA-2962)
 * add block level checksum for compressed data (CASSANDRA-1717)
 * make column family backed column map pluggable and introduce unsynchronized
   ArrayList backed one to speedup reads (CASSANDRA-2843, 3165, 3205)
 * refactoring of the secondary index api (CASSANDRA-2982)
 * make CL > ONE reads wait for digest reconciliation before returning
   (CASSANDRA-2494)
 * fix missing logging for some exceptions (CASSANDRA-2061)
 * refactor and optimize ColumnFamilyStore.files(...) and Descriptor.fromFilename(String)
   and few other places responsible for work with SSTable files (CASSANDRA-3040)
 * Stop reading from sstables once we know we have the most recent columns,
   for query-by-name requests (CASSANDRA-2498)
 * Add query-by-column mode to stress.java (CASSANDRA-3064)
 * Add "install" command to cassandra.bat (CASSANDRA-292)
 * clean up KSMetadata, CFMetadata from unnecessary
   Thrift<->Avro conversion methods (CASSANDRA-3032)
 * Add timeouts to client request schedulers (CASSANDRA-3079, 3096)
 * Cli to use hashes rather than array of hashes for strategy options (CASSANDRA-3081)
 * LeveledCompactionStrategy (CASSANDRA-1608, 3085, 3110, 3087, 3145, 3154, 3182)
 * Improvements of the CLI `describe` command (CASSANDRA-2630)
 * reduce window where dropped CF sstables may not be deleted (CASSANDRA-2942)
 * Expose gossip/FD info to JMX (CASSANDRA-2806)
 * Fix streaming over SSL when compressed SSTable involved (CASSANDRA-3051)
 * Add support for pluggable secondary index implementations (CASSANDRA-3078)
 * remove compaction_thread_priority setting (CASSANDRA-3104)
 * generate hints for replicas that timeout, not just replicas that are known
   to be down before starting (CASSANDRA-2034)
 * Add throttling for internode streaming (CASSANDRA-3080)
 * make the repair of a range repair all replica (CASSANDRA-2610, 3194)
 * expose the ability to repair the first range (as returned by the
   partitioner) of a node (CASSANDRA-2606)
 * Streams Compression (CASSANDRA-3015)
 * add ability to use multiple threads during a single compaction
   (CASSANDRA-2901)
 * make AbstractBounds.normalize support overlapping ranges (CASSANDRA-2641)
 * fix of the CQL count() behavior (CASSANDRA-3068)
 * use TreeMap backed column families for the SSTable simple writers
   (CASSANDRA-3148)
 * fix inconsistency of the CLI syntax when {} should be used instead of [{}]
   (CASSANDRA-3119)
 * rename CQL type names to match expected SQL behavior (CASSANDRA-3149, 3031)
 * Arena-based allocation for memtables (CASSANDRA-2252, 3162, 3163, 3168)
 * Default RR chance to 0.1 (CASSANDRA-3169)
 * Add RowLevel support to secondary index API (CASSANDRA-3147)
 * Make SerializingCacheProvider the default if JNA is available (CASSANDRA-3183)
 * Fix backwards compatibilty for CQL memtable properties (CASSANDRA-3190)
 * Add five-minute delay before starting compactions on a restarted server
   (CASSANDRA-3181)
 * Reduce copies done for intra-host messages (CASSANDRA-1788, 3144)
 * support of compaction strategy option for stress.java (CASSANDRA-3204)
 * make memtable throughput and column count thresholds no-ops (CASSANDRA-2449)
 * Return schema information along with the resultSet in CQL (CASSANDRA-2734)
 * Add new DecimalType (CASSANDRA-2883)
 * Fix assertion error in RowRepairResolver (CASSANDRA-3156)
 * Reduce unnecessary high buffer sizes (CASSANDRA-3171)
 * Pluggable compaction strategy (CASSANDRA-1610)
 * Add new broadcast_address config option (CASSANDRA-2491)


0.8.7
 * Kill server on wrapped OOME such as from FileChannel.map (CASSANDRA-3201)
 * Allow using quotes in "USE <keyspace>;" CLI command (CASSANDRA-3208)
 * Log message when a full repair operation completes (CASSANDRA-3207)
 * Don't allow any cache loading exceptions to halt startup (CASSANDRA-3218)
 * Fix sstableloader --ignores option (CASSANDRA-3247)
 * File descriptor limit increased in packaging (CASSANDRA-3206)
 * Log a meaningfull warning when a node receive a message for a repair session
   that doesn't exist anymore (CASSANDRA-3256)
 * Fix FD leak when internode encryption is enabled (CASSANDRA-3257)
 * FBUtilities.hexToBytes(String) to throw NumberFormatException when string
   contains non-hex characters (CASSANDRA-3231)
 * Keep SimpleSnitch proximity ordering unchanged from what the Strategy
   generates, as intended (CASSANDRA-3262)
 * remove Scrub from compactionstats when finished (CASSANDRA-3255)
 * Fix tool .bat files when CASSANDRA_HOME contains spaces (CASSANDRA-3258)
 * Force flush of status table when removing/updating token (CASSANDRA-3243)
 * Evict gossip state immediately when a token is taken over by a new IP (CASSANDRA-3259)
 * Fix bug where the failure detector can take too long to mark a host
   down (CASSANDRA-3273)
 * (Hadoop) allow wrapping ranges in queries (CASSANDRA-3137)
 * (Hadoop) check all interfaces for a match with split location
   before falling back to random replica (CASSANDRA-3211)
 * (Hadoop) Make Pig storage handle implements LoadMetadata (CASSANDRA-2777)
 * (Hadoop) Fix exception during PIG 'dump' (CASSANDRA-2810)
 * Fix stress COUNTER_GET option (CASSANDRA-3301)
 * Fix missing fields in CLI `show schema` output (CASSANDRA-3304)
 * Nodetool no longer leaks threads and closes JMX connections (CASSANDRA-3309)
 * fix truncate allowing data to be replayed post-restart (CASSANDRA-3297)
 * Move SimpleAuthority and SimpleAuthenticator to examples (CASSANDRA-2922)
 * Fix handling of tombstone by SSTableExport/Import (CASSANDRA-3357)
 * Fix transposition in cfHistograms (CASSANDRA-3222)
 * Allow using number as DC name when creating keyspace in CQL (CASSANDRA-3239)
 * Force flush of system table after updating/removing a token (CASSANDRA-3243)


0.8.6
 * revert CASSANDRA-2388
 * change TokenRange.endpoints back to listen/broadcast address to match
   pre-1777 behavior, and add TokenRange.rpc_endpoints instead (CASSANDRA-3187)
 * avoid trying to watch cassandra-topology.properties when loaded from jar
   (CASSANDRA-3138)
 * prevent users from creating keyspaces with LocalStrategy replication
   (CASSANDRA-3139)
 * fix CLI `show schema;` to output correct keyspace definition statement
   (CASSANDRA-3129)
 * CustomTThreadPoolServer to log TTransportException at DEBUG level
   (CASSANDRA-3142)
 * allow topology sort to work with non-unique rack names between 
   datacenters (CASSANDRA-3152)
 * Improve caching of same-version Messages on digest and repair paths
   (CASSANDRA-3158)
 * Randomize choice of first replica for counter increment (CASSANDRA-2890)
 * Fix using read_repair_chance instead of merge_shard_change (CASSANDRA-3202)
 * Avoid streaming data to nodes that already have it, on move as well as
   decommission (CASSANDRA-3041)
 * Fix divide by zero error in GCInspector (CASSANDRA-3164)
 * allow quoting of the ColumnFamily name in CLI `create column family`
   statement (CASSANDRA-3195)
 * Fix rolling upgrade from 0.7 to 0.8 problem (CASSANDRA-3166)
 * Accomodate missing encryption_options in IncomingTcpConnection.stream
   (CASSANDRA-3212)


0.8.5
 * fix NPE when encryption_options is unspecified (CASSANDRA-3007)
 * include column name in validation failure exceptions (CASSANDRA-2849)
 * make sure truncate clears out the commitlog so replay won't re-
   populate with truncated data (CASSANDRA-2950)
 * fix NPE when debug logging is enabled and dropped CF is present
   in a commitlog segment (CASSANDRA-3021)
 * fix cassandra.bat when CASSANDRA_HOME contains spaces (CASSANDRA-2952)
 * fix to SSTableSimpleUnsortedWriter bufferSize calculation (CASSANDRA-3027)
 * make cleanup and normal compaction able to skip empty rows
   (rows containing nothing but expired tombstones) (CASSANDRA-3039)
 * work around native memory leak in com.sun.management.GarbageCollectorMXBean
   (CASSANDRA-2868)
 * validate that column names in column_metadata are not equal to key_alias
   on create/update of the ColumnFamily and CQL 'ALTER' statement (CASSANDRA-3036)
 * return an InvalidRequestException if an indexed column is assigned
   a value larger than 64KB (CASSANDRA-3057)
 * fix of numeric-only and string column names handling in CLI "drop index" 
   (CASSANDRA-3054)
 * prune index scan resultset back to original request for lazy
   resultset expansion case (CASSANDRA-2964)
 * (Hadoop) fail jobs when Cassandra node has failed but TaskTracker
   has not (CASSANDRA-2388)
 * fix dynamic snitch ignoring nodes when read_repair_chance is zero
   (CASSANDRA-2662)
 * avoid retaining references to dropped CFS objects in 
   CompactionManager.estimatedCompactions (CASSANDRA-2708)
 * expose rpc timeouts per host in MessagingServiceMBean (CASSANDRA-2941)
 * avoid including cwd in classpath for deb and rpm packages (CASSANDRA-2881)
 * remove gossip state when a new IP takes over a token (CASSANDRA-3071)
 * allow sstable2json to work on index sstable files (CASSANDRA-3059)
 * always hint counters (CASSANDRA-3099)
 * fix log4j initialization in EmbeddedCassandraService (CASSANDRA-2857)
 * remove gossip state when a new IP takes over a token (CASSANDRA-3071)
 * work around native memory leak in com.sun.management.GarbageCollectorMXBean
    (CASSANDRA-2868)
 * fix UnavailableException with writes at CL.EACH_QUORM (CASSANDRA-3084)
 * fix parsing of the Keyspace and ColumnFamily names in numeric
   and string representations in CLI (CASSANDRA-3075)
 * fix corner cases in Range.differenceToFetch (CASSANDRA-3084)
 * fix ip address String representation in the ring cache (CASSANDRA-3044)
 * fix ring cache compatibility when mixing pre-0.8.4 nodes with post-
   in the same cluster (CASSANDRA-3023)
 * make repair report failure when a node participating dies (instead of
   hanging forever) (CASSANDRA-2433)
 * fix handling of the empty byte buffer by ReversedType (CASSANDRA-3111)
 * Add validation that Keyspace names are case-insensitively unique (CASSANDRA-3066)
 * catch invalid key_validation_class before instantiating UpdateColumnFamily (CASSANDRA-3102)
 * make Range and Bounds objects client-safe (CASSANDRA-3108)
 * optionally skip log4j configuration (CASSANDRA-3061)
 * bundle sstableloader with the debian package (CASSANDRA-3113)
 * don't try to build secondary indexes when there is none (CASSANDRA-3123)
 * improve SSTableSimpleUnsortedWriter speed for large rows (CASSANDRA-3122)
 * handle keyspace arguments correctly in nodetool snapshot (CASSANDRA-3038)
 * Fix SSTableImportTest on windows (CASSANDRA-3043)
 * expose compactionThroughputMbPerSec through JMX (CASSANDRA-3117)
 * log keyspace and CF of large rows being compacted


0.8.4
 * change TokenRing.endpoints to be a list of rpc addresses instead of 
   listen/broadcast addresses (CASSANDRA-1777)
 * include files-to-be-streamed in StreamInSession.getSources (CASSANDRA-2972)
 * use JAVA env var in cassandra-env.sh (CASSANDRA-2785, 2992)
 * avoid doing read for no-op replicate-on-write at CL=1 (CASSANDRA-2892)
 * refuse counter write for CL.ANY (CASSANDRA-2990)
 * switch back to only logging recent dropped messages (CASSANDRA-3004)
 * always deserialize RowMutation for counters (CASSANDRA-3006)
 * ignore saved replication_factor strategy_option for NTS (CASSANDRA-3011)
 * make sure pre-truncate CL segments are discarded (CASSANDRA-2950)


0.8.3
 * add ability to drop local reads/writes that are going to timeout
   (CASSANDRA-2943)
 * revamp token removal process, keep gossip states for 3 days (CASSANDRA-2496)
 * don't accept extra args for 0-arg nodetool commands (CASSANDRA-2740)
 * log unavailableexception details at debug level (CASSANDRA-2856)
 * expose data_dir though jmx (CASSANDRA-2770)
 * don't include tmp files as sstable when create cfs (CASSANDRA-2929)
 * log Java classpath on startup (CASSANDRA-2895)
 * keep gossipped version in sync with actual on migration coordinator 
   (CASSANDRA-2946)
 * use lazy initialization instead of class initialization in NodeId
   (CASSANDRA-2953)
 * check column family validity in nodetool repair (CASSANDRA-2933)
 * speedup bytes to hex conversions dramatically (CASSANDRA-2850)
 * Flush memtables on shutdown when durable writes are disabled 
   (CASSANDRA-2958)
 * improved POSIX compatibility of start scripts (CASsANDRA-2965)
 * add counter support to Hadoop InputFormat (CASSANDRA-2981)
 * fix bug where dirty commitlog segments were removed (and avoid keeping 
   segments with no post-flush activity permanently dirty) (CASSANDRA-2829)
 * fix throwing exception with batch mutation of counter super columns
   (CASSANDRA-2949)
 * ignore system tables during repair (CASSANDRA-2979)
 * throw exception when NTS is given replication_factor as an option
   (CASSANDRA-2960)
 * fix assertion error during compaction of counter CFs (CASSANDRA-2968)
 * avoid trying to create index names, when no index exists (CASSANDRA-2867)
 * don't sample the system table when choosing a bootstrap token
   (CASSANDRA-2825)
 * gossiper notifies of local state changes (CASSANDRA-2948)
 * add asynchronous and half-sync/half-async (hsha) thrift servers 
   (CASSANDRA-1405)
 * fix potential use of free'd native memory in SerializingCache 
   (CASSANDRA-2951)
 * prune index scan resultset back to original request for lazy
   resultset expansion case (CASSANDRA-2964)
 * (Hadoop) fail jobs when Cassandra node has failed but TaskTracker
    has not (CASSANDRA-2388)


0.8.2
 * CQL: 
   - include only one row per unique key for IN queries (CASSANDRA-2717)
   - respect client timestamp on full row deletions (CASSANDRA-2912)
 * improve thread-safety in StreamOutSession (CASSANDRA-2792)
 * allow deleting a row and updating indexed columns in it in the
   same mutation (CASSANDRA-2773)
 * Expose number of threads blocked on submitting memtable to flush
   in JMX (CASSANDRA-2817)
 * add ability to return "endpoints" to nodetool (CASSANDRA-2776)
 * Add support for multiple (comma-delimited) coordinator addresses
   to ColumnFamilyInputFormat (CASSANDRA-2807)
 * fix potential NPE while scheduling read repair for range slice
   (CASSANDRA-2823)
 * Fix race in SystemTable.getCurrentLocalNodeId (CASSANDRA-2824)
 * Correctly set default for replicate_on_write (CASSANDRA-2835)
 * improve nodetool compactionstats formatting (CASSANDRA-2844)
 * fix index-building status display (CASSANDRA-2853)
 * fix CLI perpetuating obsolete KsDef.replication_factor (CASSANDRA-2846)
 * improve cli treatment of multiline comments (CASSANDRA-2852)
 * handle row tombstones correctly in EchoedRow (CASSANDRA-2786)
 * add MessagingService.get[Recently]DroppedMessages and
   StorageService.getExceptionCount (CASSANDRA-2804)
 * fix possibility of spurious UnavailableException for LOCAL_QUORUM
   reads with dynamic snitch + read repair disabled (CASSANDRA-2870)
 * add ant-optional as dependence for the debian package (CASSANDRA-2164)
 * add option to specify limit for get_slice in the CLI (CASSANDRA-2646)
 * decrease HH page size (CASSANDRA-2832)
 * reset cli keyspace after dropping the current one (CASSANDRA-2763)
 * add KeyRange option to Hadoop inputformat (CASSANDRA-1125)
 * fix protocol versioning (CASSANDRA-2818, 2860)
 * support spaces in path to log4j configuration (CASSANDRA-2383)
 * avoid including inferred types in CF update (CASSANDRA-2809)
 * fix JMX bulkload call (CASSANDRA-2908)
 * fix updating KS with durable_writes=false (CASSANDRA-2907)
 * add simplified facade to SSTableWriter for bulk loading use
   (CASSANDRA-2911)
 * fix re-using index CF sstable names after drop/recreate (CASSANDRA-2872)
 * prepend CF to default index names (CASSANDRA-2903)
 * fix hint replay (CASSANDRA-2928)
 * Properly synchronize repair's merkle tree computation (CASSANDRA-2816)


0.8.1
 * CQL:
   - support for insert, delete in BATCH (CASSANDRA-2537)
   - support for IN to SELECT, UPDATE (CASSANDRA-2553)
   - timestamp support for INSERT, UPDATE, and BATCH (CASSANDRA-2555)
   - TTL support (CASSANDRA-2476)
   - counter support (CASSANDRA-2473)
   - ALTER COLUMNFAMILY (CASSANDRA-1709)
   - DROP INDEX (CASSANDRA-2617)
   - add SCHEMA/TABLE as aliases for KS/CF (CASSANDRA-2743)
   - server handles wait-for-schema-agreement (CASSANDRA-2756)
   - key alias support (CASSANDRA-2480)
 * add support for comparator parameters and a generic ReverseType
   (CASSANDRA-2355)
 * add CompositeType and DynamicCompositeType (CASSANDRA-2231)
 * optimize batches containing multiple updates to the same row
   (CASSANDRA-2583)
 * adjust hinted handoff page size to avoid OOM with large columns 
   (CASSANDRA-2652)
 * mark BRAF buffer invalid post-flush so we don't re-flush partial
   buffers again, especially on CL writes (CASSANDRA-2660)
 * add DROP INDEX support to CLI (CASSANDRA-2616)
 * don't perform HH to client-mode [storageproxy] nodes (CASSANDRA-2668)
 * Improve forceDeserialize/getCompactedRow encapsulation (CASSANDRA-2659)
 * Don't write CounterUpdateColumn to disk in tests (CASSANDRA-2650)
 * Add sstable bulk loading utility (CASSANDRA-1278)
 * avoid replaying hints to dropped columnfamilies (CASSANDRA-2685)
 * add placeholders for missing rows in range query pseudo-RR (CASSANDRA-2680)
 * remove no-op HHOM.renameHints (CASSANDRA-2693)
 * clone super columns to avoid modifying them during flush (CASSANDRA-2675)
 * allow writes to bypass the commitlog for certain keyspaces (CASSANDRA-2683)
 * avoid NPE when bypassing commitlog during memtable flush (CASSANDRA-2781)
 * Added support for making bootstrap retry if nodes flap (CASSANDRA-2644)
 * Added statusthrift to nodetool to report if thrift server is running (CASSANDRA-2722)
 * Fixed rows being cached if they do not exist (CASSANDRA-2723)
 * Support passing tableName and cfName to RowCacheProviders (CASSANDRA-2702)
 * close scrub file handles (CASSANDRA-2669)
 * throttle migration replay (CASSANDRA-2714)
 * optimize column serializer creation (CASSANDRA-2716)
 * Added support for making bootstrap retry if nodes flap (CASSANDRA-2644)
 * Added statusthrift to nodetool to report if thrift server is running
   (CASSANDRA-2722)
 * Fixed rows being cached if they do not exist (CASSANDRA-2723)
 * fix truncate/compaction race (CASSANDRA-2673)
 * workaround large resultsets causing large allocation retention
   by nio sockets (CASSANDRA-2654)
 * fix nodetool ring use with Ec2Snitch (CASSANDRA-2733)
 * fix removing columns and subcolumns that are supressed by a row or
   supercolumn tombstone during replica resolution (CASSANDRA-2590)
 * support sstable2json against snapshot sstables (CASSANDRA-2386)
 * remove active-pull schema requests (CASSANDRA-2715)
 * avoid marking entire list of sstables as actively being compacted
   in multithreaded compaction (CASSANDRA-2765)
 * seek back after deserializing a row to update cache with (CASSANDRA-2752)
 * avoid skipping rows in scrub for counter column family (CASSANDRA-2759)
 * fix ConcurrentModificationException in repair when dealing with 0.7 node
   (CASSANDRA-2767)
 * use threadsafe collections for StreamInSession (CASSANDRA-2766)
 * avoid infinite loop when creating merkle tree (CASSANDRA-2758)
 * avoids unmarking compacting sstable prematurely in cleanup (CASSANDRA-2769)
 * fix NPE when the commit log is bypassed (CASSANDRA-2718)
 * don't throw an exception in SS.isRPCServerRunning (CASSANDRA-2721)
 * make stress.jar executable (CASSANDRA-2744)
 * add daemon mode to java stress (CASSANDRA-2267)
 * expose the DC and rack of a node through JMX and nodetool ring (CASSANDRA-2531)
 * fix cache mbean getSize (CASSANDRA-2781)
 * Add Date, Float, Double, and Boolean types (CASSANDRA-2530)
 * Add startup flag to renew counter node id (CASSANDRA-2788)
 * add jamm agent to cassandra.bat (CASSANDRA-2787)
 * fix repair hanging if a neighbor has nothing to send (CASSANDRA-2797)
 * purge tombstone even if row is in only one sstable (CASSANDRA-2801)
 * Fix wrong purge of deleted cf during compaction (CASSANDRA-2786)
 * fix race that could result in Hadoop writer failing to throw an
   exception encountered after close() (CASSANDRA-2755)
 * fix scan wrongly throwing assertion error (CASSANDRA-2653)
 * Always use even distribution for merkle tree with RandomPartitionner
   (CASSANDRA-2841)
 * fix describeOwnership for OPP (CASSANDRA-2800)
 * ensure that string tokens do not contain commas (CASSANDRA-2762)


0.8.0-final
 * fix CQL grammar warning and cqlsh regression from CASSANDRA-2622
 * add ant generate-cql-html target (CASSANDRA-2526)
 * update CQL consistency levels (CASSANDRA-2566)
 * debian packaging fixes (CASSANDRA-2481, 2647)
 * fix UUIDType, IntegerType for direct buffers (CASSANDRA-2682, 2684)
 * switch to native Thrift for Hadoop map/reduce (CASSANDRA-2667)
 * fix StackOverflowError when building from eclipse (CASSANDRA-2687)
 * only provide replication_factor to strategy_options "help" for
   SimpleStrategy, OldNetworkTopologyStrategy (CASSANDRA-2678, 2713)
 * fix exception adding validators to non-string columns (CASSANDRA-2696)
 * avoid instantiating DatabaseDescriptor in JDBC (CASSANDRA-2694)
 * fix potential stack overflow during compaction (CASSANDRA-2626)
 * clone super columns to avoid modifying them during flush (CASSANDRA-2675)
 * reset underlying iterator in EchoedRow constructor (CASSANDRA-2653)


0.8.0-rc1
 * faster flushes and compaction from fixing excessively pessimistic 
   rebuffering in BRAF (CASSANDRA-2581)
 * fix returning null column values in the python cql driver (CASSANDRA-2593)
 * fix merkle tree splitting exiting early (CASSANDRA-2605)
 * snapshot_before_compaction directory name fix (CASSANDRA-2598)
 * Disable compaction throttling during bootstrap (CASSANDRA-2612) 
 * fix CQL treatment of > and < operators in range slices (CASSANDRA-2592)
 * fix potential double-application of counter updates on commitlog replay
   by moving replay position from header to sstable metadata (CASSANDRA-2419)
 * JDBC CQL driver exposes getColumn for access to timestamp
 * JDBC ResultSetMetadata properties added to AbstractType
 * r/m clustertool (CASSANDRA-2607)
 * add support for presenting row key as a column in CQL result sets 
   (CASSANDRA-2622)
 * Don't allow {LOCAL|EACH}_QUORUM unless strategy is NTS (CASSANDRA-2627)
 * validate keyspace strategy_options during CQL create (CASSANDRA-2624)
 * fix empty Result with secondary index when limit=1 (CASSANDRA-2628)
 * Fix regression where bootstrapping a node with no schema fails
   (CASSANDRA-2625)
 * Allow removing LocationInfo sstables (CASSANDRA-2632)
 * avoid attempting to replay mutations from dropped keyspaces (CASSANDRA-2631)
 * avoid using cached position of a key when GT is requested (CASSANDRA-2633)
 * fix counting bloom filter true positives (CASSANDRA-2637)
 * initialize local ep state prior to gossip startup if needed (CASSANDRA-2638)
 * fix counter increment lost after restart (CASSANDRA-2642)
 * add quote-escaping via backslash to CLI (CASSANDRA-2623)
 * fix pig example script (CASSANDRA-2487)
 * fix dynamic snitch race in adding latencies (CASSANDRA-2618)
 * Start/stop cassandra after more important services such as mdadm in
   debian packaging (CASSANDRA-2481)


0.8.0-beta2
 * fix NPE compacting index CFs (CASSANDRA-2528)
 * Remove checking all column families on startup for compaction candidates 
   (CASSANDRA-2444)
 * validate CQL create keyspace options (CASSANDRA-2525)
 * fix nodetool setcompactionthroughput (CASSANDRA-2550)
 * move	gossip heartbeat back to its own thread (CASSANDRA-2554)
 * validate cql TRUNCATE columnfamily before truncating (CASSANDRA-2570)
 * fix batch_mutate for mixed standard-counter mutations (CASSANDRA-2457)
 * disallow making schema changes to system keyspace (CASSANDRA-2563)
 * fix sending mutation messages multiple times (CASSANDRA-2557)
 * fix incorrect use of NBHM.size in ReadCallback that could cause
   reads to time out even when responses were received (CASSANDRA-2552)
 * trigger read repair correctly for LOCAL_QUORUM reads (CASSANDRA-2556)
 * Allow configuring the number of compaction thread (CASSANDRA-2558)
 * forceUserDefinedCompaction will attempt to compact what it is given
   even if the pessimistic estimate is that there is not enough disk space;
   automatic compactions will only compact 2 or more sstables (CASSANDRA-2575)
 * refuse to apply migrations with older timestamps than the current 
   schema (CASSANDRA-2536)
 * remove unframed Thrift transport option
 * include indexes in snapshots (CASSANDRA-2596)
 * improve ignoring of obsolete mutations in index maintenance (CASSANDRA-2401)
 * recognize attempt to drop just the index while leaving the column
   definition alone (CASSANDRA-2619)
  

0.8.0-beta1
 * remove Avro RPC support (CASSANDRA-926)
 * support for columns that act as incr/decr counters 
   (CASSANDRA-1072, 1937, 1944, 1936, 2101, 2093, 2288, 2105, 2384, 2236, 2342,
   2454)
 * CQL (CASSANDRA-1703, 1704, 1705, 1706, 1707, 1708, 1710, 1711, 1940, 
   2124, 2302, 2277, 2493)
 * avoid double RowMutation serialization on write path (CASSANDRA-1800)
 * make NetworkTopologyStrategy the default (CASSANDRA-1960)
 * configurable internode encryption (CASSANDRA-1567, 2152)
 * human readable column names in sstable2json output (CASSANDRA-1933)
 * change default JMX port to 7199 (CASSANDRA-2027)
 * backwards compatible internal messaging (CASSANDRA-1015)
 * atomic switch of memtables and sstables (CASSANDRA-2284)
 * add pluggable SeedProvider (CASSANDRA-1669)
 * Fix clustertool to not throw exception when calling get_endpoints (CASSANDRA-2437)
 * upgrade to thrift 0.6 (CASSANDRA-2412) 
 * repair works on a token range instead of full ring (CASSANDRA-2324)
 * purge tombstones from row cache (CASSANDRA-2305)
 * push replication_factor into strategy_options (CASSANDRA-1263)
 * give snapshots the same name on each node (CASSANDRA-1791)
 * remove "nodetool loadbalance" (CASSANDRA-2448)
 * multithreaded compaction (CASSANDRA-2191)
 * compaction throttling (CASSANDRA-2156)
 * add key type information and alias (CASSANDRA-2311, 2396)
 * cli no longer divides read_repair_chance by 100 (CASSANDRA-2458)
 * made CompactionInfo.getTaskType return an enum (CASSANDRA-2482)
 * add a server-wide cap on measured memtable memory usage and aggressively
   flush to keep under that threshold (CASSANDRA-2006)
 * add unified UUIDType (CASSANDRA-2233)
 * add off-heap row cache support (CASSANDRA-1969)


0.7.5
 * improvements/fixes to PIG driver (CASSANDRA-1618, CASSANDRA-2387,
   CASSANDRA-2465, CASSANDRA-2484)
 * validate index names (CASSANDRA-1761)
 * reduce contention on Table.flusherLock (CASSANDRA-1954)
 * try harder to detect failures during streaming, cleaning up temporary
   files more reliably (CASSANDRA-2088)
 * shut down server for OOM on a Thrift thread (CASSANDRA-2269)
 * fix tombstone handling in repair and sstable2json (CASSANDRA-2279)
 * preserve version when streaming data from old sstables (CASSANDRA-2283)
 * don't start repair if a neighboring node is marked as dead (CASSANDRA-2290)
 * purge tombstones from row cache (CASSANDRA-2305)
 * Avoid seeking when sstable2json exports the entire file (CASSANDRA-2318)
 * clear Built flag in system table when dropping an index (CASSANDRA-2320)
 * don't allow arbitrary argument for stress.java (CASSANDRA-2323)
 * validate values for index predicates in get_indexed_slice (CASSANDRA-2328)
 * queue secondary indexes for flush before the parent (CASSANDRA-2330)
 * allow job configuration to set the CL used in Hadoop jobs (CASSANDRA-2331)
 * add memtable_flush_queue_size defaulting to 4 (CASSANDRA-2333)
 * Allow overriding of initial_token, storage_port and rpc_port from system
   properties (CASSANDRA-2343)
 * fix comparator used for non-indexed secondary expressions in index scan
   (CASSANDRA-2347)
 * ensure size calculation and write phase of large-row compaction use
   the same threshold for TTL expiration (CASSANDRA-2349)
 * fix race when iterating CFs during add/drop (CASSANDRA-2350)
 * add ConsistencyLevel command to CLI (CASSANDRA-2354)
 * allow negative numbers in the cli (CASSANDRA-2358)
 * hard code serialVersionUID for tokens class (CASSANDRA-2361)
 * fix potential infinite loop in ByteBufferUtil.inputStream (CASSANDRA-2365)
 * fix encoding bugs in HintedHandoffManager, SystemTable when default
   charset is not UTF8 (CASSANDRA-2367)
 * avoids having removed node reappearing in Gossip (CASSANDRA-2371)
 * fix incorrect truncation of long to int when reading columns via block
   index (CASSANDRA-2376)
 * fix NPE during stream session (CASSANDRA-2377)
 * fix race condition that could leave orphaned data files when dropping CF or
   KS (CASSANDRA-2381)
 * fsync statistics component on write (CASSANDRA-2382)
 * fix duplicate results from CFS.scan (CASSANDRA-2406)
 * add IntegerType to CLI help (CASSANDRA-2414)
 * avoid caching token-only decoratedkeys (CASSANDRA-2416)
 * convert mmap assertion to if/throw so scrub can catch it (CASSANDRA-2417)
 * don't overwrite gc log (CASSANDR-2418)
 * invalidate row cache for streamed row to avoid inconsitencies
   (CASSANDRA-2420)
 * avoid copies in range/index scans (CASSANDRA-2425)
 * make sure we don't wipe data during cleanup if the node has not join
   the ring (CASSANDRA-2428)
 * Try harder to close files after compaction (CASSANDRA-2431)
 * re-set bootstrapped flag after move finishes (CASSANDRA-2435)
 * display validation_class in CLI 'describe keyspace' (CASSANDRA-2442)
 * make cleanup compactions cleanup the row cache (CASSANDRA-2451)
 * add column fields validation to scrub (CASSANDRA-2460)
 * use 64KB flush buffer instead of in_memory_compaction_limit (CASSANDRA-2463)
 * fix backslash substitutions in CLI (CASSANDRA-2492)
 * disable cache saving for system CFS (CASSANDRA-2502)
 * fixes for verifying destination availability under hinted conditions
   so UE can be thrown intead of timing out (CASSANDRA-2514)
 * fix update of validation class in column metadata (CASSANDRA-2512)
 * support LOCAL_QUORUM, EACH_QUORUM CLs outside of NTS (CASSANDRA-2516)
 * preserve version when streaming data from old sstables (CASSANDRA-2283)
 * fix backslash substitutions in CLI (CASSANDRA-2492)
 * count a row deletion as one operation towards memtable threshold 
   (CASSANDRA-2519)
 * support LOCAL_QUORUM, EACH_QUORUM CLs outside of NTS (CASSANDRA-2516)


0.7.4
 * add nodetool join command (CASSANDRA-2160)
 * fix secondary indexes on pre-existing or streamed data (CASSANDRA-2244)
 * initialize endpoint in gossiper earlier (CASSANDRA-2228)
 * add ability to write to Cassandra from Pig (CASSANDRA-1828)
 * add rpc_[min|max]_threads (CASSANDRA-2176)
 * add CL.TWO, CL.THREE (CASSANDRA-2013)
 * avoid exporting an un-requested row in sstable2json, when exporting 
   a key that does not exist (CASSANDRA-2168)
 * add incremental_backups option (CASSANDRA-1872)
 * add configurable row limit to Pig loadfunc (CASSANDRA-2276)
 * validate column values in batches as well as single-Column inserts
   (CASSANDRA-2259)
 * move sample schema from cassandra.yaml to schema-sample.txt,
   a cli scripts (CASSANDRA-2007)
 * avoid writing empty rows when scrubbing tombstoned rows (CASSANDRA-2296)
 * fix assertion error in range and index scans for CL < ALL
   (CASSANDRA-2282)
 * fix commitlog replay when flush position refers to data that didn't
   get synced before server died (CASSANDRA-2285)
 * fix fd leak in sstable2json with non-mmap'd i/o (CASSANDRA-2304)
 * reduce memory use during streaming of multiple sstables (CASSANDRA-2301)
 * purge tombstoned rows from cache after GCGraceSeconds (CASSANDRA-2305)
 * allow zero replicas in a NTS datacenter (CASSANDRA-1924)
 * make range queries respect snitch for local replicas (CASSANDRA-2286)
 * fix HH delivery when column index is larger than 2GB (CASSANDRA-2297)
 * make 2ary indexes use parent CF flush thresholds during initial build
   (CASSANDRA-2294)
 * update memtable_throughput to be a long (CASSANDRA-2158)


0.7.3
 * Keep endpoint state until aVeryLongTime (CASSANDRA-2115)
 * lower-latency read repair (CASSANDRA-2069)
 * add hinted_handoff_throttle_delay_in_ms option (CASSANDRA-2161)
 * fixes for cache save/load (CASSANDRA-2172, -2174)
 * Handle whole-row deletions in CFOutputFormat (CASSANDRA-2014)
 * Make memtable_flush_writers flush in parallel (CASSANDRA-2178)
 * Add compaction_preheat_key_cache option (CASSANDRA-2175)
 * refactor stress.py to have only one copy of the format string 
   used for creating row keys (CASSANDRA-2108)
 * validate index names for \w+ (CASSANDRA-2196)
 * Fix Cassandra cli to respect timeout if schema does not settle 
   (CASSANDRA-2187)
 * fix for compaction and cleanup writing old-format data into new-version 
   sstable (CASSANDRA-2211, -2216)
 * add nodetool scrub (CASSANDRA-2217, -2240)
 * fix sstable2json large-row pagination (CASSANDRA-2188)
 * fix EOFing on requests for the last bytes in a file (CASSANDRA-2213)
 * fix BufferedRandomAccessFile bugs (CASSANDRA-2218, -2241)
 * check for memtable flush_after_mins exceeded every 10s (CASSANDRA-2183)
 * fix cache saving on Windows (CASSANDRA-2207)
 * add validateSchemaAgreement call + synchronization to schema
   modification operations (CASSANDRA-2222)
 * fix for reversed slice queries on large rows (CASSANDRA-2212)
 * fat clients were writing local data (CASSANDRA-2223)
 * set DEFAULT_MEMTABLE_LIFETIME_IN_MINS to 24h
 * improve detection and cleanup of partially-written sstables 
   (CASSANDRA-2206)
 * fix supercolumn de/serialization when subcolumn comparator is different
   from supercolumn's (CASSANDRA-2104)
 * fix starting up on Windows when CASSANDRA_HOME contains whitespace
   (CASSANDRA-2237)
 * add [get|set][row|key]cacheSavePeriod to JMX (CASSANDRA-2100)
 * fix Hadoop ColumnFamilyOutputFormat dropping of mutations
   when batch fills up (CASSANDRA-2255)
 * move file deletions off of scheduledtasks executor (CASSANDRA-2253)


0.7.2
 * copy DecoratedKey.key when inserting into caches to avoid retaining
   a reference to the underlying buffer (CASSANDRA-2102)
 * format subcolumn names with subcomparator (CASSANDRA-2136)
 * fix column bloom filter deserialization (CASSANDRA-2165)


0.7.1
 * refactor MessageDigest creation code. (CASSANDRA-2107)
 * buffer network stack to avoid inefficient small TCP messages while avoiding
   the nagle/delayed ack problem (CASSANDRA-1896)
 * check log4j configuration for changes every 10s (CASSANDRA-1525, 1907)
 * more-efficient cross-DC replication (CASSANDRA-1530, -2051, -2138)
 * avoid polluting page cache with commitlog or sstable writes
   and seq scan operations (CASSANDRA-1470)
 * add RMI authentication options to nodetool (CASSANDRA-1921)
 * make snitches configurable at runtime (CASSANDRA-1374)
 * retry hadoop split requests on connection failure (CASSANDRA-1927)
 * implement describeOwnership for BOP, COPP (CASSANDRA-1928)
 * make read repair behave as expected for ConsistencyLevel > ONE
   (CASSANDRA-982, 2038)
 * distributed test harness (CASSANDRA-1859, 1964)
 * reduce flush lock contention (CASSANDRA-1930)
 * optimize supercolumn deserialization (CASSANDRA-1891)
 * fix CFMetaData.apply to only compare objects of the same class 
   (CASSANDRA-1962)
 * allow specifying specific SSTables to compact from JMX (CASSANDRA-1963)
 * fix race condition in MessagingService.targets (CASSANDRA-1959, 2094, 2081)
 * refuse to open sstables from a future version (CASSANDRA-1935)
 * zero-copy reads (CASSANDRA-1714)
 * fix copy bounds for word Text in wordcount demo (CASSANDRA-1993)
 * fixes for contrib/javautils (CASSANDRA-1979)
 * check more frequently for memtable expiration (CASSANDRA-2000)
 * fix writing SSTable column count statistics (CASSANDRA-1976)
 * fix streaming of multiple CFs during bootstrap (CASSANDRA-1992)
 * explicitly set JVM GC new generation size with -Xmn (CASSANDRA-1968)
 * add short options for CLI flags (CASSANDRA-1565)
 * make keyspace argument to "describe keyspace" in CLI optional
   when authenticated to keyspace already (CASSANDRA-2029)
 * added option to specify -Dcassandra.join_ring=false on startup
   to allow "warm spare" nodes or performing JMX maintenance before
   joining the ring (CASSANDRA-526)
 * log migrations at INFO (CASSANDRA-2028)
 * add CLI verbose option in file mode (CASSANDRA-2030)
 * add single-line "--" comments to CLI (CASSANDRA-2032)
 * message serialization tests (CASSANDRA-1923)
 * switch from ivy to maven-ant-tasks (CASSANDRA-2017)
 * CLI attempts to block for new schema to propagate (CASSANDRA-2044)
 * fix potential overflow in nodetool cfstats (CASSANDRA-2057)
 * add JVM shutdownhook to sync commitlog (CASSANDRA-1919)
 * allow nodes to be up without being part of  normal traffic (CASSANDRA-1951)
 * fix CLI "show keyspaces" with null options on NTS (CASSANDRA-2049)
 * fix possible ByteBuffer race conditions (CASSANDRA-2066)
 * reduce garbage generated by MessagingService to prevent load spikes
   (CASSANDRA-2058)
 * fix math in RandomPartitioner.describeOwnership (CASSANDRA-2071)
 * fix deletion of sstable non-data components (CASSANDRA-2059)
 * avoid blocking gossip while deleting handoff hints (CASSANDRA-2073)
 * ignore messages from newer versions, keep track of nodes in gossip 
   regardless of version (CASSANDRA-1970)
 * cache writing moved to CompactionManager to reduce i/o contention and
   updated to use non-cache-polluting writes (CASSANDRA-2053)
 * page through large rows when exporting to JSON (CASSANDRA-2041)
 * add flush_largest_memtables_at and reduce_cache_sizes_at options
   (CASSANDRA-2142)
 * add cli 'describe cluster' command (CASSANDRA-2127)
 * add cli support for setting username/password at 'connect' command 
   (CASSANDRA-2111)
 * add -D option to Stress.java to allow reading hosts from a file 
   (CASSANDRA-2149)
 * bound hints CF throughput between 32M and 256M (CASSANDRA-2148)
 * continue starting when invalid saved cache entries are encountered
   (CASSANDRA-2076)
 * add max_hint_window_in_ms option (CASSANDRA-1459)


0.7.0-final
 * fix offsets to ByteBuffer.get (CASSANDRA-1939)


0.7.0-rc4
 * fix cli crash after backgrounding (CASSANDRA-1875)
 * count timeouts in storageproxy latencies, and include latency 
   histograms in StorageProxyMBean (CASSANDRA-1893)
 * fix CLI get recognition of supercolumns (CASSANDRA-1899)
 * enable keepalive on intra-cluster sockets (CASSANDRA-1766)
 * count timeouts towards dynamicsnitch latencies (CASSANDRA-1905)
 * Expose index-building status in JMX + cli schema description
   (CASSANDRA-1871)
 * allow [LOCAL|EACH]_QUORUM to be used with non-NetworkTopology 
   replication Strategies
 * increased amount of index locks for faster commitlog replay
 * collect secondary index tombstones immediately (CASSANDRA-1914)
 * revert commitlog changes from #1780 (CASSANDRA-1917)
 * change RandomPartitioner min token to -1 to avoid collision w/
   tokens on actual nodes (CASSANDRA-1901)
 * examine the right nibble when validating TimeUUID (CASSANDRA-1910)
 * include secondary indexes in cleanup (CASSANDRA-1916)
 * CFS.scrubDataDirectories should also cleanup invalid secondary indexes
   (CASSANDRA-1904)
 * ability to disable/enable gossip on nodes to force them down
   (CASSANDRA-1108)


0.7.0-rc3
 * expose getNaturalEndpoints in StorageServiceMBean taking byte[]
   key; RMI cannot serialize ByteBuffer (CASSANDRA-1833)
 * infer org.apache.cassandra.locator for replication strategy classes
   when not otherwise specified
 * validation that generates less garbage (CASSANDRA-1814)
 * add TTL support to CLI (CASSANDRA-1838)
 * cli defaults to bytestype for subcomparator when creating
   column families (CASSANDRA-1835)
 * unregister index MBeans when index is dropped (CASSANDRA-1843)
 * make ByteBufferUtil.clone thread-safe (CASSANDRA-1847)
 * change exception for read requests during bootstrap from 
   InvalidRequest to Unavailable (CASSANDRA-1862)
 * respect row-level tombstones post-flush in range scans
   (CASSANDRA-1837)
 * ReadResponseResolver check digests against each other (CASSANDRA-1830)
 * return InvalidRequest when remove of subcolumn without supercolumn
   is requested (CASSANDRA-1866)
 * flush before repair (CASSANDRA-1748)
 * SSTableExport validates key order (CASSANDRA-1884)
 * large row support for SSTableExport (CASSANDRA-1867)
 * Re-cache hot keys post-compaction without hitting disk (CASSANDRA-1878)
 * manage read repair in coordinator instead of data source, to
   provide latency information to dynamic snitch (CASSANDRA-1873)


0.7.0-rc2
 * fix live-column-count of slice ranges including tombstoned supercolumn 
   with live subcolumn (CASSANDRA-1591)
 * rename o.a.c.internal.AntientropyStage -> AntiEntropyStage,
   o.a.c.request.Request_responseStage -> RequestResponseStage,
   o.a.c.internal.Internal_responseStage -> InternalResponseStage
 * add AbstractType.fromString (CASSANDRA-1767)
 * require index_type to be present when specifying index_name
   on ColumnDef (CASSANDRA-1759)
 * fix add/remove index bugs in CFMetadata (CASSANDRA-1768)
 * rebuild Strategy during system_update_keyspace (CASSANDRA-1762)
 * cli updates prompt to ... in continuation lines (CASSANDRA-1770)
 * support multiple Mutations per key in hadoop ColumnFamilyOutputFormat
   (CASSANDRA-1774)
 * improvements to Debian init script (CASSANDRA-1772)
 * use local classloader to check for version.properties (CASSANDRA-1778)
 * Validate that column names in column_metadata are valid for the
   defined comparator, and decode properly in cli (CASSANDRA-1773)
 * use cross-platform newlines in cli (CASSANDRA-1786)
 * add ExpiringColumn support to sstable import/export (CASSANDRA-1754)
 * add flush for each append to periodic commitlog mode; added
   periodic_without_flush option to disable this (CASSANDRA-1780)
 * close file handle used for post-flush truncate (CASSANDRA-1790)
 * various code cleanup (CASSANDRA-1793, -1794, -1795)
 * fix range queries against wrapped range (CASSANDRA-1781)
 * fix consistencylevel calculations for NetworkTopologyStrategy
   (CASSANDRA-1804)
 * cli support index type enum names (CASSANDRA-1810)
 * improved validation of column_metadata (CASSANDRA-1813)
 * reads at ConsistencyLevel > 1 throw UnavailableException
   immediately if insufficient live nodes exist (CASSANDRA-1803)
 * copy bytebuffers for local writes to avoid retaining the entire
   Thrift frame (CASSANDRA-1801)
 * fix NPE adding index to column w/o prior metadata (CASSANDRA-1764)
 * reduce fat client timeout (CASSANDRA-1730)
 * fix botched merge of CASSANDRA-1316


0.7.0-rc1
 * fix compaction and flush races with schema updates (CASSANDRA-1715)
 * add clustertool, config-converter, sstablekeys, and schematool 
   Windows .bat files (CASSANDRA-1723)
 * reject range queries received during bootstrap (CASSANDRA-1739)
 * fix wrapping-range queries on non-minimum token (CASSANDRA-1700)
 * add nodetool cfhistogram (CASSANDRA-1698)
 * limit repaired ranges to what the nodes have in common (CASSANDRA-1674)
 * index scan treats missing columns as not matching secondary
   expressions (CASSANDRA-1745)
 * Fix misuse of DataOutputBuffer.getData in AntiEntropyService
   (CASSANDRA-1729)
 * detect and warn when obsolete version of JNA is present (CASSANDRA-1760)
 * reduce fat client timeout (CASSANDRA-1730)
 * cleanup smallest CFs first to increase free temp space for larger ones
   (CASSANDRA-1811)
 * Update windows .bat files to work outside of main Cassandra
   directory (CASSANDRA-1713)
 * fix read repair regression from 0.6.7 (CASSANDRA-1727)
 * more-efficient read repair (CASSANDRA-1719)
 * fix hinted handoff replay (CASSANDRA-1656)
 * log type of dropped messages (CASSANDRA-1677)
 * upgrade to SLF4J 1.6.1
 * fix ByteBuffer bug in ExpiringColumn.updateDigest (CASSANDRA-1679)
 * fix IntegerType.getString (CASSANDRA-1681)
 * make -Djava.net.preferIPv4Stack=true the default (CASSANDRA-628)
 * add INTERNAL_RESPONSE verb to differentiate from responses related
   to client requests (CASSANDRA-1685)
 * log tpstats when dropping messages (CASSANDRA-1660)
 * include unreachable nodes in describeSchemaVersions (CASSANDRA-1678)
 * Avoid dropping messages off the client request path (CASSANDRA-1676)
 * fix jna errno reporting (CASSANDRA-1694)
 * add friendlier error for UnknownHostException on startup (CASSANDRA-1697)
 * include jna dependency in RPM package (CASSANDRA-1690)
 * add --skip-keys option to stress.py (CASSANDRA-1696)
 * improve cli handling of non-string keys and column names 
   (CASSANDRA-1701, -1693)
 * r/m extra subcomparator line in cli keyspaces output (CASSANDRA-1712)
 * add read repair chance to cli "show keyspaces"
 * upgrade to ConcurrentLinkedHashMap 1.1 (CASSANDRA-975)
 * fix index scan routing (CASSANDRA-1722)
 * fix tombstoning of supercolumns in range queries (CASSANDRA-1734)
 * clear endpoint cache after updating keyspace metadata (CASSANDRA-1741)
 * fix wrapping-range queries on non-minimum token (CASSANDRA-1700)
 * truncate includes secondary indexes (CASSANDRA-1747)
 * retain reference to PendingFile sstables (CASSANDRA-1749)
 * fix sstableimport regression (CASSANDRA-1753)
 * fix for bootstrap when no non-system tables are defined (CASSANDRA-1732)
 * handle replica unavailability in index scan (CASSANDRA-1755)
 * fix service initialization order deadlock (CASSANDRA-1756)
 * multi-line cli commands (CASSANDRA-1742)
 * fix race between snapshot and compaction (CASSANDRA-1736)
 * add listEndpointsPendingHints, deleteHintsForEndpoint JMX methods 
   (CASSANDRA-1551)


0.7.0-beta3
 * add strategy options to describe_keyspace output (CASSANDRA-1560)
 * log warning when using randomly generated token (CASSANDRA-1552)
 * re-organize JMX into .db, .net, .internal, .request (CASSANDRA-1217)
 * allow nodes to change IPs between restarts (CASSANDRA-1518)
 * remember ring state between restarts by default (CASSANDRA-1518)
 * flush index built flag so we can read it before log replay (CASSANDRA-1541)
 * lock row cache updates to prevent race condition (CASSANDRA-1293)
 * remove assertion causing rare (and harmless) error messages in
   commitlog (CASSANDRA-1330)
 * fix moving nodes with no keyspaces defined (CASSANDRA-1574)
 * fix unbootstrap when no data is present in a transfer range (CASSANDRA-1573)
 * take advantage of AVRO-495 to simplify our avro IDL (CASSANDRA-1436)
 * extend authorization hierarchy to column family (CASSANDRA-1554)
 * deletion support in secondary indexes (CASSANDRA-1571)
 * meaningful error message for invalid replication strategy class 
   (CASSANDRA-1566)
 * allow keyspace creation with RF > N (CASSANDRA-1428)
 * improve cli error handling (CASSANDRA-1580)
 * add cache save/load ability (CASSANDRA-1417, 1606, 1647)
 * add StorageService.getDrainProgress (CASSANDRA-1588)
 * Disallow bootstrap to an in-use token (CASSANDRA-1561)
 * Allow dynamic secondary index creation and destruction (CASSANDRA-1532)
 * log auto-guessed memtable thresholds (CASSANDRA-1595)
 * add ColumnDef support to cli (CASSANDRA-1583)
 * reduce index sample time by 75% (CASSANDRA-1572)
 * add cli support for column, strategy metadata (CASSANDRA-1578, 1612)
 * add cli support for schema modification (CASSANDRA-1584)
 * delete temp files on failed compactions (CASSANDRA-1596)
 * avoid blocking for dead nodes during removetoken (CASSANDRA-1605)
 * remove ConsistencyLevel.ZERO (CASSANDRA-1607)
 * expose in-progress compaction type in jmx (CASSANDRA-1586)
 * removed IClock & related classes from internals (CASSANDRA-1502)
 * fix removing tokens from SystemTable on decommission and removetoken
   (CASSANDRA-1609)
 * include CF metadata in cli 'show keyspaces' (CASSANDRA-1613)
 * switch from Properties to HashMap in PropertyFileSnitch to
   avoid synchronization bottleneck (CASSANDRA-1481)
 * PropertyFileSnitch configuration file renamed to 
   cassandra-topology.properties
 * add cli support for get_range_slices (CASSANDRA-1088, CASSANDRA-1619)
 * Make memtable flush thresholds per-CF instead of global 
   (CASSANDRA-1007, 1637)
 * add cli support for binary data without CfDef hints (CASSANDRA-1603)
 * fix building SSTable statistics post-stream (CASSANDRA-1620)
 * fix potential infinite loop in 2ary index queries (CASSANDRA-1623)
 * allow creating NTS keyspaces with no replicas configured (CASSANDRA-1626)
 * add jmx histogram of sstables accessed per read (CASSANDRA-1624)
 * remove system_rename_column_family and system_rename_keyspace from the
   client API until races can be fixed (CASSANDRA-1630, CASSANDRA-1585)
 * add cli sanity tests (CASSANDRA-1582)
 * update GC settings in cassandra.bat (CASSANDRA-1636)
 * cli support for index queries (CASSANDRA-1635)
 * cli support for updating schema memtable settings (CASSANDRA-1634)
 * cli --file option (CASSANDRA-1616)
 * reduce automatically chosen memtable sizes by 50% (CASSANDRA-1641)
 * move endpoint cache from snitch to strategy (CASSANDRA-1643)
 * fix commitlog recovery deleting the newly-created segment as well as
   the old ones (CASSANDRA-1644)
 * upgrade to Thrift 0.5 (CASSANDRA-1367)
 * renamed CL.DCQUORUM to LOCAL_QUORUM and DCQUORUMSYNC to EACH_QUORUM
 * cli truncate support (CASSANDRA-1653)
 * update GC settings in cassandra.bat (CASSANDRA-1636)
 * avoid logging when a node's ip/token is gossipped back to it (CASSANDRA-1666)


0.7-beta2
 * always use UTF-8 for hint keys (CASSANDRA-1439)
 * remove cassandra.yaml dependency from Hadoop and Pig (CASSADRA-1322)
 * expose CfDef metadata in describe_keyspaces (CASSANDRA-1363)
 * restore use of mmap_index_only option (CASSANDRA-1241)
 * dropping a keyspace with no column families generated an error 
   (CASSANDRA-1378)
 * rename RackAwareStrategy to OldNetworkTopologyStrategy, RackUnawareStrategy 
   to SimpleStrategy, DatacenterShardStrategy to NetworkTopologyStrategy,
   AbstractRackAwareSnitch to AbstractNetworkTopologySnitch (CASSANDRA-1392)
 * merge StorageProxy.mutate, mutateBlocking (CASSANDRA-1396)
 * faster UUIDType, LongType comparisons (CASSANDRA-1386, 1393)
 * fix setting read_repair_chance from CLI addColumnFamily (CASSANDRA-1399)
 * fix updates to indexed columns (CASSANDRA-1373)
 * fix race condition leaving to FileNotFoundException (CASSANDRA-1382)
 * fix sharded lock hash on index write path (CASSANDRA-1402)
 * add support for GT/E, LT/E in subordinate index clauses (CASSANDRA-1401)
 * cfId counter got out of sync when CFs were added (CASSANDRA-1403)
 * less chatty schema updates (CASSANDRA-1389)
 * rename column family mbeans. 'type' will now include either 
   'IndexColumnFamilies' or 'ColumnFamilies' depending on the CFS type.
   (CASSANDRA-1385)
 * disallow invalid keyspace and column family names. This includes name that
   matches a '^\w+' regex. (CASSANDRA-1377)
 * use JNA, if present, to take snapshots (CASSANDRA-1371)
 * truncate hints if starting 0.7 for the first time (CASSANDRA-1414)
 * fix FD leak in single-row slicepredicate queries (CASSANDRA-1416)
 * allow index expressions against columns that are not part of the 
   SlicePredicate (CASSANDRA-1410)
 * config-converter properly handles snitches and framed support 
   (CASSANDRA-1420)
 * remove keyspace argument from multiget_count (CASSANDRA-1422)
 * allow specifying cassandra.yaml location as (local or remote) URL
   (CASSANDRA-1126)
 * fix using DynamicEndpointSnitch with NetworkTopologyStrategy
   (CASSANDRA-1429)
 * Add CfDef.default_validation_class (CASSANDRA-891)
 * fix EstimatedHistogram.max (CASSANDRA-1413)
 * quorum read optimization (CASSANDRA-1622)
 * handle zero-length (or missing) rows during HH paging (CASSANDRA-1432)
 * include secondary indexes during schema migrations (CASSANDRA-1406)
 * fix commitlog header race during schema change (CASSANDRA-1435)
 * fix ColumnFamilyStoreMBeanIterator to use new type name (CASSANDRA-1433)
 * correct filename generated by xml->yaml converter (CASSANDRA-1419)
 * add CMSInitiatingOccupancyFraction=75 and UseCMSInitiatingOccupancyOnly
   to default JVM options
 * decrease jvm heap for cassandra-cli (CASSANDRA-1446)
 * ability to modify keyspaces and column family definitions on a live cluster
   (CASSANDRA-1285)
 * support for Hadoop Streaming [non-jvm map/reduce via stdin/out]
   (CASSANDRA-1368)
 * Move persistent sstable stats from the system table to an sstable component
   (CASSANDRA-1430)
 * remove failed bootstrap attempt from pending ranges when gossip times
   it out after 1h (CASSANDRA-1463)
 * eager-create tcp connections to other cluster members (CASSANDRA-1465)
 * enumerate stages and derive stage from message type instead of 
   transmitting separately (CASSANDRA-1465)
 * apply reversed flag during collation from different data sources
   (CASSANDRA-1450)
 * make failure to remove commitlog segment non-fatal (CASSANDRA-1348)
 * correct ordering of drain operations so CL.recover is no longer 
   necessary (CASSANDRA-1408)
 * removed keyspace from describe_splits method (CASSANDRA-1425)
 * rename check_schema_agreement to describe_schema_versions
   (CASSANDRA-1478)
 * fix QUORUM calculation for RF > 3 (CASSANDRA-1487)
 * remove tombstones during non-major compactions when bloom filter
   verifies that row does not exist in other sstables (CASSANDRA-1074)
 * nodes that coordinated a loadbalance in the past could not be seen by
   newly added nodes (CASSANDRA-1467)
 * exposed endpoint states (gossip details) via jmx (CASSANDRA-1467)
 * ensure that compacted sstables are not included when new readers are
   instantiated (CASSANDRA-1477)
 * by default, calculate heap size and memtable thresholds at runtime (CASSANDRA-1469)
 * fix races dealing with adding/dropping keyspaces and column families in
   rapid succession (CASSANDRA-1477)
 * clean up of Streaming system (CASSANDRA-1503, 1504, 1506)
 * add options to configure Thrift socket keepalive and buffer sizes (CASSANDRA-1426)
 * make contrib CassandraServiceDataCleaner recursive (CASSANDRA-1509)
 * min, max compaction threshold are configurable and persistent 
   per-ColumnFamily (CASSANDRA-1468)
 * fix replaying the last mutation in a commitlog unnecessarily 
   (CASSANDRA-1512)
 * invoke getDefaultUncaughtExceptionHandler from DTPE with the original
   exception rather than the ExecutionException wrapper (CASSANDRA-1226)
 * remove Clock from the Thrift (and Avro) API (CASSANDRA-1501)
 * Close intra-node sockets when connection is broken (CASSANDRA-1528)
 * RPM packaging spec file (CASSANDRA-786)
 * weighted request scheduler (CASSANDRA-1485)
 * treat expired columns as deleted (CASSANDRA-1539)
 * make IndexInterval configurable (CASSANDRA-1488)
 * add describe_snitch to Thrift API (CASSANDRA-1490)
 * MD5 authenticator compares plain text submitted password with MD5'd
   saved property, instead of vice versa (CASSANDRA-1447)
 * JMX MessagingService pending and completed counts (CASSANDRA-1533)
 * fix race condition processing repair responses (CASSANDRA-1511)
 * make repair blocking (CASSANDRA-1511)
 * create EndpointSnitchInfo and MBean to expose rack and DC (CASSANDRA-1491)
 * added option to contrib/word_count to output results back to Cassandra
   (CASSANDRA-1342)
 * rewrite Hadoop ColumnFamilyRecordWriter to pool connections, retry to
   multiple Cassandra nodes, and smooth impact on the Cassandra cluster
   by using smaller batch sizes (CASSANDRA-1434)
 * fix setting gc_grace_seconds via CLI (CASSANDRA-1549)
 * support TTL'd index values (CASSANDRA-1536)
 * make removetoken work like decommission (CASSANDRA-1216)
 * make cli comparator-aware and improve quote rules (CASSANDRA-1523,-1524)
 * make nodetool compact and cleanup blocking (CASSANDRA-1449)
 * add memtable, cache information to GCInspector logs (CASSANDRA-1558)
 * enable/disable HintedHandoff via JMX (CASSANDRA-1550)
 * Ignore stray files in the commit log directory (CASSANDRA-1547)
 * Disallow bootstrap to an in-use token (CASSANDRA-1561)


0.7-beta1
 * sstable versioning (CASSANDRA-389)
 * switched to slf4j logging (CASSANDRA-625)
 * add (optional) expiration time for column (CASSANDRA-699)
 * access levels for authentication/authorization (CASSANDRA-900)
 * add ReadRepairChance to CF definition (CASSANDRA-930)
 * fix heisenbug in system tests, especially common on OS X (CASSANDRA-944)
 * convert to byte[] keys internally and all public APIs (CASSANDRA-767)
 * ability to alter schema definitions on a live cluster (CASSANDRA-44)
 * renamed configuration file to cassandra.xml, and log4j.properties to
   log4j-server.properties, which must now be loaded from
   the classpath (which is how our scripts in bin/ have always done it)
   (CASSANDRA-971)
 * change get_count to require a SlicePredicate. create multi_get_count
   (CASSANDRA-744)
 * re-organized endpointsnitch implementations and added SimpleSnitch
   (CASSANDRA-994)
 * Added preload_row_cache option (CASSANDRA-946)
 * add CRC to commitlog header (CASSANDRA-999)
 * removed deprecated batch_insert and get_range_slice methods (CASSANDRA-1065)
 * add truncate thrift method (CASSANDRA-531)
 * http mini-interface using mx4j (CASSANDRA-1068)
 * optimize away copy of sliced row on memtable read path (CASSANDRA-1046)
 * replace constant-size 2GB mmaped segments and special casing for index 
   entries spanning segment boundaries, with SegmentedFile that computes 
   segments that always contain entire entries/rows (CASSANDRA-1117)
 * avoid reading large rows into memory during compaction (CASSANDRA-16)
 * added hadoop OutputFormat (CASSANDRA-1101)
 * efficient Streaming (no more anticompaction) (CASSANDRA-579)
 * split commitlog header into separate file and add size checksum to
   mutations (CASSANDRA-1179)
 * avoid allocating a new byte[] for each mutation on replay (CASSANDRA-1219)
 * revise HH schema to be per-endpoint (CASSANDRA-1142)
 * add joining/leaving status to nodetool ring (CASSANDRA-1115)
 * allow multiple repair sessions per node (CASSANDRA-1190)
 * optimize away MessagingService for local range queries (CASSANDRA-1261)
 * make framed transport the default so malformed requests can't OOM the 
   server (CASSANDRA-475)
 * significantly faster reads from row cache (CASSANDRA-1267)
 * take advantage of row cache during range queries (CASSANDRA-1302)
 * make GCGraceSeconds a per-ColumnFamily value (CASSANDRA-1276)
 * keep persistent row size and column count statistics (CASSANDRA-1155)
 * add IntegerType (CASSANDRA-1282)
 * page within a single row during hinted handoff (CASSANDRA-1327)
 * push DatacenterShardStrategy configuration into keyspace definition,
   eliminating datacenter.properties. (CASSANDRA-1066)
 * optimize forward slices starting with '' and single-index-block name 
   queries by skipping the column index (CASSANDRA-1338)
 * streaming refactor (CASSANDRA-1189)
 * faster comparison for UUID types (CASSANDRA-1043)
 * secondary index support (CASSANDRA-749 and subtasks)
 * make compaction buckets deterministic (CASSANDRA-1265)


0.6.6
 * Allow using DynamicEndpointSnitch with RackAwareStrategy (CASSANDRA-1429)
 * remove the remaining vestiges of the unfinished DatacenterShardStrategy 
   (replaced by NetworkTopologyStrategy in 0.7)
   

0.6.5
 * fix key ordering in range query results with RandomPartitioner
   and ConsistencyLevel > ONE (CASSANDRA-1145)
 * fix for range query starting with the wrong token range (CASSANDRA-1042)
 * page within a single row during hinted handoff (CASSANDRA-1327)
 * fix compilation on non-sun JDKs (CASSANDRA-1061)
 * remove String.trim() call on row keys in batch mutations (CASSANDRA-1235)
 * Log summary of dropped messages instead of spamming log (CASSANDRA-1284)
 * add dynamic endpoint snitch (CASSANDRA-981)
 * fix streaming for keyspaces with hyphens in their name (CASSANDRA-1377)
 * fix errors in hard-coded bloom filter optKPerBucket by computing it
   algorithmically (CASSANDRA-1220
 * remove message deserialization stage, and uncap read/write stages
   so slow reads/writes don't block gossip processing (CASSANDRA-1358)
 * add jmx port configuration to Debian package (CASSANDRA-1202)
 * use mlockall via JNA, if present, to prevent Linux from swapping
   out parts of the JVM (CASSANDRA-1214)


0.6.4
 * avoid queuing multiple hint deliveries for the same endpoint
   (CASSANDRA-1229)
 * better performance for and stricter checking of UTF8 column names
   (CASSANDRA-1232)
 * extend option to lower compaction priority to hinted handoff
   as well (CASSANDRA-1260)
 * log errors in gossip instead of re-throwing (CASSANDRA-1289)
 * avoid aborting commitlog replay prematurely if a flushed-but-
   not-removed commitlog segment is encountered (CASSANDRA-1297)
 * fix duplicate rows being read during mapreduce (CASSANDRA-1142)
 * failure detection wasn't closing command sockets (CASSANDRA-1221)
 * cassandra-cli.bat works on windows (CASSANDRA-1236)
 * pre-emptively drop requests that cannot be processed within RPCTimeout
   (CASSANDRA-685)
 * add ack to Binary write verb and update CassandraBulkLoader
   to wait for acks for each row (CASSANDRA-1093)
 * added describe_partitioner Thrift method (CASSANDRA-1047)
 * Hadoop jobs no longer require the Cassandra storage-conf.xml
   (CASSANDRA-1280, CASSANDRA-1047)
 * log thread pool stats when GC is excessive (CASSANDRA-1275)
 * remove gossip message size limit (CASSANDRA-1138)
 * parallelize local and remote reads during multiget, and respect snitch 
   when determining whether to do local read for CL.ONE (CASSANDRA-1317)
 * fix read repair to use requested consistency level on digest mismatch,
   rather than assuming QUORUM (CASSANDRA-1316)
 * process digest mismatch re-reads in parallel (CASSANDRA-1323)
 * switch hints CF comparator to BytesType (CASSANDRA-1274)


0.6.3
 * retry to make streaming connections up to 8 times. (CASSANDRA-1019)
 * reject describe_ring() calls on invalid keyspaces (CASSANDRA-1111)
 * fix cache size calculation for size of 100% (CASSANDRA-1129)
 * fix cache capacity only being recalculated once (CASSANDRA-1129)
 * remove hourly scan of all hints on the off chance that the gossiper
   missed a status change; instead, expose deliverHintsToEndpoint to JMX
   so it can be done manually, if necessary (CASSANDRA-1141)
 * don't reject reads at CL.ALL (CASSANDRA-1152)
 * reject deletions to supercolumns in CFs containing only standard
   columns (CASSANDRA-1139)
 * avoid preserving login information after client disconnects
   (CASSANDRA-1057)
 * prefer sun jdk to openjdk in debian init script (CASSANDRA-1174)
 * detect partioner config changes between restarts and fail fast 
   (CASSANDRA-1146)
 * use generation time to resolve node token reassignment disagreements
   (CASSANDRA-1118)
 * restructure the startup ordering of Gossiper and MessageService to avoid
   timing anomalies (CASSANDRA-1160)
 * detect incomplete commit log hearders (CASSANDRA-1119)
 * force anti-entropy service to stream files on the stream stage to avoid
   sending streams out of order (CASSANDRA-1169)
 * remove inactive stream managers after AES streams files (CASSANDRA-1169)
 * allow removing entire row through batch_mutate Deletion (CASSANDRA-1027)
 * add JMX metrics for row-level bloom filter false positives (CASSANDRA-1212)
 * added a redhat init script to contrib (CASSANDRA-1201)
 * use midpoint when bootstrapping a new machine into range with not
   much data yet instead of random token (CASSANDRA-1112)
 * kill server on OOM in executor stage as well as Thrift (CASSANDRA-1226)
 * remove opportunistic repairs, when two machines with overlapping replica
   responsibilities happen to finish major compactions of the same CF near
   the same time.  repairs are now fully manual (CASSANDRA-1190)
 * add ability to lower compaction priority (default is no change from 0.6.2)
   (CASSANDRA-1181)


0.6.2
 * fix contrib/word_count build. (CASSANDRA-992)
 * split CommitLogExecutorService into BatchCommitLogExecutorService and 
   PeriodicCommitLogExecutorService (CASSANDRA-1014)
 * add latency histograms to CFSMBean (CASSANDRA-1024)
 * make resolving timestamp ties deterministic by using value bytes
   as a tiebreaker (CASSANDRA-1039)
 * Add option to turn off Hinted Handoff (CASSANDRA-894)
 * fix windows startup (CASSANDRA-948)
 * make concurrent_reads, concurrent_writes configurable at runtime via JMX
   (CASSANDRA-1060)
 * disable GCInspector on non-Sun JVMs (CASSANDRA-1061)
 * fix tombstone handling in sstable rows with no other data (CASSANDRA-1063)
 * fix size of row in spanned index entries (CASSANDRA-1056)
 * install json2sstable, sstable2json, and sstablekeys to Debian package
 * StreamingService.StreamDestinations wouldn't empty itself after streaming
   finished (CASSANDRA-1076)
 * added Collections.shuffle(splits) before returning the splits in 
   ColumnFamilyInputFormat (CASSANDRA-1096)
 * do not recalculate cache capacity post-compaction if it's been manually 
   modified (CASSANDRA-1079)
 * better defaults for flush sorter + writer executor queue sizes
   (CASSANDRA-1100)
 * windows scripts for SSTableImport/Export (CASSANDRA-1051)
 * windows script for nodetool (CASSANDRA-1113)
 * expose PhiConvictThreshold (CASSANDRA-1053)
 * make repair of RF==1 a no-op (CASSANDRA-1090)
 * improve default JVM GC options (CASSANDRA-1014)
 * fix SlicePredicate serialization inside Hadoop jobs (CASSANDRA-1049)
 * close Thrift sockets in Hadoop ColumnFamilyRecordReader (CASSANDRA-1081)


0.6.1
 * fix NPE in sstable2json when no excluded keys are given (CASSANDRA-934)
 * keep the replica set constant throughout the read repair process
   (CASSANDRA-937)
 * allow querying getAllRanges with empty token list (CASSANDRA-933)
 * fix command line arguments inversion in clustertool (CASSANDRA-942)
 * fix race condition that could trigger a false-positive assertion
   during post-flush discard of old commitlog segments (CASSANDRA-936)
 * fix neighbor calculation for anti-entropy repair (CASSANDRA-924)
 * perform repair even for small entropy differences (CASSANDRA-924)
 * Use hostnames in CFInputFormat to allow Hadoop's naive string-based
   locality comparisons to work (CASSANDRA-955)
 * cache read-only BufferedRandomAccessFile length to avoid
   3 system calls per invocation (CASSANDRA-950)
 * nodes with IPv6 (and no IPv4) addresses could not join cluster
   (CASSANDRA-969)
 * Retrieve the correct number of undeleted columns, if any, from
   a supercolumn in a row that had been deleted previously (CASSANDRA-920)
 * fix index scans that cross the 2GB mmap boundaries for both mmap
   and standard i/o modes (CASSANDRA-866)
 * expose drain via nodetool (CASSANDRA-978)


0.6.0-RC1
 * JMX drain to flush memtables and run through commit log (CASSANDRA-880)
 * Bootstrapping can skip ranges under the right conditions (CASSANDRA-902)
 * fix merging row versions in range_slice for CL > ONE (CASSANDRA-884)
 * default write ConsistencyLeven chaned from ZERO to ONE
 * fix for index entries spanning mmap buffer boundaries (CASSANDRA-857)
 * use lexical comparison if time part of TimeUUIDs are the same 
   (CASSANDRA-907)
 * bound read, mutation, and response stages to fix possible OOM
   during log replay (CASSANDRA-885)
 * Use microseconds-since-epoch (UTC) in cli, instead of milliseconds
 * Treat batch_mutate Deletion with null supercolumn as "apply this predicate 
   to top level supercolumns" (CASSANDRA-834)
 * Streaming destination nodes do not update their JMX status (CASSANDRA-916)
 * Fix internal RPC timeout calculation (CASSANDRA-911)
 * Added Pig loadfunc to contrib/pig (CASSANDRA-910)


0.6.0-beta3
 * fix compaction bucketing bug (CASSANDRA-814)
 * update windows batch file (CASSANDRA-824)
 * deprecate KeysCachedFraction configuration directive in favor
   of KeysCached; move to unified-per-CF key cache (CASSANDRA-801)
 * add invalidateRowCache to ColumnFamilyStoreMBean (CASSANDRA-761)
 * send Handoff hints to natural locations to reduce load on
   remaining nodes in a failure scenario (CASSANDRA-822)
 * Add RowWarningThresholdInMB configuration option to warn before very 
   large rows get big enough to threaten node stability, and -x option to
   be able to remove them with sstable2json if the warning is unheeded
   until it's too late (CASSANDRA-843)
 * Add logging of GC activity (CASSANDRA-813)
 * fix ConcurrentModificationException in commitlog discard (CASSANDRA-853)
 * Fix hardcoded row count in Hadoop RecordReader (CASSANDRA-837)
 * Add a jmx status to the streaming service and change several DEBUG
   messages to INFO (CASSANDRA-845)
 * fix classpath in cassandra-cli.bat for Windows (CASSANDRA-858)
 * allow re-specifying host, port to cassandra-cli if invalid ones
   are first tried (CASSANDRA-867)
 * fix race condition handling rpc timeout in the coordinator
   (CASSANDRA-864)
 * Remove CalloutLocation and StagingFileDirectory from storage-conf files 
   since those settings are no longer used (CASSANDRA-878)
 * Parse a long from RowWarningThresholdInMB instead of an int (CASSANDRA-882)
 * Remove obsolete ControlPort code from DatabaseDescriptor (CASSANDRA-886)
 * move skipBytes side effect out of assert (CASSANDRA-899)
 * add "double getLoad" to StorageServiceMBean (CASSANDRA-898)
 * track row stats per CF at compaction time (CASSANDRA-870)
 * disallow CommitLogDirectory matching a DataFileDirectory (CASSANDRA-888)
 * default key cache size is 200k entries, changed from 10% (CASSANDRA-863)
 * add -Dcassandra-foreground=yes to cassandra.bat
 * exit if cluster name is changed unexpectedly (CASSANDRA-769)


0.6.0-beta1/beta2
 * add batch_mutate thrift command, deprecating batch_insert (CASSANDRA-336)
 * remove get_key_range Thrift API, deprecated in 0.5 (CASSANDRA-710)
 * add optional login() Thrift call for authentication (CASSANDRA-547)
 * support fat clients using gossiper and StorageProxy to perform
   replication in-process [jvm-only] (CASSANDRA-535)
 * support mmapped I/O for reads, on by default on 64bit JVMs 
   (CASSANDRA-408, CASSANDRA-669)
 * improve insert concurrency, particularly during Hinted Handoff
   (CASSANDRA-658)
 * faster network code (CASSANDRA-675)
 * stress.py moved to contrib (CASSANDRA-635)
 * row caching [must be explicitly enabled per-CF in config] (CASSANDRA-678)
 * present a useful measure of compaction progress in JMX (CASSANDRA-599)
 * add bin/sstablekeys (CASSNADRA-679)
 * add ConsistencyLevel.ANY (CASSANDRA-687)
 * make removetoken remove nodes from gossip entirely (CASSANDRA-644)
 * add ability to set cache sizes at runtime (CASSANDRA-708)
 * report latency and cache hit rate statistics with lifetime totals
   instead of average over the last minute (CASSANDRA-702)
 * support get_range_slice for RandomPartitioner (CASSANDRA-745)
 * per-keyspace replication factory and replication strategy (CASSANDRA-620)
 * track latency in microseconds (CASSANDRA-733)
 * add describe_ Thrift methods, deprecating get_string_property and 
   get_string_list_property
 * jmx interface for tracking operation mode and streams in general.
   (CASSANDRA-709)
 * keep memtables in sorted order to improve range query performance
   (CASSANDRA-799)
 * use while loop instead of recursion when trimming sstables compaction list 
   to avoid blowing stack in pathological cases (CASSANDRA-804)
 * basic Hadoop map/reduce support (CASSANDRA-342)


0.5.1
 * ensure all files for an sstable are streamed to the same directory.
   (CASSANDRA-716)
 * more accurate load estimate for bootstrapping (CASSANDRA-762)
 * tolerate dead or unavailable bootstrap target on write (CASSANDRA-731)
 * allow larger numbers of keys (> 140M) in a sstable bloom filter
   (CASSANDRA-790)
 * include jvm argument improvements from CASSANDRA-504 in debian package
 * change streaming chunk size to 32MB to accomodate Windows XP limitations
   (was 64MB) (CASSANDRA-795)
 * fix get_range_slice returning results in the wrong order (CASSANDRA-781)
 

0.5.0 final
 * avoid attempting to delete temporary bootstrap files twice (CASSANDRA-681)
 * fix bogus NaN in nodeprobe cfstats output (CASSANDRA-646)
 * provide a policy for dealing with single thread executors w/ a full queue
   (CASSANDRA-694)
 * optimize inner read in MessagingService, vastly improving multiple-node
   performance (CASSANDRA-675)
 * wait for table flush before streaming data back to a bootstrapping node.
   (CASSANDRA-696)
 * keep track of bootstrapping sources by table so that bootstrapping doesn't 
   give the indication of finishing early (CASSANDRA-673)


0.5.0 RC3
 * commit the correct version of the patch for CASSANDRA-663


0.5.0 RC2 (unreleased)
 * fix bugs in converting get_range_slice results to Thrift 
   (CASSANDRA-647, CASSANDRA-649)
 * expose java.util.concurrent.TimeoutException in StorageProxy methods
   (CASSANDRA-600)
 * TcpConnectionManager was holding on to disconnected connections, 
   giving the false indication they were being used. (CASSANDRA-651)
 * Remove duplicated write. (CASSANDRA-662)
 * Abort bootstrap if IP is already in the token ring (CASSANDRA-663)
 * increase default commitlog sync period, and wait for last sync to 
   finish before submitting another (CASSANDRA-668)


0.5.0 RC1
 * Fix potential NPE in get_range_slice (CASSANDRA-623)
 * add CRC32 to commitlog entries (CASSANDRA-605)
 * fix data streaming on windows (CASSANDRA-630)
 * GC compacted sstables after cleanup and compaction (CASSANDRA-621)
 * Speed up anti-entropy validation (CASSANDRA-629)
 * Fix anti-entropy assertion error (CASSANDRA-639)
 * Fix pending range conflicts when bootstapping or moving
   multiple nodes at once (CASSANDRA-603)
 * Handle obsolete gossip related to node movement in the case where
   one or more nodes is down when the movement occurs (CASSANDRA-572)
 * Include dead nodes in gossip to avoid a variety of problems
   and fix HH to removed nodes (CASSANDRA-634)
 * return an InvalidRequestException for mal-formed SlicePredicates
   (CASSANDRA-643)
 * fix bug determining closest neighbor for use in multiple datacenters
   (CASSANDRA-648)
 * Vast improvements in anticompaction speed (CASSANDRA-607)
 * Speed up log replay and writes by avoiding redundant serializations
   (CASSANDRA-652)


0.5.0 beta 2
 * Bootstrap improvements (several tickets)
 * add nodeprobe repair anti-entropy feature (CASSANDRA-193, CASSANDRA-520)
 * fix possibility of partition when many nodes restart at once
   in clusters with multiple seeds (CASSANDRA-150)
 * fix NPE in get_range_slice when no data is found (CASSANDRA-578)
 * fix potential NPE in hinted handoff (CASSANDRA-585)
 * fix cleanup of local "system" keyspace (CASSANDRA-576)
 * improve computation of cluster load balance (CASSANDRA-554)
 * added super column read/write, column count, and column/row delete to
   cassandra-cli (CASSANDRA-567, CASSANDRA-594)
 * fix returning live subcolumns of deleted supercolumns (CASSANDRA-583)
 * respect JAVA_HOME in bin/ scripts (several tickets)
 * add StorageService.initClient for fat clients on the JVM (CASSANDRA-535)
   (see contrib/client_only for an example of use)
 * make consistency_level functional in get_range_slice (CASSANDRA-568)
 * optimize key deserialization for RandomPartitioner (CASSANDRA-581)
 * avoid GCing tombstones except on major compaction (CASSANDRA-604)
 * increase failure conviction threshold, resulting in less nodes
   incorrectly (and temporarily) marked as down (CASSANDRA-610)
 * respect memtable thresholds during log replay (CASSANDRA-609)
 * support ConsistencyLevel.ALL on read (CASSANDRA-584)
 * add nodeprobe removetoken command (CASSANDRA-564)


0.5.0 beta
 * Allow multiple simultaneous flushes, improving flush throughput 
   on multicore systems (CASSANDRA-401)
 * Split up locks to improve write and read throughput on multicore systems
   (CASSANDRA-444, CASSANDRA-414)
 * More efficient use of memory during compaction (CASSANDRA-436)
 * autobootstrap option: when enabled, all non-seed nodes will attempt
   to bootstrap when started, until bootstrap successfully
   completes. -b option is removed.  (CASSANDRA-438)
 * Unless a token is manually specified in the configuration xml,
   a bootstraping node will use a token that gives it half the
   keys from the most-heavily-loaded node in the cluster,
   instead of generating a random token. 
   (CASSANDRA-385, CASSANDRA-517)
 * Miscellaneous bootstrap fixes (several tickets)
 * Ability to change a node's token even after it has data on it
   (CASSANDRA-541)
 * Ability to decommission a live node from the ring (CASSANDRA-435)
 * Semi-automatic loadbalancing via nodeprobe (CASSANDRA-192)
 * Add ability to set compaction thresholds at runtime via
   JMX / nodeprobe.  (CASSANDRA-465)
 * Add "comment" field to ColumnFamily definition. (CASSANDRA-481)
 * Additional JMX metrics (CASSANDRA-482)
 * JSON based export and import tools (several tickets)
 * Hinted Handoff fixes (several tickets)
 * Add key cache to improve read performance (CASSANDRA-423)
 * Simplified construction of custom ReplicationStrategy classes
   (CASSANDRA-497)
 * Graphical application (Swing) for ring integrity verification and 
   visualization was added to contrib (CASSANDRA-252)
 * Add DCQUORUM, DCQUORUMSYNC consistency levels and corresponding
   ReplicationStrategy / EndpointSnitch classes.  Experimental.
   (CASSANDRA-492)
 * Web client interface added to contrib (CASSANDRA-457)
 * More-efficient flush for Random, CollatedOPP partitioners 
   for normal writes (CASSANDRA-446) and bulk load (CASSANDRA-420)
 * Add MemtableFlushAfterMinutes, a global replacement for the old 
   per-CF FlushPeriodInMinutes setting (CASSANDRA-463)
 * optimizations to slice reading (CASSANDRA-350) and supercolumn
   queries (CASSANDRA-510)
 * force binding to given listenaddress for nodes with multiple
   interfaces (CASSANDRA-546)
 * stress.py benchmarking tool improvements (several tickets)
 * optimized replica placement code (CASSANDRA-525)
 * faster log replay on restart (CASSANDRA-539, CASSANDRA-540)
 * optimized local-node writes (CASSANDRA-558)
 * added get_range_slice, deprecating get_key_range (CASSANDRA-344)
 * expose TimedOutException to thrift (CASSANDRA-563)
 

0.4.2
 * Add validation disallowing null keys (CASSANDRA-486)
 * Fix race conditions in TCPConnectionManager (CASSANDRA-487)
 * Fix using non-utf8-aware comparison as a sanity check.
   (CASSANDRA-493)
 * Improve default garbage collector options (CASSANDRA-504)
 * Add "nodeprobe flush" (CASSANDRA-505)
 * remove NotFoundException from get_slice throws list (CASSANDRA-518)
 * fix get (not get_slice) of entire supercolumn (CASSANDRA-508)
 * fix null token during bootstrap (CASSANDRA-501)


0.4.1
 * Fix FlushPeriod columnfamily configuration regression
   (CASSANDRA-455)
 * Fix long column name support (CASSANDRA-460)
 * Fix for serializing a row that only contains tombstones
   (CASSANDRA-458)
 * Fix for discarding unneeded commitlog segments (CASSANDRA-459)
 * Add SnapshotBeforeCompaction configuration option (CASSANDRA-426)
 * Fix compaction abort under insufficient disk space (CASSANDRA-473)
 * Fix reading subcolumn slice from tombstoned CF (CASSANDRA-484)
 * Fix race condition in RVH causing occasional NPE (CASSANDRA-478)


0.4.0
 * fix get_key_range problems when a node is down (CASSANDRA-440)
   and add UnavailableException to more Thrift methods
 * Add example EndPointSnitch contrib code (several tickets)


0.4.0 RC2
 * fix SSTable generation clash during compaction (CASSANDRA-418)
 * reject method calls with null parameters (CASSANDRA-308)
 * properly order ranges in nodeprobe output (CASSANDRA-421)
 * fix logging of certain errors on executor threads (CASSANDRA-425)


0.4.0 RC1
 * Bootstrap feature is live; use -b on startup (several tickets)
 * Added multiget api (CASSANDRA-70)
 * fix Deadlock with SelectorManager.doProcess and TcpConnection.write
   (CASSANDRA-392)
 * remove key cache b/c of concurrency bugs in third-party
   CLHM library (CASSANDRA-405)
 * update non-major compaction logic to use two threshold values
   (CASSANDRA-407)
 * add periodic / batch commitlog sync modes (several tickets)
 * inline BatchMutation into batch_insert params (CASSANDRA-403)
 * allow setting the logging level at runtime via mbean (CASSANDRA-402)
 * change default comparator to BytesType (CASSANDRA-400)
 * add forwards-compatible ConsistencyLevel parameter to get_key_range
   (CASSANDRA-322)
 * r/m special case of blocking for local destination when writing with 
   ConsistencyLevel.ZERO (CASSANDRA-399)
 * Fixes to make BinaryMemtable [bulk load interface] useful (CASSANDRA-337);
   see contrib/bmt_example for an example of using it.
 * More JMX properties added (several tickets)
 * Thrift changes (several tickets)
    - Merged _super get methods with the normal ones; return values
      are now of ColumnOrSuperColumn.
    - Similarly, merged batch_insert_super into batch_insert.



0.4.0 beta
 * On-disk data format has changed to allow billions of keys/rows per
   node instead of only millions
 * Multi-keyspace support
 * Scan all sstables for all queries to avoid situations where
   different types of operation on the same ColumnFamily could
   disagree on what data was present
 * Snapshot support via JMX
 * Thrift API has changed a _lot_:
    - removed time-sorted CFs; instead, user-defined comparators
      may be defined on the column names, which are now byte arrays.
      Default comparators are provided for UTF8, Bytes, Ascii, Long (i64),
      and UUID types.
    - removed colon-delimited strings in thrift api in favor of explicit
      structs such as ColumnPath, ColumnParent, etc.  Also normalized
      thrift struct and argument naming.
    - Added columnFamily argument to get_key_range.
    - Change signature of get_slice to accept starting and ending
      columns as well as an offset.  (This allows use of indexes.)
      Added "ascending" flag to allow reasonably-efficient reverse
      scans as well.  Removed get_slice_by_range as redundant.
    - get_key_range operates on one CF at a time
    - changed `block` boolean on insert methods to ConsistencyLevel enum,
      with options of NONE, ONE, QUORUM, and ALL.
    - added similar consistency_level parameter to read methods
    - column-name-set slice with no names given now returns zero columns
      instead of all of them.  ("all" can run your server out of memory.
      use a range-based slice with a high max column count instead.)
 * Removed the web interface. Node information can now be obtained by 
   using the newly introduced nodeprobe utility.
 * More JMX stats
 * Remove magic values from internals (e.g. special key to indicate
   when to flush memtables)
 * Rename configuration "table" to "keyspace"
 * Moved to crash-only design; no more shutdown (just kill the process)
 * Lots of bug fixes

Full list of issues resolved in 0.4 is at https://issues.apache.org/jira/secure/IssueNavigator.jspa?reset=true&&pid=12310865&fixfor=12313862&resolution=1&sorter/field=issuekey&sorter/order=DESC


0.3.0 RC3
 * Fix potential deadlock under load in TCPConnection.
   (CASSANDRA-220)


0.3.0 RC2
 * Fix possible data loss when server is stopped after replaying
   log but before new inserts force memtable flush.
   (CASSANDRA-204)
 * Added BUGS file


0.3.0 RC1
 * Range queries on keys, including user-defined key collation
 * Remove support
 * Workarounds for a weird bug in JDK select/register that seems
   particularly common on VM environments. Cassandra should deploy
   fine on EC2 now
 * Much improved infrastructure: the beginnings of a decent test suite
   ("ant test" for unit tests; "nosetests" for system tests), code
   coverage reporting, etc.
 * Expanded node status reporting via JMX
 * Improved error reporting/logging on both server and client
 * Reduced memory footprint in default configuration
 * Combined blocking and non-blocking versions of insert APIs
 * Added FlushPeriodInMinutes configuration parameter to force
   flushing of infrequently-updated ColumnFamilies<|MERGE_RESOLUTION|>--- conflicted
+++ resolved
@@ -1,3 +1,6 @@
+3.0.2
+Merged from 2.1:
+ * Allow cancellation of index summary redistribution (CASSANDRA-8805)
 3.0.1
  * Avoid MV race during node decommission (CASSANDRA-10674)
  * Disable reloading of GossipingPropertyFileSnitch (CASSANDRA-9474)
@@ -28,15 +31,7 @@
  * Fix regression on split size in CqlInputFormat (CASSANDRA-10835)
  * Better handling of SSL connection errors inter-node (CASSANDRA-10816)
  * Verify tables in pseudo-system keyspaces at startup (CASSANDRA-10761)
-<<<<<<< HEAD
  * Fix IllegalArgumentException in DataOutputBuffer.reallocate for large buffers (CASSANDRA-10592)
-=======
-Merged from 2.1:
- * Allow cancellation of index summary redistribution (CASSANDRA-8805)
- * Fix Stress profile parsing on Windows (CASSANDRA-10808)
-
-2.2.4
->>>>>>> f1667494
  * Show CQL help in cqlsh in web browser (CASSANDRA-7225)
  * Serialize on disk the proper SSTable compression ratio (CASSANDRA-10775)
  * Reject index queries while the index is building (CASSANDRA-8505)
