0.8.1
 * add support for insert, delete in cql BATCH (CASSANDRA-2537)
 * add support for IN to cql SELECT, UPDATE (CASSANDRA-2553)
 * add timestamp support to cql INSERT, UPDATE, and BATCH (CASSANDRA-2555)
 * add support for comparator parameters and a generic ReverseType
   (CASSANDRA-2355)
 * add CompositeType and DynamicCompositeType (CASSANDRA-2231)
 * add CQL TTL support (CASSANDRA-2476)
 * optimize batches containing multiple updates to the same row
   (CASSANDRA-2583)
 * adjust hinted handoff page size to avoid OOM with large columns 
   (CASSANDRA-2652)
 * mark BRAF buffer invalid post-flush so we don't re-flush partial
   buffers again, especially on CL writes (CASSANDRA-2660)
 * add DROP INDEX support to CLI (CASSANDRA-2616)
 * don't perform HH to client-mode [storageproxy] nodes (CASSANDRA-2668)
<<<<<<< HEAD
 * Improve forceDeserialize/getCompactedRow encapsulation (CASSANDRA-2659)
 * Assert ranges are not overlapping in AB.normalize (CASSANDRA-2641)
 * Don't write CounterUpdateColumn to disk in tests (CASSANDRA-2650)
 * Add sstable bulk loading utility (CASSANDRA-1278)
=======
 * fix IntegerType.getString with direct buffers (CASSANDRA-2684)
 * avoid replaying hints to dropped columnfamilies (CASSANDRA-2685)
 * add placeholders for missing rows in range query pseudo-RR (CASSANDRA-2680)
>>>>>>> 8becda08


0.8.0-final
 * fix CQL grammar warning and cqlsh regression from CASSANDRA-2622
 * add ant generate-cql-html target (CASSANDRA-2526)
 * update CQL consistency levels (CASSANDRA-2566)
 * debian packaging fixes (CASSANDRA-2481, 2647)
 * fix UUIDType, IntegerType for direct buffers (CASSANDRA-2682, 2684)


0.8.0-rc1 
 * faster flushes and compaction from fixing excessively pessimistic 
   rebuffering in BRAF (CASSANDRA-2581)
 * fix returning null column values in the python cql driver (CASSANDRA-2593)
 * fix merkle tree splitting exiting early (CASSANDRA-2605)
 * snapshot_before_compaction directory name fix (CASSANDRA-2598)
 * Disable compaction throttling during bootstrap (CASSANDRA-2612) 
 * fix CQL treatment of > and < operators in range slices (CASSANDRA-2592)
 * fix potential double-application of counter updates on commitlog replay
   (CASSANDRA-2419)
 * JDBC CQL driver exposes getColumn for access to timestamp
 * JDBC ResultSetMetadata properties added to AbstractType
 * r/m clustertool (CASSANDRA-2607)
 * add support for presenting row key as a column in CQL result sets 
   (CASSANDRA-2622)
 * Don't allow {LOCAL|EACH}_QUORUM unless strategy is NTS (CASSANDRA-2627)
 * validate keyspace strategy_options during CQL create (CASSANDRA-2624)
 * fix empty Result with secondary index when limit=1 (CASSANDRA-2628)
 * Fix regression where bootstrapping a node with no schema fails
   (CASSANDRA-2625)
 * Allow removing LocationInfo sstables (CASSANDRA-2632)
 * avoid attempting to replay mutations from dropped keyspaces (CASSANDRA-2631)
 * avoid using cached position of a key when GT is requested (CASSANDRA-2633)
 * fix counting bloom filter true positives (CASSANDRA-2637)
 * initialize local ep state prior to gossip startup if needed (CASSANDRA-2638)
 * fix counter increment lost after restart (CASSANDRA-2642)
 * add quote-escaping via backslash to CLI (CASSANDRA-2623)
 * fix pig example script (CASSANDRA-2487)
 * fix dynamic snitch race in adding latencies (CASSANDRA-2618)
 * Start/stop cassandra after more important services such as mdadm in
   debian packaging (CASSANDRA-2481)


0.8.0-beta2
 * fix NPE compacting index CFs (CASSANDRA-2528)
 * Remove checking all column families on startup for compaction candidates 
   (CASSANDRA-2444)
 * validate CQL create keyspace options (CASSANDRA-2525)
 * fix nodetool setcompactionthroughput (CASSANDRA-2550)
 * move	gossip heartbeat back to its own thread (CASSANDRA-2554)
 * validate cql TRUNCATE columnfamily before truncating (CASSANDRA-2570)
 * fix batch_mutate for mixed standard-counter mutations (CASSANDRA-2457)
 * disallow making schema changes to system keyspace (CASSANDRA-2563)
 * fix sending mutation messages multiple times (CASSANDRA-2557)
 * fix incorrect use of NBHM.size in ReadCallback that could cause
   reads to time out even when responses were received (CASSAMDRA-2552)
 * trigger read repair correctly for LOCAL_QUORUM reads (CASSANDRA-2556)
 * Allow configuring the number of compaction thread (CASSANDRA-2558)
 * forceUserDefinedCompaction will attempt to compact what it is given
   even if the pessimistic estimate is that there is not enough disk space;
   automatic compactions will only compact 2 or more sstables (CASSANDRA-2575)
 * refuse to apply migrations with older timestamps than the current 
   schema (CASSANDRA-2536)
 * remove unframed Thrift transport option
 * include indexes in snapshots (CASSANDRA-2596)
 * improve ignoring of obsolete mutations in index maintenance (CASSANDRA-2401)
 * recognize attempt to drop just the index while leaving the column
   definition alone (CASSANDRA-2619)
  

0.8.0-beta1
 * remove Avro RPC support (CASSANDRA-926)
 * support for columns that act as incr/decr counters 
   (CASSANDRA-1072, 1937, 1944, 1936, 2101, 2093, 2288, 2105, 2384, 2236, 2342,
   2454)
 * CQL (CASSANDRA-1703, 1704, 1705, 1706, 1707, 1708, 1710, 1711, 1940, 
   2124, 2302, 2277, 2493)
 * avoid double RowMutation serialization on write path (CASSANDRA-1800)
 * make NetworkTopologyStrategy the default (CASSANDRA-1960)
 * configurable internode encryption (CASSANDRA-1567, 2152)
 * human readable column names in sstable2json output (CASSANDRA-1933)
 * change default JMX port to 7199 (CASSANDRA-2027)
 * backwards compatible internal messaging (CASSANDRA-1015)
 * atomic switch of memtables and sstables (CASSANDRA-2284)
 * add pluggable SeedProvider (CASSANDRA-1669)
 * Fix clustertool to not throw exception when calling get_endpoints (CASSANDRA-2437)
 * upgrade to thrift 0.6 (CASSANDRA-2412) 
 * repair works on a token range instead of full ring (CASSANDRA-2324)
 * purge tombstones from row cache (CASSANDRA-2305)
 * push replication_factor into strategy_options (CASSANDRA-1263)
 * give snapshots the same name on each node (CASSANDRA-1791)
 * remove "nodetool loadbalance" (CASSANDRA-2448)
 * multithreaded compaction (CASSANDRA-2191)
 * compaction throttling (CASSANDRA-2156)
 * add key type information and alias (CASSANDRA-2311, 2396)
 * cli no longer divides read_repair_chance by 100 (CASSANDRA-2458)
 * made CompactionInfo.getTaskType return an enum (CASSANDRA-2482)
 * add a server-wide cap on measured memtable memory usage (CASSANDRA-2006)
 * add unified UUIDType (CASSANDRA-2233)


0.7.5
 * improvements/fixes to PIG driver (CASSANDRA-1618, CASSANDRA-2387,
   CASSANDRA-2465, CASSANDRA-2484)
 * validate index names (CASSANDRA-1761)
 * reduce contention on Table.flusherLock (CASSANDRA-1954)
 * try harder to detect failures during streaming, cleaning up temporary
   files more reliably (CASSANDRA-2088)
 * shut down server for OOM on a Thrift thread (CASSANDRA-2269)
 * fix tombstone handling in repair and sstable2json (CASSANDRA-2279)
 * preserve version when streaming data from old sstables (CASSANDRA-2283)
 * don't start repair if a neighboring node is marked as dead (CASSANDRA-2290)
 * purge tombstones from row cache (CASSANDRA-2305)
 * Avoid seeking when sstable2json exports the entire file (CASSANDRA-2318)
 * clear Built flag in system table when dropping an index (CASSANDRA-2320)
 * don't allow arbitrary argument for stress.java (CASSANDRA-2323)
 * validate values for index predicates in get_indexed_slice (CASSANDRA-2328)
 * queue secondary indexes for flush before the parent (CASSANDRA-2330)
 * allow job configuration to set the CL used in Hadoop jobs (CASSANDRA-2331)
 * add memtable_flush_queue_size defaulting to 4 (CASSANDRA-2333)
 * Allow overriding of initial_token, storage_port and rpc_port from system
   properties (CASSANDRA-2343)
 * fix comparator used for non-indexed secondary expressions in index scan
   (CASSANDRA-2347)
 * ensure size calculation and write phase of large-row compaction use
   the same threshold for TTL expiration (CASSANDRA-2349)
 * fix race when iterating CFs during add/drop (CASSANDRA-2350)
 * add ConsistencyLevel command to CLI (CASSANDRA-2354)
 * allow negative numbers in the cli (CASSANDRA-2358)
 * hard code serialVersionUID for tokens class (CASSANDRA-2361)
 * fix potential infinite loop in ByteBufferUtil.inputStream (CASSANDRA-2365)
 * fix encoding bugs in HintedHandoffManager, SystemTable when default
   charset is not UTF8 (CASSANDRA-2367)
 * avoids having removed node reappearing in Gossip (CASSANDRA-2371)
 * fix incorrect truncation of long to int when reading columns via block
   index (CASSANDRA-2376)
 * fix NPE during stream session (CASSANDRA-2377)
 * fix race condition that could leave orphaned data files when dropping CF or
   KS (CASSANDRA-2381)
 * fsync statistics component on write (CASSANDRA-2382)
 * fix duplicate results from CFS.scan (CASSANDRA-2406)
 * add IntegerType to CLI help (CASSANDRA-2414)
 * avoid caching token-only decoratedkeys (CASSANDRA-2416)
 * convert mmap assertion to if/throw so scrub can catch it (CASSANDRA-2417)
 * don't overwrite gc log (CASSANDR-2418)
 * invalidate row cache for streamed row to avoid inconsitencies
   (CASSANDRA-2420)
 * avoid copies in range/index scans (CASSANDRA-2425)
 * make sure we don't wipe data during cleanup if the node has not join
   the ring (CASSANDRA-2428)
 * Try harder to close files after compaction (CASSANDRA-2431)
 * re-set bootstrapped flag after move finishes (CASSANDRA-2435)
 * display validation_class in CLI 'describe keyspace' (CASSANDRA-2442)
 * make cleanup compactions cleanup the row cache (CASSANDRA-2451)
 * add column fields validation to scrub (CASSANDRA-2460)
 * use 64KB flush buffer instead of in_memory_compaction_limit (CASSANDRA-2463)
 * fix backslash substitutions in CLI (CASSANDRA-2492)
 * disable cache saving for system CFS (CASSANDRA-2502)
 * fixes for verifying destination availability under hinted conditions
   so UE can be thrown intead of timing out (CASSANDRA-2514)
 * fix update of validation class in column metadata (CASSANDRA-2512)
 * support LOCAL_QUORUM, EACH_QUORUM CLs outside of NTS (CASSANDRA-2516)
 * preserve version when streaming data from old sstables (CASSANDRA-2283)
 * fix backslash substitutions in CLI (CASSANDRA-2492)
 * count a row deletion as one operation towards memtable threshold 
   (CASSANDRA-2519)
 * support LOCAL_QUORUM, EACH_QUORUM CLs outside of NTS (CASSANDRA-2516)


0.7.4
 * add nodetool join command (CASSANDRA-2160)
 * fix secondary indexes on pre-existing or streamed data (CASSANDRA-2244)
 * initialize endpoint in gossiper earlier (CASSANDRA-2228)
 * add ability to write to Cassandra from Pig (CASSANDRA-1828)
 * add rpc_[min|max]_threads (CASSANDRA-2176)
 * add CL.TWO, CL.THREE (CASSANDRA-2013)
 * avoid exporting an un-requested row in sstable2json, when exporting 
   a key that does not exist (CASSANDRA-2168)
 * add incremental_backups option (CASSANDRA-1872)
 * add configurable row limit to Pig loadfunc (CASSANDRA-2276)
 * validate column values in batches as well as single-Column inserts
   (CASSANDRA-2259)
 * move sample schema from cassandra.yaml to schema-sample.txt,
   a cli scripts (CASSANDRA-2007)
 * avoid writing empty rows when scrubbing tombstoned rows (CASSANDRA-2296)
 * fix assertion error in range and index scans for CL < ALL
   (CASSANDRA-2282)
 * fix commitlog replay when flush position refers to data that didn't
   get synced before server died (CASSANDRA-2285)
 * fix fd leak in sstable2json with non-mmap'd i/o (CASSANDRA-2304)
 * reduce memory use during streaming of multiple sstables (CASSANDRA-2301)
 * purge tombstoned rows from cache after GCGraceSeconds (CASSANDRA-2305)
 * allow zero replicas in a NTS datacenter (CASSANDRA-1924)
 * make range queries respect snitch for local replicas (CASSANDRA-2286)
 * fix HH delivery when column index is larger than 2GB (CASSANDRA-2297)
 * make 2ary indexes use parent CF flush thresholds during initial build
   (CASSANDRA-2294)
 * update memtable_throughput to be a long (CASSANDRA-2158)


0.7.3
 * Keep endpoint state until aVeryLongTime (CASSANDRA-2115)
 * lower-latency read repair (CASSANDRA-2069)
 * add hinted_handoff_throttle_delay_in_ms option (CASSANDRA-2161)
 * fixes for cache save/load (CASSANDRA-2172, -2174)
 * Handle whole-row deletions in CFOutputFormat (CASSANDRA-2014)
 * Make memtable_flush_writers flush in parallel (CASSANDRA-2178)
 * Add compaction_preheat_key_cache option (CASSANDRA-2175)
 * refactor stress.py to have only one copy of the format string 
   used for creating row keys (CASSANDRA-2108)
 * validate index names for \w+ (CASSANDRA-2196)
 * Fix Cassandra cli to respect timeout if schema does not settle 
   (CASSANDRA-2187)
 * fix for compaction and cleanup writing old-format data into new-version 
   sstable (CASSANDRA-2211, -2216)
 * add nodetool scrub (CASSANDRA-2217, -2240)
 * fix sstable2json large-row pagination (CASSANDRA-2188)
 * fix EOFing on requests for the last bytes in a file (CASSANDRA-2213)
 * fix BufferedRandomAccessFile bugs (CASSANDRA-2218, -2241)
 * check for memtable flush_after_mins exceeded every 10s (CASSANDRA-2183)
 * fix cache saving on Windows (CASSANDRA-2207)
 * add validateSchemaAgreement call + synchronization to schema
   modification operations (CASSANDRA-2222)
 * fix for reversed slice queries on large rows (CASSANDRA-2212)
 * fat clients were writing local data (CASSANDRA-2223)
 * turn off string interning in json2sstable (CASSANDRA-2189)
 * set DEFAULT_MEMTABLE_LIFETIME_IN_MINS to 24h
 * improve detection and cleanup of partially-written sstables 
   (CASSANDRA-2206)
 * fix supercolumn de/serialization when subcolumn comparator is different
   from supercolumn's (CASSANDRA-2104)
 * fix starting up on Windows when CASSANDRA_HOME contains whitespace
   (CASSANDRA-2237)
 * add [get|set][row|key]cacheSavePeriod to JMX (CASSANDRA-2100)
 * fix Hadoop ColumnFamilyOutputFormat dropping of mutations
   when batch fills up (CASSANDRA-2255)
 * move file deletions off of scheduledtasks executor (CASSANDRA-2253)


0.7.2
 * copy DecoratedKey.key when inserting into caches to avoid retaining
   a reference to the underlying buffer (CASSANDRA-2102)
 * format subcolumn names with subcomparator (CASSANDRA-2136)
 * fix column bloom filter deserialization (CASSANDRA-2165)


0.7.1
 * refactor MessageDigest creation code. (CASSANDRA-2107)
 * buffer network stack to avoid inefficient small TCP messages while avoiding
   the nagle/delayed ack problem (CASSANDRA-1896)
 * check log4j configuration for changes every 10s (CASSANDRA-1525, 1907)
 * more-efficient cross-DC replication (CASSANDRA-1530, -2051, -2138)
 * avoid polluting page cache with commitlog or sstable writes
   and seq scan operations (CASSANDRA-1470)
 * add RMI authentication options to nodetool (CASSANDRA-1921)
 * make snitches configurable at runtime (CASSANDRA-1374)
 * retry hadoop split requests on connection failure (CASSANDRA-1927)
 * implement describeOwnership for BOP, COPP (CASSANDRA-1928)
 * make read repair behave as expected for ConsistencyLevel > ONE
   (CASSANDRA-982, 2038)
 * distributed test harness (CASSANDRA-1859, 1964)
 * reduce flush lock contention (CASSANDRA-1930)
 * optimize supercolumn deserialization (CASSANDRA-1891)
 * fix CFMetaData.apply to only compare objects of the same class 
   (CASSANDRA-1962)
 * allow specifying specific SSTables to compact from JMX (CASSANDRA-1963)
 * fix race condition in MessagingService.targets (CASSANDRA-1959, 2094, 2081)
 * refuse to open sstables from a future version (CASSANDRA-1935)
 * zero-copy reads (CASSANDRA-1714)
 * fix copy bounds for word Text in wordcount demo (CASSANDRA-1993)
 * fixes for contrib/javautils (CASSANDRA-1979)
 * check more frequently for memtable expiration (CASSANDRA-2000)
 * fix writing SSTable column count statistics (CASSANDRA-1976)
 * fix streaming of multiple CFs during bootstrap (CASSANDRA-1992)
 * explicitly set JVM GC new generation size with -Xmn (CASSANDRA-1968)
 * add short options for CLI flags (CASSANDRA-1565)
 * make keyspace argument to "describe keyspace" in CLI optional
   when authenticated to keyspace already (CASSANDRA-2029)
 * added option to specify -Dcassandra.join_ring=false on startup
   to allow "warm spare" nodes or performing JMX maintenance before
   joining the ring (CASSANDRA-526)
 * log migrations at INFO (CASSANDRA-2028)
 * add CLI verbose option in file mode (CASSANDRA-2030)
 * add single-line "--" comments to CLI (CASSANDRA-2032)
 * message serialization tests (CASSANDRA-1923)
 * switch from ivy to maven-ant-tasks (CASSANDRA-2017)
 * CLI attempts to block for new schema to propagate (CASSANDRA-2044)
 * fix potential overflow in nodetool cfstats (CASSANDRA-2057)
 * add JVM shutdownhook to sync commitlog (CASSANDRA-1919)
 * allow nodes to be up without being part of  normal traffic (CASSANDRA-1951)
 * fix CLI "show keyspaces" with null options on NTS (CASSANDRA-2049)
 * fix possible ByteBuffer race conditions (CASSANDRA-2066)
 * reduce garbage generated by MessagingService to prevent load spikes
   (CASSANDRA-2058)
 * fix math in RandomPartitioner.describeOwnership (CASSANDRA-2071)
 * fix deletion of sstable non-data components (CASSANDRA-2059)
 * avoid blocking gossip while deleting handoff hints (CASSANDRA-2073)
 * ignore messages from newer versions, keep track of nodes in gossip 
   regardless of version (CASSANDRA-1970)
 * cache writing moved to CompactionManager to reduce i/o contention and
   updated to use non-cache-polluting writes (CASSANDRA-2053)
 * page through large rows when exporting to JSON (CASSANDRA-2041)
 * add flush_largest_memtables_at and reduce_cache_sizes_at options
   (CASSANDRA-2142)
 * add cli 'describe cluster' command (CASSANDRA-2127)
 * add cli support for setting username/password at 'connect' command 
   (CASSANDRA-2111)
 * add -D option to Stress.java to allow reading hosts from a file 
   (CASSANDRA-2149)
 * bound hints CF throughput between 32M and 256M (CASSANDRA-2148)
 * continue starting when invalid saved cache entries are encountered
   (CASSANDRA-2076)
 * add max_hint_window_in_ms option (CASSANDRA-1459)


0.7.0-final
 * fix offsets to ByteBuffer.get (CASSANDRA-1939)


0.7.0-rc4
 * fix cli crash after backgrounding (CASSANDRA-1875)
 * count timeouts in storageproxy latencies, and include latency 
   histograms in StorageProxyMBean (CASSANDRA-1893)
 * fix CLI get recognition of supercolumns (CASSANDRA-1899)
 * enable keepalive on intra-cluster sockets (CASSANDRA-1766)
 * count timeouts towards dynamicsnitch latencies (CASSANDRA-1905)
 * Expose index-building status in JMX + cli schema description
   (CASSANDRA-1871)
 * allow [LOCAL|EACH]_QUORUM to be used with non-NetworkTopology 
   replication Strategies
 * increased amount of index locks for faster commitlog replay
 * collect secondary index tombstones immediately (CASSANDRA-1914)
 * revert commitlog changes from #1780 (CASSANDRA-1917)
 * change RandomPartitioner min token to -1 to avoid collision w/
   tokens on actual nodes (CASSANDRA-1901)
 * examine the right nibble when validating TimeUUID (CASSANDRA-1910)
 * include secondary indexes in cleanup (CASSANDRA-1916)
 * CFS.scrubDataDirectories should also cleanup invalid secondary indexes
   (CASSANDRA-1904)
 * ability to disable/enable gossip on nodes to force them down
   (CASSANDRA-1108)


0.7.0-rc3
 * expose getNaturalEndpoints in StorageServiceMBean taking byte[]
   key; RMI cannot serialize ByteBuffer (CASSANDRA-1833)
 * infer org.apache.cassandra.locator for replication strategy classes
   when not otherwise specified
 * validation that generates less garbage (CASSANDRA-1814)
 * add TTL support to CLI (CASSANDRA-1838)
 * cli defaults to bytestype for subcomparator when creating
   column families (CASSANDRA-1835)
 * unregister index MBeans when index is dropped (CASSANDRA-1843)
 * make ByteBufferUtil.clone thread-safe (CASSANDRA-1847)
 * change exception for read requests during bootstrap from 
   InvalidRequest to Unavailable (CASSANDRA-1862)
 * respect row-level tombstones post-flush in range scans
   (CASSANDRA-1837)
 * ReadResponseResolver check digests against each other (CASSANDRA-1830)
 * return InvalidRequest when remove of subcolumn without supercolumn
   is requested (CASSANDRA-1866)
 * flush before repair (CASSANDRA-1748)
 * SSTableExport validates key order (CASSANDRA-1884)
 * large row support for SSTableExport (CASSANDRA-1867)
 * Re-cache hot keys post-compaction without hitting disk (CASSANDRA-1878)
 * manage read repair in coordinator instead of data source, to
   provide latency information to dynamic snitch (CASSANDRA-1873)


0.7.0-rc2
 * fix live-column-count of slice ranges including tombstoned supercolumn 
   with live subcolumn (CASSANDRA-1591)
 * rename o.a.c.internal.AntientropyStage -> AntiEntropyStage,
   o.a.c.request.Request_responseStage -> RequestResponseStage,
   o.a.c.internal.Internal_responseStage -> InternalResponseStage
 * add AbstractType.fromString (CASSANDRA-1767)
 * require index_type to be present when specifying index_name
   on ColumnDef (CASSANDRA-1759)
 * fix add/remove index bugs in CFMetadata (CASSANDRA-1768)
 * rebuild Strategy during system_update_keyspace (CASSANDRA-1762)
 * cli updates prompt to ... in continuation lines (CASSANDRA-1770)
 * support multiple Mutations per key in hadoop ColumnFamilyOutputFormat
   (CASSANDRA-1774)
 * improvements to Debian init script (CASSANDRA-1772)
 * use local classloader to check for version.properties (CASSANDRA-1778)
 * Validate that column names in column_metadata are valid for the
   defined comparator, and decode properly in cli (CASSANDRA-1773)
 * use cross-platform newlines in cli (CASSANDRA-1786)
 * add ExpiringColumn support to sstable import/export (CASSANDRA-1754)
 * add flush for each append to periodic commitlog mode; added
   periodic_without_flush option to disable this (CASSANDRA-1780)
 * close file handle used for post-flush truncate (CASSANDRA-1790)
 * various code cleanup (CASSANDRA-1793, -1794, -1795)
 * fix range queries against wrapped range (CASSANDRA-1781)
 * fix consistencylevel calculations for NetworkTopologyStrategy
   (CASSANDRA-1804)
 * cli support index type enum names (CASSANDRA-1810)
 * improved validation of column_metadata (CASSANDRA-1813)
 * reads at ConsistencyLevel > 1 throw UnavailableException
   immediately if insufficient live nodes exist (CASSANDRA-1803)
 * copy bytebuffers for local writes to avoid retaining the entire
   Thrift frame (CASSANDRA-1801)
 * fix NPE adding index to column w/o prior metadata (CASSANDRA-1764)
 * reduce fat client timeout (CASSANDRA-1730)
 * fix botched merge of CASSANDRA-1316


0.7.0-rc1
 * fix compaction and flush races with schema updates (CASSANDRA-1715)
 * add clustertool, config-converter, sstablekeys, and schematool 
   Windows .bat files (CASSANDRA-1723)
 * reject range queries received during bootstrap (CASSANDRA-1739)
 * fix wrapping-range queries on non-minimum token (CASSANDRA-1700)
 * add nodetool cfhistogram (CASSANDRA-1698)
 * limit repaired ranges to what the nodes have in common (CASSANDRA-1674)
 * index scan treats missing columns as not matching secondary
   expressions (CASSANDRA-1745)
 * Fix misuse of DataOutputBuffer.getData in AntiEntropyService
   (CASSANDRA-1729)
 * detect and warn when obsolete version of JNA is present (CASSANDRA-1760)
 * reduce fat client timeout (CASSANDRA-1730)
 * cleanup smallest CFs first to increase free temp space for larger ones
   (CASSANDRA-1811)
 * Update windows .bat files to work outside of main Cassandra
   directory (CASSANDRA-1713)
 * fix read repair regression from 0.6.7 (CASSANDRA-1727)
 * more-efficient read repair (CASSANDRA-1719)
 * fix hinted handoff replay (CASSANDRA-1656)
 * log type of dropped messages (CASSANDRA-1677)
 * upgrade to SLF4J 1.6.1
 * fix ByteBuffer bug in ExpiringColumn.updateDigest (CASSANDRA-1679)
 * fix IntegerType.getString (CASSANDRA-1681)
 * make -Djava.net.preferIPv4Stack=true the default (CASSANDRA-628)
 * add INTERNAL_RESPONSE verb to differentiate from responses related
   to client requests (CASSANDRA-1685)
 * log tpstats when dropping messages (CASSANDRA-1660)
 * include unreachable nodes in describeSchemaVersions (CASSANDRA-1678)
 * Avoid dropping messages off the client request path (CASSANDRA-1676)
 * fix jna errno reporting (CASSANDRA-1694)
 * add friendlier error for UnknownHostException on startup (CASSANDRA-1697)
 * include jna dependency in RPM package (CASSANDRA-1690)
 * add --skip-keys option to stress.py (CASSANDRA-1696)
 * improve cli handling of non-string keys and column names 
   (CASSANDRA-1701, -1693)
 * r/m extra subcomparator line in cli keyspaces output (CASSANDRA-1712)
 * add read repair chance to cli "show keyspaces"
 * upgrade to ConcurrentLinkedHashMap 1.1 (CASSANDRA-975)
 * fix index scan routing (CASSANDRA-1722)
 * fix tombstoning of supercolumns in range queries (CASSANDRA-1734)
 * clear endpoint cache after updating keyspace metadata (CASSANDRA-1741)
 * fix wrapping-range queries on non-minimum token (CASSANDRA-1700)
 * truncate includes secondary indexes (CASSANDRA-1747)
 * retain reference to PendingFile sstables (CASSANDRA-1749)
 * fix sstableimport regression (CASSANDRA-1753)
 * fix for bootstrap when no non-system tables are defined (CASSANDRA-1732)
 * handle replica unavailability in index scan (CASSANDRA-1755)
 * fix service initialization order deadlock (CASSANDRA-1756)
 * multi-line cli commands (CASSANDRA-1742)
 * fix race between snapshot and compaction (CASSANDRA-1736)
 * add listEndpointsPendingHints, deleteHintsForEndpoint JMX methods 
   (CASSANDRA-1551)


0.7.0-beta3
 * add strategy options to describe_keyspace output (CASSANDRA-1560)
 * log warning when using randomly generated token (CASSANDRA-1552)
 * re-organize JMX into .db, .net, .internal, .request (CASSANDRA-1217)
 * allow nodes to change IPs between restarts (CASSANDRA-1518)
 * remember ring state between restarts by default (CASSANDRA-1518)
 * flush index built flag so we can read it before log replay (CASSANDRA-1541)
 * lock row cache updates to prevent race condition (CASSANDRA-1293)
 * remove assertion causing rare (and harmless) error messages in
   commitlog (CASSANDRA-1330)
 * fix moving nodes with no keyspaces defined (CASSANDRA-1574)
 * fix unbootstrap when no data is present in a transfer range (CASSANDRA-1573)
 * take advantage of AVRO-495 to simplify our avro IDL (CASSANDRA-1436)
 * extend authorization hierarchy to column family (CASSANDRA-1554)
 * deletion support in secondary indexes (CASSANDRA-1571)
 * meaningful error message for invalid replication strategy class 
   (CASSANDRA-1566)
 * allow keyspace creation with RF > N (CASSANDRA-1428)
 * improve cli error handling (CASSANDRA-1580)
 * add cache save/load ability (CASSANDRA-1417, 1606, 1647)
 * add StorageService.getDrainProgress (CASSANDRA-1588)
 * Disallow bootstrap to an in-use token (CASSANDRA-1561)
 * Allow dynamic secondary index creation and destruction (CASSANDRA-1532)
 * log auto-guessed memtable thresholds (CASSANDRA-1595)
 * add ColumnDef support to cli (CASSANDRA-1583)
 * reduce index sample time by 75% (CASSANDRA-1572)
 * add cli support for column, strategy metadata (CASSANDRA-1578, 1612)
 * add cli support for schema modification (CASSANDRA-1584)
 * delete temp files on failed compactions (CASSANDRA-1596)
 * avoid blocking for dead nodes during removetoken (CASSANDRA-1605)
 * remove ConsistencyLevel.ZERO (CASSANDRA-1607)
 * expose in-progress compaction type in jmx (CASSANDRA-1586)
 * removed IClock & related classes from internals (CASSANDRA-1502)
 * fix removing tokens from SystemTable on decommission and removetoken
   (CASSANDRA-1609)
 * include CF metadata in cli 'show keyspaces' (CASSANDRA-1613)
 * switch from Properties to HashMap in PropertyFileSnitch to
   avoid synchronization bottleneck (CASSANDRA-1481)
 * PropertyFileSnitch configuration file renamed to 
   cassandra-topology.properties
 * add cli support for get_range_slices (CASSANDRA-1088, CASSANDRA-1619)
 * Make memtable flush thresholds per-CF instead of global 
   (CASSANDRA-1007, 1637)
 * add cli support for binary data without CfDef hints (CASSANDRA-1603)
 * fix building SSTable statistics post-stream (CASSANDRA-1620)
 * fix potential infinite loop in 2ary index queries (CASSANDRA-1623)
 * allow creating NTS keyspaces with no replicas configured (CASSANDRA-1626)
 * add jmx histogram of sstables accessed per read (CASSANDRA-1624)
 * remove system_rename_column_family and system_rename_keyspace from the
   client API until races can be fixed (CASSANDRA-1630, CASSANDRA-1585)
 * add cli sanity tests (CASSANDRA-1582)
 * update GC settings in cassandra.bat (CASSANDRA-1636)
 * cli support for index queries (CASSANDRA-1635)
 * cli support for updating schema memtable settings (CASSANDRA-1634)
 * cli --file option (CASSANDRA-1616)
 * reduce automatically chosen memtable sizes by 50% (CASSANDRA-1641)
 * move endpoint cache from snitch to strategy (CASSANDRA-1643)
 * fix commitlog recovery deleting the newly-created segment as well as
   the old ones (CASSANDRA-1644)
 * upgrade to Thrift 0.5 (CASSANDRA-1367)
 * renamed CL.DCQUORUM to LOCAL_QUORUM and DCQUORUMSYNC to EACH_QUORUM
 * cli truncate support (CASSANDRA-1653)
 * update GC settings in cassandra.bat (CASSANDRA-1636)
 * avoid logging when a node's ip/token is gossipped back to it (CASSANDRA-1666)


0.7-beta2
 * always use UTF-8 for hint keys (CASSANDRA-1439)
 * remove cassandra.yaml dependency from Hadoop and Pig (CASSADRA-1322)
 * expose CfDef metadata in describe_keyspaces (CASSANDRA-1363)
 * restore use of mmap_index_only option (CASSANDRA-1241)
 * dropping a keyspace with no column families generated an error 
   (CASSANDRA-1378)
 * rename RackAwareStrategy to OldNetworkTopologyStrategy, RackUnawareStrategy 
   to SimpleStrategy, DatacenterShardStrategy to NetworkTopologyStrategy,
   AbstractRackAwareSnitch to AbstractNetworkTopologySnitch (CASSANDRA-1392)
 * merge StorageProxy.mutate, mutateBlocking (CASSANDRA-1396)
 * faster UUIDType, LongType comparisons (CASSANDRA-1386, 1393)
 * fix setting read_repair_chance from CLI addColumnFamily (CASSANDRA-1399)
 * fix updates to indexed columns (CASSANDRA-1373)
 * fix race condition leaving to FileNotFoundException (CASSANDRA-1382)
 * fix sharded lock hash on index write path (CASSANDRA-1402)
 * add support for GT/E, LT/E in subordinate index clauses (CASSANDRA-1401)
 * cfId counter got out of sync when CFs were added (CASSANDRA-1403)
 * less chatty schema updates (CASSANDRA-1389)
 * rename column family mbeans. 'type' will now include either 
   'IndexColumnFamilies' or 'ColumnFamilies' depending on the CFS type.
   (CASSANDRA-1385)
 * disallow invalid keyspace and column family names. This includes name that
   matches a '^\w+' regex. (CASSANDRA-1377)
 * use JNA, if present, to take snapshots (CASSANDRA-1371)
 * truncate hints if starting 0.7 for the first time (CASSANDRA-1414)
 * fix FD leak in single-row slicepredicate queries (CASSANDRA-1416)
 * allow index expressions against columns that are not part of the 
   SlicePredicate (CASSANDRA-1410)
 * config-converter properly handles snitches and framed support 
   (CASSANDRA-1420)
 * remove keyspace argument from multiget_count (CASSANDRA-1422)
 * allow specifying cassandra.yaml location as (local or remote) URL
   (CASSANDRA-1126)
 * fix using DynamicEndpointSnitch with NetworkTopologyStrategy
   (CASSANDRA-1429)
 * Add CfDef.default_validation_class (CASSANDRA-891)
 * fix EstimatedHistogram.max (CASSANDRA-1413)
 * quorum read optimization (CASSANDRA-1622)
 * handle zero-length (or missing) rows during HH paging (CASSANDRA-1432)
 * include secondary indexes during schema migrations (CASSANDRA-1406)
 * fix commitlog header race during schema change (CASSANDRA-1435)
 * fix ColumnFamilyStoreMBeanIterator to use new type name (CASSANDRA-1433)
 * correct filename generated by xml->yaml converter (CASSANDRA-1419)
 * add CMSInitiatingOccupancyFraction=75 and UseCMSInitiatingOccupancyOnly
   to default JVM options
 * decrease jvm heap for cassandra-cli (CASSANDRA-1446)
 * ability to modify keyspaces and column family definitions on a live cluster
   (CASSANDRA-1285)
 * support for Hadoop Streaming [non-jvm map/reduce via stdin/out]
   (CASSANDRA-1368)
 * Move persistent sstable stats from the system table to an sstable component
   (CASSANDRA-1430)
 * remove failed bootstrap attempt from pending ranges when gossip times
   it out after 1h (CASSANDRA-1463)
 * eager-create tcp connections to other cluster members (CASSANDRA-1465)
 * enumerate stages and derive stage from message type instead of 
   transmitting separately (CASSANDRA-1465)
 * apply reversed flag during collation from different data sources
   (CASSANDRA-1450)
 * make failure to remove comitlog segment non-fatal (CASSANDRA-1348)
 * correct ordering of drain operations so CL.recover is no longer 
   necessary (CASSANDRA-1408)
 * removed keyspace from describe_splits method (CASSANDRA-1425)
 * rename check_schema_agreement to describe_schema_versions
   (CASSANDRA-1478)
 * fix QUORUM calculation for RF > 3 (CASSANDRA-1487)
 * remove tombstones during non-major compactions when bloom filter
   verifies that row does not exist in other sstables (CASSANDRA-1074)
 * nodes that coordinated a loadbalance in the past could not be seen by
   newly added nodes (CASSANDRA-1467)
 * exposed endpoint states (gossip details) via jmx (CASSANDRA-1467)
 * ensure that compacted sstables are not included when new readers are
   instantiated (CASSANDRA-1477)
 * by default, calculate heap size and memtable thresholds at runtime (CASSANDRA-1469)
 * fix races dealing with adding/dropping keyspaces and column families in
   rapid succession (CASSANDRA-1477)
 * clean up of Streaming system (CASSANDRA-1503, 1504, 1506)
 * add options to configure Thrift socket keepalive and buffer sizes (CASSANDRA-1426)
 * make contrib CassandraServiceDataCleaner recursive (CASSANDRA-1509)
 * min, max compaction threshold are configurable and persistent 
   per-ColumnFamily (CASSANDRA-1468)
 * fix replaying the last mutation in a commitlog unnecessarily 
   (CASSANDRA-1512)
 * invoke getDefaultUncaughtExceptionHandler from DTPE with the original
   exception rather than the ExecutionException wrapper (CASSANDRA-1226)
 * remove Clock from the Thrift (and Avro) API (CASSANDRA-1501)
 * Close intra-node sockets when connection is broken (CASSANDRA-1528)
 * RPM packaging spec file (CASSANDRA-786)
 * weighted request scheduler (CASSANDRA-1485)
 * treat expired columns as deleted (CASSANDRA-1539)
 * make IndexInterval configurable (CASSANDRA-1488)
 * add describe_snitch to Thrift API (CASSANDRA-1490)
 * MD5 authenticator compares plain text submitted password with MD5'd
   saved property, instead of vice versa (CASSANDRA-1447)
 * JMX MessagingService pending and completed counts (CASSANDRA-1533)
 * fix race condition processing repair responses (CASSANDRA-1511)
 * make repair blocking (CASSANDRA-1511)
 * create EndpointSnitchInfo and MBean to expose rack and DC (CASSANDRA-1491)
 * added option to contrib/word_count to output results back to Cassandra
   (CASSANDRA-1342)
 * rewrite Hadoop ColumnFamilyRecordWriter to pool connections, retry to
   multiple Cassandra nodes, and smooth impact on the Cassandra cluster
   by using smaller batch sizes (CASSANDRA-1434)
 * fix setting gc_grace_seconds via CLI (CASSANDRA-1549)
 * support TTL'd index values (CASSANDRA-1536)
 * make removetoken work like decommission (CASSANDRA-1216)
 * make cli comparator-aware and improve quote rules (CASSANDRA-1523,-1524)
 * make nodetool compact and cleanup blocking (CASSANDRA-1449)
 * add memtable, cache information to GCInspector logs (CASSANDRA-1558)
 * enable/disable HintedHandoff via JMX (CASSANDRA-1550)
 * Ignore stray files in the commit log directory (CASSANDRA-1547)
 * Disallow bootstrap to an in-use token (CASSANDRA-1561)


0.7-beta1
 * sstable versioning (CASSANDRA-389)
 * switched to slf4j logging (CASSANDRA-625)
 * add (optional) expiration time for column (CASSANDRA-699)
 * access levels for authentication/authorization (CASSANDRA-900)
 * add ReadRepairChance to CF definition (CASSANDRA-930)
 * fix heisenbug in system tests, especially common on OS X (CASSANDRA-944)
 * convert to byte[] keys internally and all public APIs (CASSANDRA-767)
 * ability to alter schema definitions on a live cluster (CASSANDRA-44)
 * renamed configuration file to cassandra.xml, and log4j.properties to
   log4j-server.properties, which must now be loaded from
   the classpath (which is how our scripts in bin/ have always done it)
   (CASSANDRA-971)
 * change get_count to require a SlicePredicate. create multi_get_count
   (CASSANDRA-744)
 * re-organized endpointsnitch implementations and added SimpleSnitch
   (CASSANDRA-994)
 * Added preload_row_cache option (CASSANDRA-946)
 * add CRC to commitlog header (CASSANDRA-999)
 * removed deprecated batch_insert and get_range_slice methods (CASSANDRA-1065)
 * add truncate thrift method (CASSANDRA-531)
 * http mini-interface using mx4j (CASSANDRA-1068)
 * optimize away copy of sliced row on memtable read path (CASSANDRA-1046)
 * replace constant-size 2GB mmaped segments and special casing for index 
   entries spanning segment boundaries, with SegmentedFile that computes 
   segments that always contain entire entries/rows (CASSANDRA-1117)
 * avoid reading large rows into memory during compaction (CASSANDRA-16)
 * added hadoop OutputFormat (CASSANDRA-1101)
 * efficient Streaming (no more anticompaction) (CASSANDRA-579)
 * split commitlog header into separate file and add size checksum to
   mutations (CASSANDRA-1179)
 * avoid allocating a new byte[] for each mutation on replay (CASSANDRA-1219)
 * revise HH schema to be per-endpoint (CASSANDRA-1142)
 * add joining/leaving status to nodetool ring (CASSANDRA-1115)
 * allow multiple repair sessions per node (CASSANDRA-1190)
 * optimize away MessagingService for local range queries (CASSANDRA-1261)
 * make framed transport the default so malformed requests can't OOM the 
   server (CASSANDRA-475)
 * significantly faster reads from row cache (CASSANDRA-1267)
 * take advantage of row cache during range queries (CASSANDRA-1302)
 * make GCGraceSeconds a per-ColumnFamily value (CASSANDRA-1276)
 * keep persistent row size and column count statistics (CASSANDRA-1155)
 * add IntegerType (CASSANDRA-1282)
 * page within a single row during hinted handoff (CASSANDRA-1327)
 * push DatacenterShardStrategy configuration into keyspace definition,
   eliminating datacenter.properties. (CASSANDRA-1066)
 * optimize forward slices starting with '' and single-index-block name 
   queries by skipping the column index (CASSANDRA-1338)
 * streaming refactor (CASSANDRA-1189)
 * faster comparison for UUID types (CASSANDRA-1043)
 * secondary index support (CASSANDRA-749 and subtasks)
 * make compaction buckets deterministic (CASSANDRA-1265)


0.6.6
 * Allow using DynamicEndpointSnitch with RackAwareStrategy (CASSANDRA-1429)
 * remove the remaining vestiges of the unfinished DatacenterShardStrategy 
   (replaced by NetworkTopologyStrategy in 0.7)
   

0.6.5
 * fix key ordering in range query results with RandomPartitioner
   and ConsistencyLevel > ONE (CASSANDRA-1145)
 * fix for range query starting with the wrong token range (CASSANDRA-1042)
 * page within a single row during hinted handoff (CASSANDRA-1327)
 * fix compilation on non-sun JDKs (CASSANDRA-1061)
 * remove String.trim() call on row keys in batch mutations (CASSANDRA-1235)
 * Log summary of dropped messages instead of spamming log (CASSANDRA-1284)
 * add dynamic endpoint snitch (CASSANDRA-981)
 * fix streaming for keyspaces with hyphens in their name (CASSANDRA-1377)
 * fix errors in hard-coded bloom filter optKPerBucket by computing it
   algorithmically (CASSANDRA-1220
 * remove message deserialization stage, and uncap read/write stages
   so slow reads/writes don't block gossip processing (CASSANDRA-1358)
 * add jmx port configuration to Debian package (CASSANDRA-1202)
 * use mlockall via JNA, if present, to prevent Linux from swapping
   out parts of the JVM (CASSANDRA-1214)


0.6.4
 * avoid queuing multiple hint deliveries for the same endpoint
   (CASSANDRA-1229)
 * better performance for and stricter checking of UTF8 column names
   (CASSANDRA-1232)
 * extend option to lower compaction priority to hinted handoff
   as well (CASSANDRA-1260)
 * log errors in gossip instead of re-throwing (CASSANDRA-1289)
 * avoid aborting commitlog replay prematurely if a flushed-but-
   not-removed commitlog segment is encountered (CASSANDRA-1297)
 * fix duplicate rows being read during mapreduce (CASSANDRA-1142)
 * failure detection wasn't closing command sockets (CASSANDRA-1221)
 * cassandra-cli.bat works on windows (CASSANDRA-1236)
 * pre-emptively drop requests that cannot be processed within RPCTimeout
   (CASSANDRA-685)
 * add ack to Binary write verb and update CassandraBulkLoader
   to wait for acks for each row (CASSANDRA-1093)
 * added describe_partitioner Thrift method (CASSANDRA-1047)
 * Hadoop jobs no longer require the Cassandra storage-conf.xml
   (CASSANDRA-1280, CASSANDRA-1047)
 * log thread pool stats when GC is excessive (CASSANDRA-1275)
 * remove gossip message size limit (CASSANDRA-1138)
 * parallelize local and remote reads during multiget, and respect snitch 
   when determining whether to do local read for CL.ONE (CASSANDRA-1317)
 * fix read repair to use requested consistency level on digest mismatch,
   rather than assuming QUORUM (CASSANDRA-1316)
 * process digest mismatch re-reads in parallel (CASSANDRA-1323)
 * switch hints CF comparator to BytesType (CASSANDRA-1274)


0.6.3
 * retry to make streaming connections up to 8 times. (CASSANDRA-1019)
 * reject describe_ring() calls on invalid keyspaces (CASSANDRA-1111)
 * fix cache size calculation for size of 100% (CASSANDRA-1129)
 * fix cache capacity only being recalculated once (CASSANDRA-1129)
 * remove hourly scan of all hints on the off chance that the gossiper
   missed a status change; instead, expose deliverHintsToEndpoint to JMX
   so it can be done manually, if necessary (CASSANDRA-1141)
 * don't reject reads at CL.ALL (CASSANDRA-1152)
 * reject deletions to supercolumns in CFs containing only standard
   columns (CASSANDRA-1139)
 * avoid preserving login information after client disconnects
   (CASSANDRA-1057)
 * prefer sun jdk to openjdk in debian init script (CASSANDRA-1174)
 * detect partioner config changes between restarts and fail fast 
   (CASSANDRA-1146)
 * use generation time to resolve node token reassignment disagreements
   (CASSANDRA-1118)
 * restructure the startup ordering of Gossiper and MessageService to avoid
   timing anomalies (CASSANDRA-1160)
 * detect incomplete commit log hearders (CASSANDRA-1119)
 * force anti-entropy service to stream files on the stream stage to avoid
   sending streams out of order (CASSANDRA-1169)
 * remove inactive stream managers after AES streams files (CASSANDRA-1169)
 * allow removing entire row through batch_mutate Deletion (CASSANDRA-1027)
 * add JMX metrics for row-level bloom filter false positives (CASSANDRA-1212)
 * added a redhat init script to contrib (CASSANDRA-1201)
 * use midpoint when bootstrapping a new machine into range with not
   much data yet instead of random token (CASSANDRA-1112)
 * kill server on OOM in executor stage as well as Thrift (CASSANDRA-1226)
 * remove opportunistic repairs, when two machines with overlapping replica
   responsibilities happen to finish major compactions of the same CF near
   the same time.  repairs are now fully manual (CASSANDRA-1190)
 * add ability to lower compaction priority (default is no change from 0.6.2)
   (CASSANDRA-1181)


0.6.2
 * fix contrib/word_count build. (CASSANDRA-992)
 * split CommitLogExecutorService into BatchCommitLogExecutorService and 
   PeriodicCommitLogExecutorService (CASSANDRA-1014)
 * add latency histograms to CFSMBean (CASSANDRA-1024)
 * make resolving timestamp ties deterministic by using value bytes
   as a tiebreaker (CASSANDRA-1039)
 * Add option to turn off Hinted Handoff (CASSANDRA-894)
 * fix windows startup (CASSANDRA-948)
 * make concurrent_reads, concurrent_writes configurable at runtime via JMX
   (CASSANDRA-1060)
 * disable GCInspector on non-Sun JVMs (CASSANDRA-1061)
 * fix tombstone handling in sstable rows with no other data (CASSANDRA-1063)
 * fix size of row in spanned index entries (CASSANDRA-1056)
 * install json2sstable, sstable2json, and sstablekeys to Debian package
 * StreamingService.StreamDestinations wouldn't empty itself after streaming
   finished (CASSANDRA-1076)
 * added Collections.shuffle(splits) before returning the splits in 
   ColumnFamilyInputFormat (CASSANDRA-1096)
 * do not recalculate cache capacity post-compaction if it's been manually 
   modified (CASSANDRA-1079)
 * better defaults for flush sorter + writer executor queue sizes
   (CASSANDRA-1100)
 * windows scripts for SSTableImport/Export (CASSANDRA-1051)
 * windows script for nodetool (CASSANDRA-1113)
 * expose PhiConvictThreshold (CASSANDRA-1053)
 * make repair of RF==1 a no-op (CASSANDRA-1090)
 * improve default JVM GC options (CASSANDRA-1014)
 * fix SlicePredicate serialization inside Hadoop jobs (CASSANDRA-1049)
 * close Thrift sockets in Hadoop ColumnFamilyRecordReader (CASSANDRA-1081)


0.6.1
 * fix NPE in sstable2json when no excluded keys are given (CASSANDRA-934)
 * keep the replica set constant throughout the read repair process
   (CASSANDRA-937)
 * allow querying getAllRanges with empty token list (CASSANDRA-933)
 * fix command line arguments inversion in clustertool (CASSANDRA-942)
 * fix race condition that could trigger a false-positive assertion
   during post-flush discard of old commitlog segments (CASSANDRA-936)
 * fix neighbor calculation for anti-entropy repair (CASSANDRA-924)
 * perform repair even for small entropy differences (CASSANDRA-924)
 * Use hostnames in CFInputFormat to allow Hadoop's naive string-based
   locality comparisons to work (CASSANDRA-955)
 * cache read-only BufferedRandomAccessFile length to avoid
   3 system calls per invocation (CASSANDRA-950)
 * nodes with IPv6 (and no IPv4) addresses could not join cluster
   (CASSANDRA-969)
 * Retrieve the correct number of undeleted columns, if any, from
   a supercolumn in a row that had been deleted previously (CASSANDRA-920)
 * fix index scans that cross the 2GB mmap boundaries for both mmap
   and standard i/o modes (CASSANDRA-866)
 * expose drain via nodetool (CASSANDRA-978)


0.6.0-RC1
 * JMX drain to flush memtables and run through commit log (CASSANDRA-880)
 * Bootstrapping can skip ranges under the right conditions (CASSANDRA-902)
 * fix merging row versions in range_slice for CL > ONE (CASSANDRA-884)
 * default write ConsistencyLeven chaned from ZERO to ONE
 * fix for index entries spanning mmap buffer boundaries (CASSANDRA-857)
 * use lexical comparison if time part of TimeUUIDs are the same 
   (CASSANDRA-907)
 * bound read, mutation, and response stages to fix possible OOM
   during log replay (CASSANDRA-885)
 * Use microseconds-since-epoch (UTC) in cli, instead of milliseconds
 * Treat batch_mutate Deletion with null supercolumn as "apply this predicate 
   to top level supercolumns" (CASSANDRA-834)
 * Streaming destination nodes do not update their JMX status (CASSANDRA-916)
 * Fix internal RPC timeout calculation (CASSANDRA-911)
 * Added Pig loadfunc to contrib/pig (CASSANDRA-910)


0.6.0-beta3
 * fix compaction bucketing bug (CASSANDRA-814)
 * update windows batch file (CASSANDRA-824)
 * deprecate KeysCachedFraction configuration directive in favor
   of KeysCached; move to unified-per-CF key cache (CASSANDRA-801)
 * add invalidateRowCache to ColumnFamilyStoreMBean (CASSANDRA-761)
 * send Handoff hints to natural locations to reduce load on
   remaining nodes in a failure scenario (CASSANDRA-822)
 * Add RowWarningThresholdInMB configuration option to warn before very 
   large rows get big enough to threaten node stability, and -x option to
   be able to remove them with sstable2json if the warning is unheeded
   until it's too late (CASSANDRA-843)
 * Add logging of GC activity (CASSANDRA-813)
 * fix ConcurrentModificationException in commitlog discard (CASSANDRA-853)
 * Fix hardcoded row count in Hadoop RecordReader (CASSANDRA-837)
 * Add a jmx status to the streaming service and change several DEBUG
   messages to INFO (CASSANDRA-845)
 * fix classpath in cassandra-cli.bat for Windows (CASSANDRA-858)
 * allow re-specifying host, port to cassandra-cli if invalid ones
   are first tried (CASSANDRA-867)
 * fix race condition handling rpc timeout in the coordinator
   (CASSANDRA-864)
 * Remove CalloutLocation and StagingFileDirectory from storage-conf files 
   since those settings are no longer used (CASSANDRA-878)
 * Parse a long from RowWarningThresholdInMB instead of an int (CASSANDRA-882)
 * Remove obsolete ControlPort code from DatabaseDescriptor (CASSANDRA-886)
 * move skipBytes side effect out of assert (CASSANDRA-899)
 * add "double getLoad" to StorageServiceMBean (CASSANDRA-898)
 * track row stats per CF at compaction time (CASSANDRA-870)
 * disallow CommitLogDirectory matching a DataFileDirectory (CASSANDRA-888)
 * default key cache size is 200k entries, changed from 10% (CASSANDRA-863)
 * add -Dcassandra-foreground=yes to cassandra.bat
 * exit if cluster name is changed unexpectedly (CASSANDRA-769)


0.6.0-beta1/beta2
 * add batch_mutate thrift command, deprecating batch_insert (CASSANDRA-336)
 * remove get_key_range Thrift API, deprecated in 0.5 (CASSANDRA-710)
 * add optional login() Thrift call for authentication (CASSANDRA-547)
 * support fat clients using gossiper and StorageProxy to perform
   replication in-process [jvm-only] (CASSANDRA-535)
 * support mmapped I/O for reads, on by default on 64bit JVMs 
   (CASSANDRA-408, CASSANDRA-669)
 * improve insert concurrency, particularly during Hinted Handoff
   (CASSANDRA-658)
 * faster network code (CASSANDRA-675)
 * stress.py moved to contrib (CASSANDRA-635)
 * row caching [must be explicitly enabled per-CF in config] (CASSANDRA-678)
 * present a useful measure of compaction progress in JMX (CASSANDRA-599)
 * add bin/sstablekeys (CASSNADRA-679)
 * add ConsistencyLevel.ANY (CASSANDRA-687)
 * make removetoken remove nodes from gossip entirely (CASSANDRA-644)
 * add ability to set cache sizes at runtime (CASSANDRA-708)
 * report latency and cache hit rate statistics with lifetime totals
   instead of average over the last minute (CASSANDRA-702)
 * support get_range_slice for RandomPartitioner (CASSANDRA-745)
 * per-keyspace replication factory and replication strategy (CASSANDRA-620)
 * track latency in microseconds (CASSANDRA-733)
 * add describe_ Thrift methods, deprecating get_string_property and 
   get_string_list_property
 * jmx interface for tracking operation mode and streams in general.
   (CASSANDRA-709)
 * keep memtables in sorted order to improve range query performance
   (CASSANDRA-799)
 * use while loop instead of recursion when trimming sstables compaction list 
   to avoid blowing stack in pathological cases (CASSANDRA-804)
 * basic Hadoop map/reduce support (CASSANDRA-342)


0.5.1
 * ensure all files for an sstable are streamed to the same directory.
   (CASSANDRA-716)
 * more accurate load estimate for bootstrapping (CASSANDRA-762)
 * tolerate dead or unavailable bootstrap target on write (CASSANDRA-731)
 * allow larger numbers of keys (> 140M) in a sstable bloom filter
   (CASSANDRA-790)
 * include jvm argument improvements from CASSANDRA-504 in debian package
 * change streaming chunk size to 32MB to accomodate Windows XP limitations
   (was 64MB) (CASSANDRA-795)
 * fix get_range_slice returning results in the wrong order (CASSANDRA-781)
 

0.5.0 final
 * avoid attempting to delete temporary bootstrap files twice (CASSANDRA-681)
 * fix bogus NaN in nodeprobe cfstats output (CASSANDRA-646)
 * provide a policy for dealing with single thread executors w/ a full queue
   (CASSANDRA-694)
 * optimize inner read in MessagingService, vastly improving multiple-node
   performance (CASSANDRA-675)
 * wait for table flush before streaming data back to a bootstrapping node.
   (CASSANDRA-696)
 * keep track of bootstrapping sources by table so that bootstrapping doesn't 
   give the indication of finishing early (CASSANDRA-673)


0.5.0 RC3
 * commit the correct version of the patch for CASSANDRA-663


0.5.0 RC2 (unreleased)
 * fix bugs in converting get_range_slice results to Thrift 
   (CASSANDRA-647, CASSANDRA-649)
 * expose java.util.concurrent.TimeoutException in StorageProxy methods
   (CASSANDRA-600)
 * TcpConnectionManager was holding on to disconnected connections, 
   giving the false indication they were being used. (CASSANDRA-651)
 * Remove duplicated write. (CASSANDRA-662)
 * Abort bootstrap if IP is already in the token ring (CASSANDRA-663)
 * increase default commitlog sync period, and wait for last sync to 
   finish before submitting another (CASSANDRA-668)


0.5.0 RC1
 * Fix potential NPE in get_range_slice (CASSANDRA-623)
 * add CRC32 to commitlog entries (CASSANDRA-605)
 * fix data streaming on windows (CASSANDRA-630)
 * GC compacted sstables after cleanup and compaction (CASSANDRA-621)
 * Speed up anti-entropy validation (CASSANDRA-629)
 * Fix anti-entropy assertion error (CASSANDRA-639)
 * Fix pending range conflicts when bootstapping or moving
   multiple nodes at once (CASSANDRA-603)
 * Handle obsolete gossip related to node movement in the case where
   one or more nodes is down when the movement occurs (CASSANDRA-572)
 * Include dead nodes in gossip to avoid a variety of problems
   and fix HH to removed nodes (CASSANDRA-634)
 * return an InvalidRequestException for mal-formed SlicePredicates
   (CASSANDRA-643)
 * fix bug determining closest neighbor for use in multiple datacenters
   (CASSANDRA-648)
 * Vast improvements in anticompaction speed (CASSANDRA-607)
 * Speed up log replay and writes by avoiding redundant serializations
   (CASSANDRA-652)


0.5.0 beta 2
 * Bootstrap improvements (several tickets)
 * add nodeprobe repair anti-entropy feature (CASSANDRA-193, CASSANDRA-520)
 * fix possibility of partition when many nodes restart at once
   in clusters with multiple seeds (CASSANDRA-150)
 * fix NPE in get_range_slice when no data is found (CASSANDRA-578)
 * fix potential NPE in hinted handoff (CASSANDRA-585)
 * fix cleanup of local "system" keyspace (CASSANDRA-576)
 * improve computation of cluster load balance (CASSANDRA-554)
 * added super column read/write, column count, and column/row delete to
   cassandra-cli (CASSANDRA-567, CASSANDRA-594)
 * fix returning live subcolumns of deleted supercolumns (CASSANDRA-583)
 * respect JAVA_HOME in bin/ scripts (several tickets)
 * add StorageService.initClient for fat clients on the JVM (CASSANDRA-535)
   (see contrib/client_only for an example of use)
 * make consistency_level functional in get_range_slice (CASSANDRA-568)
 * optimize key deserialization for RandomPartitioner (CASSANDRA-581)
 * avoid GCing tombstones except on major compaction (CASSANDRA-604)
 * increase failure conviction threshold, resulting in less nodes
   incorrectly (and temporarily) marked as down (CASSANDRA-610)
 * respect memtable thresholds during log replay (CASSANDRA-609)
 * support ConsistencyLevel.ALL on read (CASSANDRA-584)
 * add nodeprobe removetoken command (CASSANDRA-564)


0.5.0 beta
 * Allow multiple simultaneous flushes, improving flush throughput 
   on multicore systems (CASSANDRA-401)
 * Split up locks to improve write and read throughput on multicore systems
   (CASSANDRA-444, CASSANDRA-414)
 * More efficient use of memory during compaction (CASSANDRA-436)
 * autobootstrap option: when enabled, all non-seed nodes will attempt
   to bootstrap when started, until bootstrap successfully
   completes. -b option is removed.  (CASSANDRA-438)
 * Unless a token is manually specified in the configuration xml,
   a bootstraping node will use a token that gives it half the
   keys from the most-heavily-loaded node in the cluster,
   instead of generating a random token. 
   (CASSANDRA-385, CASSANDRA-517)
 * Miscellaneous bootstrap fixes (several tickets)
 * Ability to change a node's token even after it has data on it
   (CASSANDRA-541)
 * Ability to decommission a live node from the ring (CASSANDRA-435)
 * Semi-automatic loadbalancing via nodeprobe (CASSANDRA-192)
 * Add ability to set compaction thresholds at runtime via
   JMX / nodeprobe.  (CASSANDRA-465)
 * Add "comment" field to ColumnFamily definition. (CASSANDRA-481)
 * Additional JMX metrics (CASSANDRA-482)
 * JSON based export and import tools (several tickets)
 * Hinted Handoff fixes (several tickets)
 * Add key cache to improve read performance (CASSANDRA-423)
 * Simplified construction of custom ReplicationStrategy classes
   (CASSANDRA-497)
 * Graphical application (Swing) for ring integrity verification and 
   visualization was added to contrib (CASSANDRA-252)
 * Add DCQUORUM, DCQUORUMSYNC consistency levels and corresponding
   ReplicationStrategy / EndpointSnitch classes.  Experimental.
   (CASSANDRA-492)
 * Web client interface added to contrib (CASSANDRA-457)
 * More-efficient flush for Random, CollatedOPP partitioners 
   for normal writes (CASSANDRA-446) and bulk load (CASSANDRA-420)
 * Add MemtableFlushAfterMinutes, a global replacement for the old 
   per-CF FlushPeriodInMinutes setting (CASSANDRA-463)
 * optimizations to slice reading (CASSANDRA-350) and supercolumn
   queries (CASSANDRA-510)
 * force binding to given listenaddress for nodes with multiple
   interfaces (CASSANDRA-546)
 * stress.py benchmarking tool improvements (several tickets)
 * optimized replica placement code (CASSANDRA-525)
 * faster log replay on restart (CASSANDRA-539, CASSANDRA-540)
 * optimized local-node writes (CASSANDRA-558)
 * added get_range_slice, deprecating get_key_range (CASSANDRA-344)
 * expose TimedOutException to thrift (CASSANDRA-563)
 

0.4.2
 * Add validation disallowing null keys (CASSANDRA-486)
 * Fix race conditions in TCPConnectionManager (CASSANDRA-487)
 * Fix using non-utf8-aware comparison as a sanity check.
   (CASSANDRA-493)
 * Improve default garbage collector options (CASSANDRA-504)
 * Add "nodeprobe flush" (CASSANDRA-505)
 * remove NotFoundException from get_slice throws list (CASSANDRA-518)
 * fix get (not get_slice) of entire supercolumn (CASSANDRA-508)
 * fix null token during bootstrap (CASSANDRA-501)


0.4.1
 * Fix FlushPeriod columnfamily configuration regression
   (CASSANDRA-455)
 * Fix long column name support (CASSANDRA-460)
 * Fix for serializing a row that only contains tombstones
   (CASSANDRA-458)
 * Fix for discarding unneeded commitlog segments (CASSANDRA-459)
 * Add SnapshotBeforeCompaction configuration option (CASSANDRA-426)
 * Fix compaction abort under insufficient disk space (CASSANDRA-473)
 * Fix reading subcolumn slice from tombstoned CF (CASSANDRA-484)
 * Fix race condition in RVH causing occasional NPE (CASSANDRA-478)


0.4.0
 * fix get_key_range problems when a node is down (CASSANDRA-440)
   and add UnavailableException to more Thrift methods
 * Add example EndPointSnitch contrib code (several tickets)


0.4.0 RC2
 * fix SSTable generation clash during compaction (CASSANDRA-418)
 * reject method calls with null parameters (CASSANDRA-308)
 * properly order ranges in nodeprobe output (CASSANDRA-421)
 * fix logging of certain errors on executor threads (CASSANDRA-425)


0.4.0 RC1
 * Bootstrap feature is live; use -b on startup (several tickets)
 * Added multiget api (CASSANDRA-70)
 * fix Deadlock with SelectorManager.doProcess and TcpConnection.write
   (CASSANDRA-392)
 * remove key cache b/c of concurrency bugs in third-party
   CLHM library (CASSANDRA-405)
 * update non-major compaction logic to use two threshold values
   (CASSANDRA-407)
 * add periodic / batch commitlog sync modes (several tickets)
 * inline BatchMutation into batch_insert params (CASSANDRA-403)
 * allow setting the logging level at runtime via mbean (CASSANDRA-402)
 * change default comparator to BytesType (CASSANDRA-400)
 * add forwards-compatible ConsistencyLevel parameter to get_key_range
   (CASSANDRA-322)
 * r/m special case of blocking for local destination when writing with 
   ConsistencyLevel.ZERO (CASSANDRA-399)
 * Fixes to make BinaryMemtable [bulk load interface] useful (CASSANDRA-337);
   see contrib/bmt_example for an example of using it.
 * More JMX properties added (several tickets)
 * Thrift changes (several tickets)
    - Merged _super get methods with the normal ones; return values
      are now of ColumnOrSuperColumn.
    - Similarly, merged batch_insert_super into batch_insert.



0.4.0 beta
 * On-disk data format has changed to allow billions of keys/rows per
   node instead of only millions
 * Multi-keyspace support
 * Scan all sstables for all queries to avoid situations where
   different types of operation on the same ColumnFamily could
   disagree on what data was present
 * Snapshot support via JMX
 * Thrift API has changed a _lot_:
    - removed time-sorted CFs; instead, user-defined comparators
      may be defined on the column names, which are now byte arrays.
      Default comparators are provided for UTF8, Bytes, Ascii, Long (i64),
      and UUID types.
    - removed colon-delimited strings in thrift api in favor of explicit
      structs such as ColumnPath, ColumnParent, etc.  Also normalized
      thrift struct and argument naming.
    - Added columnFamily argument to get_key_range.
    - Change signature of get_slice to accept starting and ending
      columns as well as an offset.  (This allows use of indexes.)
      Added "ascending" flag to allow reasonably-efficient reverse
      scans as well.  Removed get_slice_by_range as redundant.
    - get_key_range operates on one CF at a time
    - changed `block` boolean on insert methods to ConsistencyLevel enum,
      with options of NONE, ONE, QUORUM, and ALL.
    - added similar consistency_level parameter to read methods
    - column-name-set slice with no names given now returns zero columns
      instead of all of them.  ("all" can run your server out of memory.
      use a range-based slice with a high max column count instead.)
 * Removed the web interface. Node information can now be obtained by 
   using the newly introduced nodeprobe utility.
 * More JMX stats
 * Remove magic values from internals (e.g. special key to indicate
   when to flush memtables)
 * Rename configuration "table" to "keyspace"
 * Moved to crash-only design; no more shutdown (just kill the process)
 * Lots of bug fixes

Full list of issues resolved in 0.4 is at https://issues.apache.org/jira/secure/IssueNavigator.jspa?reset=true&&pid=12310865&fixfor=12313862&resolution=1&sorter/field=issuekey&sorter/order=DESC


0.3.0 RC3
 * Fix potential deadlock under load in TCPConnection.
   (CASSANDRA-220)


0.3.0 RC2
 * Fix possible data loss when server is stopped after replaying
   log but before new inserts force memtable flush.
   (CASSANDRA-204)
 * Added BUGS file


0.3.0 RC1
 * Range queries on keys, including user-defined key collation
 * Remove support
 * Workarounds for a weird bug in JDK select/register that seems
   particularly common on VM environments. Cassandra should deploy
   fine on EC2 now
 * Much improved infrastructure: the beginnings of a decent test suite
   ("ant test" for unit tests; "nosetests" for system tests), code
   coverage reporting, etc.
 * Expanded node status reporting via JMX
 * Improved error reporting/logging on both server and client
 * Reduced memory footprint in default configuration
 * Combined blocking and non-blocking versions of insert APIs
 * Added FlushPeriodInMinutes configuration parameter to force
   flushing of infrequently-updated ColumnFamilies<|MERGE_RESOLUTION|>--- conflicted
+++ resolved
@@ -14,16 +14,12 @@
    buffers again, especially on CL writes (CASSANDRA-2660)
  * add DROP INDEX support to CLI (CASSANDRA-2616)
  * don't perform HH to client-mode [storageproxy] nodes (CASSANDRA-2668)
-<<<<<<< HEAD
  * Improve forceDeserialize/getCompactedRow encapsulation (CASSANDRA-2659)
  * Assert ranges are not overlapping in AB.normalize (CASSANDRA-2641)
  * Don't write CounterUpdateColumn to disk in tests (CASSANDRA-2650)
  * Add sstable bulk loading utility (CASSANDRA-1278)
-=======
- * fix IntegerType.getString with direct buffers (CASSANDRA-2684)
  * avoid replaying hints to dropped columnfamilies (CASSANDRA-2685)
  * add placeholders for missing rows in range query pseudo-RR (CASSANDRA-2680)
->>>>>>> 8becda08
 
 
 0.8.0-final
@@ -32,7 +28,8 @@
  * update CQL consistency levels (CASSANDRA-2566)
  * debian packaging fixes (CASSANDRA-2481, 2647)
  * fix UUIDType, IntegerType for direct buffers (CASSANDRA-2682, 2684)
-
+ * switch to native Thrift for Hadoop map/reduce (CASSANDRA-2667)
+ * fix StackOverflowError when building from eclipse (CASSANDRA-2687)
 
 0.8.0-rc1 
  * faster flushes and compaction from fixing excessively pessimistic 
