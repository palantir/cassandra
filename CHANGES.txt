--- conflicted
+++ resolved
@@ -1,14 +1,10 @@
-<<<<<<< HEAD
 3.0.0-beta2
  * Only use batchlog when paired materialized view replica is remote (CASSANDRA-10061)
  * Reuse TemporalRow when updating multiple MaterializedViews (CASSANDRA-10060)
  * Validate gc_grace_seconds for batchlog writes and MVs (CASSANDRA-9917)
  * Fix sstablerepairedset (CASSANDRA-10132)
 Merged from 2.2:
-=======
-2.2.1
  * add CLEAR cqlsh command (CASSANDRA-10086)
->>>>>>> b2048032
  * Support string literals as Role names for compatibility (CASSANDRA-10135)
 
 
