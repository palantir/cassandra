3.10
<<<<<<< HEAD
 * Make the fanout size for LeveledCompactionStrategy to be configurable (CASSANDRA-11550)
=======
 * Add duration data type (CASSANDRA-11873)
>>>>>>> ecf05b88
 * Fix timeout in ReplicationAwareTokenAllocatorTest (CASSANDRA-12784)
 * Improve sum aggregate functions (CASSANDRA-12417)
 * Make cassandra.yaml docs for batch_size_*_threshold_in_kb reflect changes in CASSANDRA-10876 (CASSANDRA-12761)
 * cqlsh fails to format collections when using aliases (CASSANDRA-11534)
 * Check for hash conflicts in prepared statements (CASSANDRA-12733)
 * Exit query parsing upon first error (CASSANDRA-12598)
 * Fix cassandra-stress to use single seed in UUID generation (CASSANDRA-12729)
 * CQLSSTableWriter does not allow Update statement (CASSANDRA-12450)
 * Config class uses boxed types but DD exposes primitive types (CASSANDRA-12199)
 * Add pre- and post-shutdown hooks to Storage Service (CASSANDRA-12461)
 * Add hint delivery metrics (CASSANDRA-12693)
 * Remove IndexInfo cache from FileIndexInfoRetriever (CASSANDRA-12731)
 * ColumnIndex does not reuse buffer (CASSANDRA-12502)
 * cdc column addition still breaks schema migration tasks (CASSANDRA-12697)
 * Upgrade metrics-reporter dependencies (CASSANDRA-12089)
 * Tune compaction thread count via nodetool (CASSANDRA-12248)
 * Add +=/-= shortcut syntax for update queries (CASSANDRA-12232)
 * Include repair session IDs in repair start message (CASSANDRA-12532)
 * Add a blocking task to Index, run before joining the ring (CASSANDRA-12039)
 * Fix NPE when using CQLSSTableWriter (CASSANDRA-12667)
 * Support optional backpressure strategies at the coordinator (CASSANDRA-9318)
 * Make randompartitioner work with new vnode allocation (CASSANDRA-12647)
 * Fix cassandra-stress graphing (CASSANDRA-12237)
 * Allow filtering on partition key columns for queries without secondary indexes (CASSANDRA-11031)
 * Fix Cassandra Stress reporting thread model and precision (CASSANDRA-12585)
 * Add JMH benchmarks.jar (CASSANDRA-12586)
 * Add row offset support to SASI (CASSANDRA-11990)
 * Cleanup uses of AlterTableStatementColumn (CASSANDRA-12567)
 * Add keep-alive to streaming (CASSANDRA-11841)
 * Tracing payload is passed through newSession(..) (CASSANDRA-11706)
 * avoid deleting non existing sstable files and improve related log messages (CASSANDRA-12261)
 * json/yaml output format for nodetool compactionhistory (CASSANDRA-12486)
 * Retry all internode messages once after a connection is
   closed and reopened (CASSANDRA-12192)
 * Add support to rebuild from targeted replica (CASSANDRA-9875)
 * Add sequence distribution type to cassandra stress (CASSANDRA-12490)
 * "SELECT * FROM foo LIMIT ;" does not error out (CASSANDRA-12154)
 * Define executeLocally() at the ReadQuery Level (CASSANDRA-12474)
 * Extend read/write failure messages with a map of replica addresses
   to error codes in the v5 native protocol (CASSANDRA-12311)
 * Fix rebuild of SASI indexes with existing index files (CASSANDRA-12374)
 * Let DatabaseDescriptor not implicitly startup services (CASSANDRA-9054, 12550)
 * Fix clustering indexes in presence of static columns in SASI (CASSANDRA-12378)
 * Fix queries on columns with reversed type on SASI indexes (CASSANDRA-12223)
 * Added slow query log (CASSANDRA-12403)
 * Count full coordinated request against timeout (CASSANDRA-12256)
 * Allow TTL with null value on insert and update (CASSANDRA-12216)
 * Make decommission operation resumable (CASSANDRA-12008)
 * Add support to one-way targeted repair (CASSANDRA-9876)
 * Remove clientutil jar (CASSANDRA-11635)
 * Fix compaction throughput throttle (CASSANDRA-12366, CASSANDRA-12717)
 * Delay releasing Memtable memory on flush until PostFlush has finished running (CASSANDRA-12358)
 * Cassandra stress should dump all setting on startup (CASSANDRA-11914)
 * Make it possible to compact a given token range (CASSANDRA-10643)
 * Allow updating DynamicEndpointSnitch properties via JMX (CASSANDRA-12179)
 * Collect metrics on queries by consistency level (CASSANDRA-7384)
 * Add support for GROUP BY to SELECT statement (CASSANDRA-10707)
 * Deprecate memtable_cleanup_threshold and update default for memtable_flush_writers (CASSANDRA-12228)
 * Upgrade to OHC 0.4.4 (CASSANDRA-12133)
 * Add version command to cassandra-stress (CASSANDRA-12258)
 * Create compaction-stress tool (CASSANDRA-11844)
 * Garbage-collecting compaction operation and schema option (CASSANDRA-7019)
 * Add beta protocol flag for v5 native protocol (CASSANDRA-12142)
 * Support filtering on non-PRIMARY KEY columns in the CREATE
   MATERIALIZED VIEW statement's WHERE clause (CASSANDRA-10368)
 * Unify STDOUT and SYSTEMLOG logback format (CASSANDRA-12004)
 * COPY FROM should raise error for non-existing input files (CASSANDRA-12174)
 * Faster write path (CASSANDRA-12269)
 * Option to leave omitted columns in INSERT JSON unset (CASSANDRA-11424)
 * Support json/yaml output in nodetool tpstats (CASSANDRA-12035)
 * Expose metrics for successful/failed authentication attempts (CASSANDRA-10635)
 * Prepend snapshot name with "truncated" or "dropped" when a snapshot
   is taken before truncating or dropping a table (CASSANDRA-12178)
 * Optimize RestrictionSet (CASSANDRA-12153)
 * cqlsh does not automatically downgrade CQL version (CASSANDRA-12150)
 * Omit (de)serialization of state variable in UDAs (CASSANDRA-9613)
 * Create a system table to expose prepared statements (CASSANDRA-8831)
 * Reuse DataOutputBuffer from ColumnIndex (CASSANDRA-11970)
 * Remove DatabaseDescriptor dependency from SegmentedFile (CASSANDRA-11580)
 * Add supplied username to authentication error messages (CASSANDRA-12076)
 * Remove pre-startup check for open JMX port (CASSANDRA-12074)
 * Remove compaction Severity from DynamicEndpointSnitch (CASSANDRA-11738)
 * Restore resumable hints delivery (CASSANDRA-11960)
Merged from 3.0:
 * Improve avg aggregate functions (CASSANDRA-12417)
 * Preserve quoted reserved keyword column names in MV creation (CASSANDRA-11803)
 * nodetool stopdaemon errors out (CASSANDRA-12646)
 * Split materialized view mutations on build to prevent OOM (CASSANDRA-12268)
 * mx4j does not work in 3.0.8 (CASSANDRA-12274)
 * Abort cqlsh copy-from in case of no answer after prolonged period of time (CASSANDRA-12740)
 * Avoid sstable corrupt exception due to dropped static column (CASSANDRA-12582)
 * Make stress use client mode to avoid checking commit log size on startup (CASSANDRA-12478)
 * Fix exceptions with new vnode allocation (CASSANDRA-12715)
 * Unify drain and shutdown processes (CASSANDRA-12509)
 * Fix NPE in ComponentOfSlice.isEQ() (CASSANDRA-12706)
 * Fix failure in LogTransactionTest (CASSANDRA-12632)
 * Fix potentially incomplete non-frozen UDT values when querying with the
   full primary key specified (CASSANDRA-12605)
 * Make sure repaired tombstones are dropped when only_purge_repaired_tombstones is enabled (CASSANDRA-12703)
 * Skip writing MV mutations to commitlog on mutation.applyUnsafe() (CASSANDRA-11670)
 * Establish consistent distinction between non-existing partition and NULL value for LWTs on static columns (CASSANDRA-12060)
 * Extend ColumnIdentifier.internedInstances key to include the type that generated the byte buffer (CASSANDRA-12516)
 * Handle composite prefixes with final EOC=0 as in 2.x and refactor LegacyLayout.decodeBound (CASSANDRA-12423)
 * select_distinct_with_deletions_test failing on non-vnode environments (CASSANDRA-11126)
 * Stack Overflow returned to queries while upgrading (CASSANDRA-12527)
 * Fix legacy regex for temporary files from 2.2 (CASSANDRA-12565)
 * Add option to state current gc_grace_seconds to tools/bin/sstablemetadata (CASSANDRA-12208)
 * Fix file system race condition that may cause LogAwareFileLister to fail to classify files (CASSANDRA-11889)
 * Fix file handle leaks due to simultaneous compaction/repair and
   listing snapshots, calculating snapshot sizes, or making schema
   changes (CASSANDRA-11594)
 * Fix nodetool repair exits with 0 for some errors (CASSANDRA-12508)
 * Do not shut down BatchlogManager twice during drain (CASSANDRA-12504)
 * Disk failure policy should not be invoked on out of space (CASSANDRA-12385)
 * Calculate last compacted key on startup (CASSANDRA-6216)
 * Add schema to snapshot manifest, add USING TIMESTAMP clause to ALTER TABLE statements (CASSANDRA-7190)
 * If CF has no clustering columns, any row cache is full partition cache (CASSANDRA-12499)
Merged from 2.2:
 * Clean up permissions when a UDA is dropped (CASSANDRA-12720)
 * Limit colUpdateTimeDelta histogram updates to reasonable deltas (CASSANDRA-11117)
 * Fix leak errors and execution rejected exceptions when draining (CASSANDRA-12457)
 * Fix merkle tree depth calculation (CASSANDRA-12580)
 * Make Collections deserialization more robust (CASSANDRA-12618)
 * Better handle invalid system roles table (CASSANDRA-12700)
 * Fix exceptions when enabling gossip on nodes that haven't joined the ring (CASSANDRA-12253)
 * Fix authentication problem when invoking cqlsh copy from a SOURCE command (CASSANDRA-12642)
 * Decrement pending range calculator jobs counter in finally block
 * cqlshlib tests: increase default execute timeout (CASSANDRA-12481)
 * Forward writes to replacement node when replace_address != broadcast_address (CASSANDRA-8523)
 * Fail repair on non-existing table (CASSANDRA-12279)
 * Enable repair -pr and -local together (fix regression of CASSANDRA-7450) (CASSANDRA-12522)


3.8, 3.9
 * Fix value skipping with counter columns (CASSANDRA-11726)
 * Fix nodetool tablestats miss SSTable count (CASSANDRA-12205)
 * Fixed flacky SSTablesIteratedTest (CASSANDRA-12282)
 * Fixed flacky SSTableRewriterTest: check file counts before calling validateCFS (CASSANDRA-12348)
 * cqlsh: Fix handling of $$-escaped strings (CASSANDRA-12189)
 * Fix SSL JMX requiring truststore containing server cert (CASSANDRA-12109)
 * RTE from new CDC column breaks in flight queries (CASSANDRA-12236)
 * Fix hdr logging for single operation workloads (CASSANDRA-12145)
 * Fix SASI PREFIX search in CONTAINS mode with partial terms (CASSANDRA-12073)
 * Increase size of flushExecutor thread pool (CASSANDRA-12071)
 * Partial revert of CASSANDRA-11971, cannot recycle buffer in SP.sendMessagesToNonlocalDC (CASSANDRA-11950)
 * Upgrade netty to 4.0.39 (CASSANDRA-12032, CASSANDRA-12034)
 * Improve details in compaction log message (CASSANDRA-12080)
 * Allow unset values in CQLSSTableWriter (CASSANDRA-11911)
 * Chunk cache to request compressor-compatible buffers if pool space is exhausted (CASSANDRA-11993)
 * Remove DatabaseDescriptor dependencies from SequentialWriter (CASSANDRA-11579)
 * Move skip_stop_words filter before stemming (CASSANDRA-12078)
 * Support seek() in EncryptedFileSegmentInputStream (CASSANDRA-11957)
 * SSTable tools mishandling LocalPartitioner (CASSANDRA-12002)
 * When SEPWorker assigned work, set thread name to match pool (CASSANDRA-11966)
 * Add cross-DC latency metrics (CASSANDRA-11596)
 * Allow terms in selection clause (CASSANDRA-10783)
 * Add bind variables to trace (CASSANDRA-11719)
 * Switch counter shards' clock to timestamps (CASSANDRA-9811)
 * Introduce HdrHistogram and response/service/wait separation to stress tool (CASSANDRA-11853)
 * entry-weighers in QueryProcessor should respect partitionKeyBindIndexes field (CASSANDRA-11718)
 * Support older ant versions (CASSANDRA-11807)
 * Estimate compressed on disk size when deciding if sstable size limit reached (CASSANDRA-11623)
 * cassandra-stress profiles should support case sensitive schemas (CASSANDRA-11546)
 * Remove DatabaseDescriptor dependency from FileUtils (CASSANDRA-11578)
 * Faster streaming (CASSANDRA-9766)
 * Add prepared query parameter to trace for "Execute CQL3 prepared query" session (CASSANDRA-11425)
 * Add repaired percentage metric (CASSANDRA-11503)
 * Add Change-Data-Capture (CASSANDRA-8844)
Merged from 3.0:
 * Fix paging for 2.x to 3.x upgrades (CASSANDRA-11195)
 * Fix clean interval not sent to commit log for empty memtable flush (CASSANDRA-12436)
 * Fix potential resource leak in RMIServerSocketFactoryImpl (CASSANDRA-12331)
 * Make sure compaction stats are updated when compaction is interrupted (CASSANDRA-12100)
 * Change commitlog and sstables to track dirty and clean intervals (CASSANDRA-11828)
 * NullPointerException during compaction on table with static columns (CASSANDRA-12336)
 * Fixed ConcurrentModificationException when reading metrics in GraphiteReporter (CASSANDRA-11823)
 * Fix upgrade of super columns on thrift (CASSANDRA-12335)
 * Fixed flacky BlacklistingCompactionsTest, switched to fixed size types and increased corruption size (CASSANDRA-12359)
 * Rerun ReplicationAwareTokenAllocatorTest on failure to avoid flakiness (CASSANDRA-12277)
 * Exception when computing read-repair for range tombstones (CASSANDRA-12263)
 * Lost counter writes in compact table and static columns (CASSANDRA-12219)
 * AssertionError with MVs on updating a row that isn't indexed due to a null value (CASSANDRA-12247)
 * Disable RR and speculative retry with EACH_QUORUM reads (CASSANDRA-11980)
 * Add option to override compaction space check (CASSANDRA-12180)
 * Faster startup by only scanning each directory for temporary files once (CASSANDRA-12114)
 * Respond with v1/v2 protocol header when responding to driver that attempts
   to connect with too low of a protocol version (CASSANDRA-11464)
 * NullPointerExpception when reading/compacting table (CASSANDRA-11988)
 * Fix problem with undeleteable rows on upgrade to new sstable format (CASSANDRA-12144)
 * Fix potential bad messaging service message for paged range reads
   within mixed-version 3.x clusters (CASSANDRA-12249)
 * Fix paging logic for deleted partitions with static columns (CASSANDRA-12107)
 * Wait until the message is being send to decide which serializer must be used (CASSANDRA-11393)
 * Fix migration of static thrift column names with non-text comparators (CASSANDRA-12147)
 * Fix upgrading sparse tables that are incorrectly marked as dense (CASSANDRA-11315)
 * Fix reverse queries ignoring range tombstones (CASSANDRA-11733)
 * Avoid potential race when rebuilding CFMetaData (CASSANDRA-12098)
 * Avoid missing sstables when getting the canonical sstables (CASSANDRA-11996)
 * Always select the live sstables when getting sstables in bounds (CASSANDRA-11944)
 * Fix column ordering of results with static columns for Thrift requests in
   a mixed 2.x/3.x cluster, also fix potential non-resolved duplication of
   those static columns in query results (CASSANDRA-12123)
 * Avoid digest mismatch with empty but static rows (CASSANDRA-12090)
 * Fix EOF exception when altering column type (CASSANDRA-11820)
 * Fix potential race in schema during new table creation (CASSANDRA-12083)
 * cqlsh: fix error handling in rare COPY FROM failure scenario (CASSANDRA-12070)
 * Disable autocompaction during drain (CASSANDRA-11878)
 * Add a metrics timer to MemtablePool and use it to track time spent blocked on memory in MemtableAllocator (CASSANDRA-11327)
 * Fix upgrading schema with super columns with non-text subcomparators (CASSANDRA-12023)
 * Add TimeWindowCompactionStrategy (CASSANDRA-9666)
 * Fix JsonTransformer output of partition with deletion info (CASSANDRA-12418)
 * Fix NPE in SSTableLoader when specifying partial directory path (CASSANDRA-12609)
Merged from 2.2:
 * Add local address entry in PropertyFileSnitch (CASSANDRA-11332)
 * cqlsh copy: fix missing counter values (CASSANDRA-12476)
 * Move migration tasks to non-periodic queue, assure flush executor shutdown after non-periodic executor (CASSANDRA-12251)
 * cqlsh copy: fixed possible race in initializing feeding thread (CASSANDRA-11701)
 * Only set broadcast_rpc_address on Ec2MultiRegionSnitch if it's not set (CASSANDRA-11357)
 * Update StorageProxy range metrics for timeouts, failures and unavailables (CASSANDRA-9507)
 * Add Sigar to classes included in clientutil.jar (CASSANDRA-11635)
 * Add decay to histograms and timers used for metrics (CASSANDRA-11752)
 * Fix hanging stream session (CASSANDRA-10992)
 * Fix INSERT JSON, fromJson() support of smallint, tinyint types (CASSANDRA-12371)
 * Restore JVM metric export for metric reporters (CASSANDRA-12312)
 * Release sstables of failed stream sessions only when outgoing transfers are finished (CASSANDRA-11345)
 * Wait for tracing events before returning response and query at same consistency level client side (CASSANDRA-11465)
 * cqlsh copyutil should get host metadata by connected address (CASSANDRA-11979)
 * Fixed cqlshlib.test.remove_test_db (CASSANDRA-12214)
 * Synchronize ThriftServer::stop() (CASSANDRA-12105)
 * Use dedicated thread for JMX notifications (CASSANDRA-12146)
 * Improve streaming synchronization and fault tolerance (CASSANDRA-11414)
 * MemoryUtil.getShort() should return an unsigned short also for architectures not supporting unaligned memory accesses (CASSANDRA-11973)
 * Allow nodetool info to run with readonly JMX access (CASSANDRA-11755)
 * Validate bloom_filter_fp_chance against lowest supported
   value when the table is created (CASSANDRA-11920)
 * Don't send erroneous NEW_NODE notifications on restart (CASSANDRA-11038)
 * StorageService shutdown hook should use a volatile variable (CASSANDRA-11984)
Merged from 2.1:
 * Add system property to set the max number of native transport requests in queue (CASSANDRA-11363)
 * Fix queries with empty ByteBuffer values in clustering column restrictions (CASSANDRA-12127) 
 * Disable passing control to post-flush after flush failure to prevent data loss (CASSANDRA-11828)
 * Allow STCS-in-L0 compactions to reduce scope with LCS (CASSANDRA-12040)
 * cannot use cql since upgrading python to 2.7.11+ (CASSANDRA-11850)
 * Fix filtering on clustering columns when 2i is used (CASSANDRA-11907)
 * Avoid stalling paxos when the paxos state expires (CASSANDRA-12043)
 * Remove finished incoming streaming connections from MessagingService (CASSANDRA-11854)
 * Don't try to get sstables for non-repairing column families (CASSANDRA-12077)
 * Avoid marking too many sstables as repaired (CASSANDRA-11696)
 * Prevent select statements with clustering key > 64k (CASSANDRA-11882)
 * Fix clock skew corrupting other nodes with paxos (CASSANDRA-11991)
 * Remove distinction between non-existing static columns and existing but null in LWTs (CASSANDRA-9842)
 * Cache local ranges when calculating repair neighbors (CASSANDRA-11934)
 * Allow LWT operation on static column with only partition keys (CASSANDRA-10532)
 * Create interval tree over canonical sstables to avoid missing sstables during streaming (CASSANDRA-11886)
 * cqlsh COPY FROM: shutdown parent cluster after forking, to avoid corrupting SSL connections (CASSANDRA-11749)


3.7
 * Support multiple folders for user defined compaction tasks (CASSANDRA-11765)
 * Fix race in CompactionStrategyManager's pause/resume (CASSANDRA-11922)
Merged from 3.0:
 * Fix legacy serialization of Thrift-generated non-compound range tombstones
   when communicating with 2.x nodes (CASSANDRA-11930)
 * Fix Directories instantiations where CFS.initialDirectories should be used (CASSANDRA-11849)
 * Avoid referencing DatabaseDescriptor in AbstractType (CASSANDRA-11912)
 * Don't use static dataDirectories field in Directories instances (CASSANDRA-11647)
 * Fix sstables not being protected from removal during index build (CASSANDRA-11905)
 * cqlsh: Suppress stack trace from Read/WriteFailures (CASSANDRA-11032)
 * Remove unneeded code to repair index summaries that have
   been improperly down-sampled (CASSANDRA-11127)
 * Avoid WriteTimeoutExceptions during commit log replay due to materialized
   view lock contention (CASSANDRA-11891)
 * Prevent OOM failures on SSTable corruption, improve tests for corruption detection (CASSANDRA-9530)
 * Use CFS.initialDirectories when clearing snapshots (CASSANDRA-11705)
 * Allow compaction strategies to disable early open (CASSANDRA-11754)
 * Refactor Materialized View code (CASSANDRA-11475)
 * Update Java Driver (CASSANDRA-11615)
Merged from 2.2:
 * Persist local metadata earlier in startup sequence (CASSANDRA-11742)
 * cqlsh: fix tab completion for case-sensitive identifiers (CASSANDRA-11664)
 * Avoid showing estimated key as -1 in tablestats (CASSANDRA-11587)
 * Fix possible race condition in CommitLog.recover (CASSANDRA-11743)
 * Enable client encryption in sstableloader with cli options (CASSANDRA-11708)
 * Possible memory leak in NIODataInputStream (CASSANDRA-11867)
 * Add seconds to cqlsh tracing session duration (CASSANDRA-11753)
 * Fix commit log replay after out-of-order flush completion (CASSANDRA-9669)
 * Prohibit Reversed Counter type as part of the PK (CASSANDRA-9395)
 * cqlsh: correctly handle non-ascii chars in error messages (CASSANDRA-11626)
Merged from 2.1:
 * Run CommitLog tests with different compression settings (CASSANDRA-9039)
 * cqlsh: apply current keyspace to source command (CASSANDRA-11152)
 * Clear out parent repair session if repair coordinator dies (CASSANDRA-11824)
 * Set default streaming_socket_timeout_in_ms to 24 hours (CASSANDRA-11840)
 * Do not consider local node a valid source during replace (CASSANDRA-11848)
 * Add message dropped tasks to nodetool netstats (CASSANDRA-11855)
 * Avoid holding SSTableReaders for duration of incremental repair (CASSANDRA-11739)


3.6
 * Correctly migrate schema for frozen UDTs during 2.x -> 3.x upgrades
   (does not affect any released versions) (CASSANDRA-11613)
 * Allow server startup if JMX is configured directly (CASSANDRA-11725)
 * Prevent direct memory OOM on buffer pool allocations (CASSANDRA-11710)
 * Enhanced Compaction Logging (CASSANDRA-10805)
 * Make prepared statement cache size configurable (CASSANDRA-11555)
 * Integrated JMX authentication and authorization (CASSANDRA-10091)
 * Add units to stress ouput (CASSANDRA-11352)
 * Fix PER PARTITION LIMIT for single and multi partitions queries (CASSANDRA-11603)
 * Add uncompressed chunk cache for RandomAccessReader (CASSANDRA-5863)
 * Clarify ClusteringPrefix hierarchy (CASSANDRA-11213)
 * Always perform collision check before joining ring (CASSANDRA-10134)
 * SSTableWriter output discrepancy (CASSANDRA-11646)
 * Fix potential timeout in NativeTransportService.testConcurrentDestroys (CASSANDRA-10756)
 * Support large partitions on the 3.0 sstable format (CASSANDRA-11206,11763)
 * Add support to rebuild from specific range (CASSANDRA-10406)
 * Optimize the overlapping lookup by calculating all the
   bounds in advance (CASSANDRA-11571)
 * Support json/yaml output in nodetool tablestats (CASSANDRA-5977)
 * (stress) Add datacenter option to -node options (CASSANDRA-11591)
 * Fix handling of empty slices (CASSANDRA-11513)
 * Make number of cores used by cqlsh COPY visible to testing code (CASSANDRA-11437)
 * Allow filtering on clustering columns for queries without secondary indexes (CASSANDRA-11310)
 * Refactor Restriction hierarchy (CASSANDRA-11354)
 * Eliminate allocations in R/W path (CASSANDRA-11421)
 * Update Netty to 4.0.36 (CASSANDRA-11567)
 * Fix PER PARTITION LIMIT for queries requiring post-query ordering (CASSANDRA-11556)
 * Allow instantiation of UDTs and tuples in UDFs (CASSANDRA-10818)
 * Support UDT in CQLSSTableWriter (CASSANDRA-10624)
 * Support for non-frozen user-defined types, updating
   individual fields of user-defined types (CASSANDRA-7423)
 * Make LZ4 compression level configurable (CASSANDRA-11051)
 * Allow per-partition LIMIT clause in CQL (CASSANDRA-7017)
 * Make custom filtering more extensible with UserExpression (CASSANDRA-11295)
 * Improve field-checking and error reporting in cassandra.yaml (CASSANDRA-10649)
 * Print CAS stats in nodetool proxyhistograms (CASSANDRA-11507)
 * More user friendly error when providing an invalid token to nodetool (CASSANDRA-9348)
 * Add static column support to SASI index (CASSANDRA-11183)
 * Support EQ/PREFIX queries in SASI CONTAINS mode without tokenization (CASSANDRA-11434)
 * Support LIKE operator in prepared statements (CASSANDRA-11456)
 * Add a command to see if a Materialized View has finished building (CASSANDRA-9967)
 * Log endpoint and port associated with streaming operation (CASSANDRA-8777)
 * Print sensible units for all log messages (CASSANDRA-9692)
 * Upgrade Netty to version 4.0.34 (CASSANDRA-11096)
 * Break the CQL grammar into separate Parser and Lexer (CASSANDRA-11372)
 * Compress only inter-dc traffic by default (CASSANDRA-8888)
 * Add metrics to track write amplification (CASSANDRA-11420)
 * cassandra-stress: cannot handle "value-less" tables (CASSANDRA-7739)
 * Add/drop multiple columns in one ALTER TABLE statement (CASSANDRA-10411)
 * Add require_endpoint_verification opt for internode encryption (CASSANDRA-9220)
 * Add auto import java.util for UDF code block (CASSANDRA-11392)
 * Add --hex-format option to nodetool getsstables (CASSANDRA-11337)
 * sstablemetadata should print sstable min/max token (CASSANDRA-7159)
 * Do not wrap CassandraException in TriggerExecutor (CASSANDRA-9421)
 * COPY TO should have higher double precision (CASSANDRA-11255)
 * Stress should exit with non-zero status after failure (CASSANDRA-10340)
 * Add client to cqlsh SHOW_SESSION (CASSANDRA-8958)
 * Fix nodetool tablestats keyspace level metrics (CASSANDRA-11226)
 * Store repair options in parent_repair_history (CASSANDRA-11244)
 * Print current leveling in sstableofflinerelevel (CASSANDRA-9588)
 * Change repair message for keyspaces with RF 1 (CASSANDRA-11203)
 * Remove hard-coded SSL cipher suites and protocols (CASSANDRA-10508)
 * Improve concurrency in CompactionStrategyManager (CASSANDRA-10099)
 * (cqlsh) interpret CQL type for formatting blobs (CASSANDRA-11274)
 * Refuse to start and print txn log information in case of disk
   corruption (CASSANDRA-10112)
 * Resolve some eclipse-warnings (CASSANDRA-11086)
 * (cqlsh) Show static columns in a different color (CASSANDRA-11059)
 * Allow to remove TTLs on table with default_time_to_live (CASSANDRA-11207)
Merged from 3.0:
 * Disallow creating view with a static column (CASSANDRA-11602)
 * Reduce the amount of object allocations caused by the getFunctions methods (CASSANDRA-11593)
 * Potential error replaying commitlog with smallint/tinyint/date/time types (CASSANDRA-11618)
 * Fix queries with filtering on counter columns (CASSANDRA-11629)
 * Improve tombstone printing in sstabledump (CASSANDRA-11655)
 * Fix paging for range queries where all clustering columns are specified (CASSANDRA-11669)
 * Don't require HEAP_NEW_SIZE to be set when using G1 (CASSANDRA-11600)
 * Fix sstabledump not showing cells after tombstone marker (CASSANDRA-11654)
 * Ignore all LocalStrategy keyspaces for streaming and other related
   operations (CASSANDRA-11627)
 * Ensure columnfilter covers indexed columns for thrift 2i queries (CASSANDRA-11523)
 * Only open one sstable scanner per sstable (CASSANDRA-11412)
 * Option to specify ProtocolVersion in cassandra-stress (CASSANDRA-11410)
 * ArithmeticException in avgFunctionForDecimal (CASSANDRA-11485)
 * LogAwareFileLister should only use OLD sstable files in current folder to determine disk consistency (CASSANDRA-11470)
 * Notify indexers of expired rows during compaction (CASSANDRA-11329)
 * Properly respond with ProtocolError when a v1/v2 native protocol
   header is received (CASSANDRA-11464)
 * Validate that num_tokens and initial_token are consistent with one another (CASSANDRA-10120)
Merged from 2.2:
 * Exit JVM if JMX server fails to startup (CASSANDRA-11540)
 * Produce a heap dump when exiting on OOM (CASSANDRA-9861)
 * Restore ability to filter on clustering columns when using a 2i (CASSANDRA-11510)
 * JSON datetime formatting needs timezone (CASSANDRA-11137)
 * Fix is_dense recalculation for Thrift-updated tables (CASSANDRA-11502)
 * Remove unnescessary file existence check during anticompaction (CASSANDRA-11660)
 * Add missing files to debian packages (CASSANDRA-11642)
 * Avoid calling Iterables::concat in loops during ModificationStatement::getFunctions (CASSANDRA-11621)
 * cqlsh: COPY FROM should use regular inserts for single statement batches and
   report errors correctly if workers processes crash on initialization (CASSANDRA-11474)
 * Always close cluster with connection in CqlRecordWriter (CASSANDRA-11553)
 * Allow only DISTINCT queries with partition keys restrictions (CASSANDRA-11339)
 * CqlConfigHelper no longer requires both a keystore and truststore to work (CASSANDRA-11532)
 * Make deprecated repair methods backward-compatible with previous notification service (CASSANDRA-11430)
 * IncomingStreamingConnection version check message wrong (CASSANDRA-11462)
Merged from 2.1:
 * Support mlockall on IBM POWER arch (CASSANDRA-11576)
 * Add option to disable use of severity in DynamicEndpointSnitch (CASSANDRA-11737)
 * cqlsh COPY FROM fails for null values with non-prepared statements (CASSANDRA-11631)
 * Make cython optional in pylib/setup.py (CASSANDRA-11630)
 * Change order of directory searching for cassandra.in.sh to favor local one (CASSANDRA-11628)
 * cqlsh COPY FROM fails with []{} chars in UDT/tuple fields/values (CASSANDRA-11633)
 * clqsh: COPY FROM throws TypeError with Cython extensions enabled (CASSANDRA-11574)
 * cqlsh: COPY FROM ignores NULL values in conversion (CASSANDRA-11549)
 * Validate levels when building LeveledScanner to avoid overlaps with orphaned sstables (CASSANDRA-9935)


3.5
 * StaticTokenTreeBuilder should respect posibility of duplicate tokens (CASSANDRA-11525)
 * Correctly fix potential assertion error during compaction (CASSANDRA-11353)
 * Avoid index segment stitching in RAM which lead to OOM on big SSTable files (CASSANDRA-11383)
 * Fix clustering and row filters for LIKE queries on clustering columns (CASSANDRA-11397)
Merged from 3.0:
 * Fix rare NPE on schema upgrade from 2.x to 3.x (CASSANDRA-10943)
 * Improve backoff policy for cqlsh COPY FROM (CASSANDRA-11320)
 * Improve IF NOT EXISTS check in CREATE INDEX (CASSANDRA-11131)
 * Upgrade ohc to 0.4.3
 * Enable SO_REUSEADDR for JMX RMI server sockets (CASSANDRA-11093)
 * Allocate merkletrees with the correct size (CASSANDRA-11390)
 * Support streaming pre-3.0 sstables (CASSANDRA-10990)
 * Add backpressure to compressed or encrypted commit log (CASSANDRA-10971)
 * SSTableExport supports secondary index tables (CASSANDRA-11330)
 * Fix sstabledump to include missing info in debug output (CASSANDRA-11321)
 * Establish and implement canonical bulk reading workload(s) (CASSANDRA-10331)
 * Fix paging for IN queries on tables without clustering columns (CASSANDRA-11208)
 * Remove recursive call from CompositesSearcher (CASSANDRA-11304)
 * Fix filtering on non-primary key columns for queries without index (CASSANDRA-6377)
 * Fix sstableloader fail when using materialized view (CASSANDRA-11275)
Merged from 2.2:
 * DatabaseDescriptor should log stacktrace in case of Eception during seed provider creation (CASSANDRA-11312)
 * Use canonical path for directory in SSTable descriptor (CASSANDRA-10587)
 * Add cassandra-stress keystore option (CASSANDRA-9325)
 * Dont mark sstables as repairing with sub range repairs (CASSANDRA-11451)
 * Notify when sstables change after cancelling compaction (CASSANDRA-11373)
 * cqlsh: COPY FROM should check that explicit column names are valid (CASSANDRA-11333)
 * Add -Dcassandra.start_gossip startup option (CASSANDRA-10809)
 * Fix UTF8Validator.validate() for modified UTF-8 (CASSANDRA-10748)
 * Clarify that now() function is calculated on the coordinator node in CQL documentation (CASSANDRA-10900)
 * Fix bloom filter sizing with LCS (CASSANDRA-11344)
 * (cqlsh) Fix error when result is 0 rows with EXPAND ON (CASSANDRA-11092)
 * Add missing newline at end of bin/cqlsh (CASSANDRA-11325)
 * Unresolved hostname leads to replace being ignored (CASSANDRA-11210)
 * Only log yaml config once, at startup (CASSANDRA-11217)
 * Reference leak with parallel repairs on the same table (CASSANDRA-11215)
Merged from 2.1:
 * Add a -j parameter to scrub/cleanup/upgradesstables to state how
   many threads to use (CASSANDRA-11179)
 * COPY FROM on large datasets: fix progress report and debug performance (CASSANDRA-11053)
 * InvalidateKeys should have a weak ref to key cache (CASSANDRA-11176)


3.4
 * (cqlsh) add cqlshrc option to always connect using ssl (CASSANDRA-10458)
 * Cleanup a few resource warnings (CASSANDRA-11085)
 * Allow custom tracing implementations (CASSANDRA-10392)
 * Extract LoaderOptions to be able to be used from outside (CASSANDRA-10637)
 * fix OnDiskIndexTest to properly treat empty ranges (CASSANDRA-11205)
 * fix TrackerTest to handle new notifications (CASSANDRA-11178)
 * add SASI validation for partitioner and complex columns (CASSANDRA-11169)
 * Add caching of encrypted credentials in PasswordAuthenticator (CASSANDRA-7715)
 * fix SASI memtable switching on flush (CASSANDRA-11159)
 * Remove duplicate offline compaction tracking (CASSANDRA-11148)
 * fix EQ semantics of analyzed SASI indexes (CASSANDRA-11130)
 * Support long name output for nodetool commands (CASSANDRA-7950)
 * Encrypted hints (CASSANDRA-11040)
 * SASI index options validation (CASSANDRA-11136)
 * Optimize disk seek using min/max column name meta data when the LIMIT clause is used
   (CASSANDRA-8180)
 * Add LIKE support to CQL3 (CASSANDRA-11067)
 * Generic Java UDF types (CASSANDRA-10819)
 * cqlsh: Include sub-second precision in timestamps by default (CASSANDRA-10428)
 * Set javac encoding to utf-8 (CASSANDRA-11077)
 * Integrate SASI index into Cassandra (CASSANDRA-10661)
 * Add --skip-flush option to nodetool snapshot
 * Skip values for non-queried columns (CASSANDRA-10657)
 * Add support for secondary indexes on static columns (CASSANDRA-8103)
 * CommitLogUpgradeTestMaker creates broken commit logs (CASSANDRA-11051)
 * Add metric for number of dropped mutations (CASSANDRA-10866)
 * Simplify row cache invalidation code (CASSANDRA-10396)
 * Support user-defined compaction through nodetool (CASSANDRA-10660)
 * Stripe view locks by key and table ID to reduce contention (CASSANDRA-10981)
 * Add nodetool gettimeout and settimeout commands (CASSANDRA-10953)
 * Add 3.0 metadata to sstablemetadata output (CASSANDRA-10838)
Merged from 3.0:
 * MV should only query complex columns included in the view (CASSANDRA-11069)
 * Failed aggregate creation breaks server permanently (CASSANDRA-11064)
 * Add sstabledump tool (CASSANDRA-7464)
 * Introduce backpressure for hints (CASSANDRA-10972)
 * Fix ClusteringPrefix not being able to read tombstone range boundaries (CASSANDRA-11158)
 * Prevent logging in sandboxed state (CASSANDRA-11033)
 * Disallow drop/alter operations of UDTs used by UDAs (CASSANDRA-10721)
 * Add query time validation method on Index (CASSANDRA-11043)
 * Avoid potential AssertionError in mixed version cluster (CASSANDRA-11128)
 * Properly handle hinted handoff after topology changes (CASSANDRA-5902)
 * AssertionError when listing sstable files on inconsistent disk state (CASSANDRA-11156)
 * Fix wrong rack counting and invalid conditions check for TokenAllocation
   (CASSANDRA-11139)
 * Avoid creating empty hint files (CASSANDRA-11090)
 * Fix leak detection strong reference loop using weak reference (CASSANDRA-11120)
 * Configurie BatchlogManager to stop delayed tasks on shutdown (CASSANDRA-11062)
 * Hadoop integration is incompatible with Cassandra Driver 3.0.0 (CASSANDRA-11001)
 * Add dropped_columns to the list of schema table so it gets handled
   properly (CASSANDRA-11050)
 * Fix NPE when using forceRepairRangeAsync without DC (CASSANDRA-11239)
Merged from 2.2:
 * Preserve order for preferred SSL cipher suites (CASSANDRA-11164)
 * Range.compareTo() violates the contract of Comparable (CASSANDRA-11216)
 * Avoid NPE when serializing ErrorMessage with null message (CASSANDRA-11167)
 * Replacing an aggregate with a new version doesn't reset INITCOND (CASSANDRA-10840)
 * (cqlsh) cqlsh cannot be called through symlink (CASSANDRA-11037)
 * fix ohc and java-driver pom dependencies in build.xml (CASSANDRA-10793)
 * Protect from keyspace dropped during repair (CASSANDRA-11065)
 * Handle adding fields to a UDT in SELECT JSON and toJson() (CASSANDRA-11146)
 * Better error message for cleanup (CASSANDRA-10991)
 * cqlsh pg-style-strings broken if line ends with ';' (CASSANDRA-11123)
 * Always persist upsampled index summaries (CASSANDRA-10512)
 * (cqlsh) Fix inconsistent auto-complete (CASSANDRA-10733)
 * Make SELECT JSON and toJson() threadsafe (CASSANDRA-11048)
 * Fix SELECT on tuple relations for mixed ASC/DESC clustering order (CASSANDRA-7281)
 * Use cloned TokenMetadata in size estimates to avoid race against membership check
   (CASSANDRA-10736)
 * (cqlsh) Support utf-8/cp65001 encoding on Windows (CASSANDRA-11030)
 * Fix paging on DISTINCT queries repeats result when first row in partition changes
   (CASSANDRA-10010)
 * (cqlsh) Support timezone conversion using pytz (CASSANDRA-10397)
 * cqlsh: change default encoding to UTF-8 (CASSANDRA-11124)
Merged from 2.1:
 * Checking if an unlogged batch is local is inefficient (CASSANDRA-11529)
 * Fix out-of-space error treatment in memtable flushing (CASSANDRA-11448).
 * Don't do defragmentation if reading from repaired sstables (CASSANDRA-10342)
 * Fix streaming_socket_timeout_in_ms not enforced (CASSANDRA-11286)
 * Avoid dropping message too quickly due to missing unit conversion (CASSANDRA-11302)
 * Don't remove FailureDetector history on removeEndpoint (CASSANDRA-10371)
 * Only notify if repair status changed (CASSANDRA-11172)
 * Use logback setting for 'cassandra -v' command (CASSANDRA-10767)
 * Fix sstableloader to unthrottle streaming by default (CASSANDRA-9714)
 * Fix incorrect warning in 'nodetool status' (CASSANDRA-10176)
 * Properly release sstable ref when doing offline scrub (CASSANDRA-10697)
 * Improve nodetool status performance for large cluster (CASSANDRA-7238)
 * Gossiper#isEnabled is not thread safe (CASSANDRA-11116)
 * Avoid major compaction mixing repaired and unrepaired sstables in DTCS (CASSANDRA-11113)
 * Make it clear what DTCS timestamp_resolution is used for (CASSANDRA-11041)
 * (cqlsh) Display milliseconds when datetime overflows (CASSANDRA-10625)


3.3
 * Avoid infinite loop if owned range is smaller than number of
   data dirs (CASSANDRA-11034)
 * Avoid bootstrap hanging when existing nodes have no data to stream (CASSANDRA-11010)
Merged from 3.0:
 * Remove double initialization of newly added tables (CASSANDRA-11027)
 * Filter keys searcher results by target range (CASSANDRA-11104)
 * Fix deserialization of legacy read commands (CASSANDRA-11087)
 * Fix incorrect computation of deletion time in sstable metadata (CASSANDRA-11102)
 * Avoid memory leak when collecting sstable metadata (CASSANDRA-11026)
 * Mutations do not block for completion under view lock contention (CASSANDRA-10779)
 * Invalidate legacy schema tables when unloading them (CASSANDRA-11071)
 * (cqlsh) handle INSERT and UPDATE statements with LWT conditions correctly
   (CASSANDRA-11003)
 * Fix DISTINCT queries in mixed version clusters (CASSANDRA-10762)
 * Migrate build status for indexes along with legacy schema (CASSANDRA-11046)
 * Ensure SSTables for legacy KEYS indexes can be read (CASSANDRA-11045)
 * Added support for IBM zSystems architecture (CASSANDRA-11054)
 * Update CQL documentation (CASSANDRA-10899)
 * Check the column name, not cell name, for dropped columns when reading
   legacy sstables (CASSANDRA-11018)
 * Don't attempt to index clustering values of static rows (CASSANDRA-11021)
 * Remove checksum files after replaying hints (CASSANDRA-10947)
 * Support passing base table metadata to custom 2i validation (CASSANDRA-10924)
 * Ensure stale index entries are purged during reads (CASSANDRA-11013)
 * (cqlsh) Also apply --connect-timeout to control connection
   timeout (CASSANDRA-10959)
 * Fix AssertionError when removing from list using UPDATE (CASSANDRA-10954)
 * Fix UnsupportedOperationException when reading old sstable with range
   tombstone (CASSANDRA-10743)
 * MV should use the maximum timestamp of the primary key (CASSANDRA-10910)
 * Fix potential assertion error during compaction (CASSANDRA-10944)
Merged from 2.2:
 * maxPurgeableTimestamp needs to check memtables too (CASSANDRA-9949)
 * Apply change to compaction throughput in real time (CASSANDRA-10025)
 * (cqlsh) encode input correctly when saving history
 * Fix potential NPE on ORDER BY queries with IN (CASSANDRA-10955)
 * Start L0 STCS-compactions even if there is a L0 -> L1 compaction
   going (CASSANDRA-10979)
 * Make UUID LSB unique per process (CASSANDRA-7925)
 * Avoid NPE when performing sstable tasks (scrub etc.) (CASSANDRA-10980)
 * Make sure client gets tombstone overwhelmed warning (CASSANDRA-9465)
 * Fix error streaming section more than 2GB (CASSANDRA-10961)
 * Histogram buckets exposed in jmx are sorted incorrectly (CASSANDRA-10975)
 * Enable GC logging by default (CASSANDRA-10140)
 * Optimize pending range computation (CASSANDRA-9258)
 * Skip commit log and saved cache directories in SSTable version startup check (CASSANDRA-10902)
 * drop/alter user should be case sensitive (CASSANDRA-10817)
Merged from 2.1:
 * test_bulk_round_trip_blogposts is failing occasionally (CASSANDRA-10938)
 * Fix isJoined return true only after becoming cluster member (CASANDRA-11007)
 * Fix bad gossip generation seen in long-running clusters (CASSANDRA-10969)
 * Avoid NPE when incremental repair fails (CASSANDRA-10909)
 * Unmark sstables compacting once they are done in cleanup/scrub/upgradesstables (CASSANDRA-10829)
 * Allow simultaneous bootstrapping with strict consistency when no vnodes are used (CASSANDRA-11005)
 * Log a message when major compaction does not result in a single file (CASSANDRA-10847)
 * (cqlsh) fix cqlsh_copy_tests when vnodes are disabled (CASSANDRA-10997)
 * (cqlsh) Add request timeout option to cqlsh (CASSANDRA-10686)
 * Avoid AssertionError while submitting hint with LWT (CASSANDRA-10477)
 * If CompactionMetadata is not in stats file, use index summary instead (CASSANDRA-10676)
 * Retry sending gossip syn multiple times during shadow round (CASSANDRA-8072)
 * Fix pending range calculation during moves (CASSANDRA-10887)
 * Sane default (200Mbps) for inter-DC streaming througput (CASSANDRA-8708)



3.2
 * Make sure tokens don't exist in several data directories (CASSANDRA-6696)
 * Add requireAuthorization method to IAuthorizer (CASSANDRA-10852)
 * Move static JVM options to conf/jvm.options file (CASSANDRA-10494)
 * Fix CassandraVersion to accept x.y version string (CASSANDRA-10931)
 * Add forceUserDefinedCleanup to allow more flexible cleanup (CASSANDRA-10708)
 * (cqlsh) allow setting TTL with COPY (CASSANDRA-9494)
 * Fix counting of received sstables in streaming (CASSANDRA-10949)
 * Implement hints compression (CASSANDRA-9428)
 * Fix potential assertion error when reading static columns (CASSANDRA-10903)
 * Fix EstimatedHistogram creation in nodetool tablehistograms (CASSANDRA-10859)
 * Establish bootstrap stream sessions sequentially (CASSANDRA-6992)
 * Sort compactionhistory output by timestamp (CASSANDRA-10464)
 * More efficient BTree removal (CASSANDRA-9991)
 * Make tablehistograms accept the same syntax as tablestats (CASSANDRA-10149)
 * Group pending compactions based on table (CASSANDRA-10718)
 * Add compressor name in sstablemetadata output (CASSANDRA-9879)
 * Fix type casting for counter columns (CASSANDRA-10824)
 * Prevent running Cassandra as root (CASSANDRA-8142)
 * bound maximum in-flight commit log replay mutation bytes to 64 megabytes (CASSANDRA-8639)
 * Normalize all scripts (CASSANDRA-10679)
 * Make compression ratio much more accurate (CASSANDRA-10225)
 * Optimize building of Clustering object when only one is created (CASSANDRA-10409)
 * Make index building pluggable (CASSANDRA-10681)
 * Add sstable flush observer (CASSANDRA-10678)
 * Improve NTS endpoints calculation (CASSANDRA-10200)
 * Improve performance of the folderSize function (CASSANDRA-10677)
 * Add support for type casting in selection clause (CASSANDRA-10310)
 * Added graphing option to cassandra-stress (CASSANDRA-7918)
 * Abort in-progress queries that time out (CASSANDRA-7392)
 * Add transparent data encryption core classes (CASSANDRA-9945)
Merged from 3.0:
 * Better handling of SSL connection errors inter-node (CASSANDRA-10816)
 * Avoid NoSuchElementException when executing empty batch (CASSANDRA-10711)
 * Avoid building PartitionUpdate in toString (CASSANDRA-10897)
 * Reduce heap spent when receiving many SSTables (CASSANDRA-10797)
 * Add back support for 3rd party auth providers to bulk loader (CASSANDRA-10873)
 * Eliminate the dependency on jgrapht for UDT resolution (CASSANDRA-10653)
 * (Hadoop) Close Clusters and Sessions in Hadoop Input/Output classes (CASSANDRA-10837)
 * Fix sstableloader not working with upper case keyspace name (CASSANDRA-10806)
Merged from 2.2:
 * jemalloc detection fails due to quoting issues in regexv (CASSANDRA-10946)
 * (cqlsh) show correct column names for empty result sets (CASSANDRA-9813)
 * Add new types to Stress (CASSANDRA-9556)
 * Add property to allow listening on broadcast interface (CASSANDRA-9748)
Merged from 2.1:
 * Match cassandra-loader options in COPY FROM (CASSANDRA-9303)
 * Fix binding to any address in CqlBulkRecordWriter (CASSANDRA-9309)
 * cqlsh fails to decode utf-8 characters for text typed columns (CASSANDRA-10875)
 * Log error when stream session fails (CASSANDRA-9294)
 * Fix bugs in commit log archiving startup behavior (CASSANDRA-10593)
 * (cqlsh) further optimise COPY FROM (CASSANDRA-9302)
 * Allow CREATE TABLE WITH ID (CASSANDRA-9179)
 * Make Stress compiles within eclipse (CASSANDRA-10807)
 * Cassandra Daemon should print JVM arguments (CASSANDRA-10764)
 * Allow cancellation of index summary redistribution (CASSANDRA-8805)


3.1.1
Merged from 3.0:
  * Fix upgrade data loss due to range tombstone deleting more data than then should
    (CASSANDRA-10822)


3.1
Merged from 3.0:
 * Avoid MV race during node decommission (CASSANDRA-10674)
 * Disable reloading of GossipingPropertyFileSnitch (CASSANDRA-9474)
 * Handle single-column deletions correction in materialized views
   when the column is part of the view primary key (CASSANDRA-10796)
 * Fix issue with datadir migration on upgrade (CASSANDRA-10788)
 * Fix bug with range tombstones on reverse queries and test coverage for
   AbstractBTreePartition (CASSANDRA-10059)
 * Remove 64k limit on collection elements (CASSANDRA-10374)
 * Remove unclear Indexer.indexes() method (CASSANDRA-10690)
 * Fix NPE on stream read error (CASSANDRA-10771)
 * Normalize cqlsh DESC output (CASSANDRA-10431)
 * Rejects partition range deletions when columns are specified (CASSANDRA-10739)
 * Fix error when saving cached key for old format sstable (CASSANDRA-10778)
 * Invalidate prepared statements on DROP INDEX (CASSANDRA-10758)
 * Fix SELECT statement with IN restrictions on partition key,
   ORDER BY and LIMIT (CASSANDRA-10729)
 * Improve stress performance over 1k threads (CASSANDRA-7217)
 * Wait for migration responses to complete before bootstrapping (CASSANDRA-10731)
 * Unable to create a function with argument of type Inet (CASSANDRA-10741)
 * Fix backward incompatibiliy in CqlInputFormat (CASSANDRA-10717)
 * Correctly preserve deletion info on updated rows when notifying indexers
   of single-row deletions (CASSANDRA-10694)
 * Notify indexers of partition delete during cleanup (CASSANDRA-10685)
 * Keep the file open in trySkipCache (CASSANDRA-10669)
 * Updated trigger example (CASSANDRA-10257)
Merged from 2.2:
 * Verify tables in pseudo-system keyspaces at startup (CASSANDRA-10761)
 * Fix IllegalArgumentException in DataOutputBuffer.reallocate for large buffers (CASSANDRA-10592)
 * Show CQL help in cqlsh in web browser (CASSANDRA-7225)
 * Serialize on disk the proper SSTable compression ratio (CASSANDRA-10775)
 * Reject index queries while the index is building (CASSANDRA-8505)
 * CQL.textile syntax incorrectly includes optional keyspace for aggregate SFUNC and FINALFUNC (CASSANDRA-10747)
 * Fix JSON update with prepared statements (CASSANDRA-10631)
 * Don't do anticompaction after subrange repair (CASSANDRA-10422)
 * Fix SimpleDateType type compatibility (CASSANDRA-10027)
 * (Hadoop) fix splits calculation (CASSANDRA-10640)
 * (Hadoop) ensure that Cluster instances are always closed (CASSANDRA-10058)
Merged from 2.1:
 * Fix Stress profile parsing on Windows (CASSANDRA-10808)
 * Fix incremental repair hang when replica is down (CASSANDRA-10288)
 * Optimize the way we check if a token is repaired in anticompaction (CASSANDRA-10768)
 * Add proper error handling to stream receiver (CASSANDRA-10774)
 * Warn or fail when changing cluster topology live (CASSANDRA-10243)
 * Status command in debian/ubuntu init script doesn't work (CASSANDRA-10213)
 * Some DROP ... IF EXISTS incorrectly result in exceptions on non-existing KS (CASSANDRA-10658)
 * DeletionTime.compareTo wrong in rare cases (CASSANDRA-10749)
 * Force encoding when computing statement ids (CASSANDRA-10755)
 * Properly reject counters as map keys (CASSANDRA-10760)
 * Fix the sstable-needs-cleanup check (CASSANDRA-10740)
 * (cqlsh) Print column names before COPY operation (CASSANDRA-8935)
 * Fix CompressedInputStream for proper cleanup (CASSANDRA-10012)
 * (cqlsh) Support counters in COPY commands (CASSANDRA-9043)
 * Try next replica if not possible to connect to primary replica on
   ColumnFamilyRecordReader (CASSANDRA-2388)
 * Limit window size in DTCS (CASSANDRA-10280)
 * sstableloader does not use MAX_HEAP_SIZE env parameter (CASSANDRA-10188)
 * (cqlsh) Improve COPY TO performance and error handling (CASSANDRA-9304)
 * Create compression chunk for sending file only (CASSANDRA-10680)
 * Forbid compact clustering column type changes in ALTER TABLE (CASSANDRA-8879)
 * Reject incremental repair with subrange repair (CASSANDRA-10422)
 * Add a nodetool command to refresh size_estimates (CASSANDRA-9579)
 * Invalidate cache after stream receive task is completed (CASSANDRA-10341)
 * Reject counter writes in CQLSSTableWriter (CASSANDRA-10258)
 * Remove superfluous COUNTER_MUTATION stage mapping (CASSANDRA-10605)


3.0
 * Fix AssertionError while flushing memtable due to materialized views
   incorrectly inserting empty rows (CASSANDRA-10614)
 * Store UDA initcond as CQL literal in the schema table, instead of a blob (CASSANDRA-10650)
 * Don't use -1 for the position of partition key in schema (CASSANDRA-10491)
 * Fix distinct queries in mixed version cluster (CASSANDRA-10573)
 * Skip sstable on clustering in names query (CASSANDRA-10571)
 * Remove value skipping as it breaks read-repair (CASSANDRA-10655)
 * Fix bootstrapping with MVs (CASSANDRA-10621)
 * Make sure EACH_QUORUM reads are using NTS (CASSANDRA-10584)
 * Fix MV replica filtering for non-NetworkTopologyStrategy (CASSANDRA-10634)
 * (Hadoop) fix CIF describeSplits() not handling 0 size estimates (CASSANDRA-10600)
 * Fix reading of legacy sstables (CASSANDRA-10590)
 * Use CQL type names in schema metadata tables (CASSANDRA-10365)
 * Guard batchlog replay against integer division by zero (CASSANDRA-9223)
 * Fix bug when adding a column to thrift with the same name than a primary key (CASSANDRA-10608)
 * Add client address argument to IAuthenticator::newSaslNegotiator (CASSANDRA-8068)
 * Fix implementation of LegacyLayout.LegacyBoundComparator (CASSANDRA-10602)
 * Don't use 'names query' read path for counters (CASSANDRA-10572)
 * Fix backward compatibility for counters (CASSANDRA-10470)
 * Remove memory_allocator paramter from cassandra.yaml (CASSANDRA-10581,10628)
 * Execute the metadata reload task of all registered indexes on CFS::reload (CASSANDRA-10604)
 * Fix thrift cas operations with defined columns (CASSANDRA-10576)
 * Fix PartitionUpdate.operationCount()for updates with static column operations (CASSANDRA-10606)
 * Fix thrift get() queries with defined columns (CASSANDRA-10586)
 * Fix marking of indexes as built and removed (CASSANDRA-10601)
 * Skip initialization of non-registered 2i instances, remove Index::getIndexName (CASSANDRA-10595)
 * Fix batches on multiple tables (CASSANDRA-10554)
 * Ensure compaction options are validated when updating KeyspaceMetadata (CASSANDRA-10569)
 * Flatten Iterator Transformation Hierarchy (CASSANDRA-9975)
 * Remove token generator (CASSANDRA-5261)
 * RolesCache should not be created for any authenticator that does not requireAuthentication (CASSANDRA-10562)
 * Fix LogTransaction checking only a single directory for files (CASSANDRA-10421)
 * Fix handling of range tombstones when reading old format sstables (CASSANDRA-10360)
 * Aggregate with Initial Condition fails with C* 3.0 (CASSANDRA-10367)
Merged from 2.2:
 * (cqlsh) show partial trace if incomplete after max_trace_wait (CASSANDRA-7645)
 * Use most up-to-date version of schema for system tables (CASSANDRA-10652)
 * Deprecate memory_allocator in cassandra.yaml (CASSANDRA-10581,10628)
 * Expose phi values from failure detector via JMX and tweak debug
   and trace logging (CASSANDRA-9526)
 * Fix IllegalArgumentException in DataOutputBuffer.reallocate for large buffers (CASSANDRA-10592)
Merged from 2.1:
 * Shutdown compaction in drain to prevent leak (CASSANDRA-10079)
 * (cqlsh) fix COPY using wrong variable name for time_format (CASSANDRA-10633)
 * Do not run SizeEstimatesRecorder if a node is not a member of the ring (CASSANDRA-9912)
 * Improve handling of dead nodes in gossip (CASSANDRA-10298)
 * Fix logback-tools.xml incorrectly configured for outputing to System.err
   (CASSANDRA-9937)
 * Fix streaming to catch exception so retry not fail (CASSANDRA-10557)
 * Add validation method to PerRowSecondaryIndex (CASSANDRA-10092)
 * Support encrypted and plain traffic on the same port (CASSANDRA-10559)
 * Do STCS in DTCS windows (CASSANDRA-10276)
 * Avoid repetition of JVM_OPTS in debian package (CASSANDRA-10251)
 * Fix potential NPE from handling result of SIM.highestSelectivityIndex (CASSANDRA-10550)
 * Fix paging issues with partitions containing only static columns data (CASSANDRA-10381)
 * Fix conditions on static columns (CASSANDRA-10264)
 * AssertionError: attempted to delete non-existing file CommitLog (CASSANDRA-10377)
 * Fix sorting for queries with an IN condition on partition key columns (CASSANDRA-10363)


3.0-rc2
 * Fix SELECT DISTINCT queries between 2.2.2 nodes and 3.0 nodes (CASSANDRA-10473)
 * Remove circular references in SegmentedFile (CASSANDRA-10543)
 * Ensure validation of indexed values only occurs once per-partition (CASSANDRA-10536)
 * Fix handling of static columns for range tombstones in thrift (CASSANDRA-10174)
 * Support empty ColumnFilter for backward compatility on empty IN (CASSANDRA-10471)
 * Remove Pig support (CASSANDRA-10542)
 * Fix LogFile throws Exception when assertion is disabled (CASSANDRA-10522)
 * Revert CASSANDRA-7486, make CMS default GC, move GC config to
   conf/jvm.options (CASSANDRA-10403)
 * Fix TeeingAppender causing some logs to be truncated/empty (CASSANDRA-10447)
 * Allow EACH_QUORUM for reads (CASSANDRA-9602)
 * Fix potential ClassCastException while upgrading (CASSANDRA-10468)
 * Fix NPE in MVs on update (CASSANDRA-10503)
 * Only include modified cell data in indexing deltas (CASSANDRA-10438)
 * Do not load keyspace when creating sstable writer (CASSANDRA-10443)
 * If node is not yet gossiping write all MV updates to batchlog only (CASSANDRA-10413)
 * Re-populate token metadata after commit log recovery (CASSANDRA-10293)
 * Provide additional metrics for materialized views (CASSANDRA-10323)
 * Flush system schema tables after local schema changes (CASSANDRA-10429)
Merged from 2.2:
 * Reduce contention getting instances of CompositeType (CASSANDRA-10433)
 * Fix the regression when using LIMIT with aggregates (CASSANDRA-10487)
 * Avoid NoClassDefFoundError during DataDescriptor initialization on windows (CASSANDRA-10412)
 * Preserve case of quoted Role & User names (CASSANDRA-10394)
 * cqlsh pg-style-strings broken (CASSANDRA-10484)
 * cqlsh prompt includes name of keyspace after failed `use` statement (CASSANDRA-10369)
Merged from 2.1:
 * (cqlsh) Distinguish negative and positive infinity in output (CASSANDRA-10523)
 * (cqlsh) allow custom time_format for COPY TO (CASSANDRA-8970)
 * Don't allow startup if the node's rack has changed (CASSANDRA-10242)
 * (cqlsh) show partial trace if incomplete after max_trace_wait (CASSANDRA-7645)
 * Allow LOCAL_JMX to be easily overridden (CASSANDRA-10275)
 * Mark nodes as dead even if they've already left (CASSANDRA-10205)


3.0.0-rc1
 * Fix mixed version read request compatibility for compact static tables
   (CASSANDRA-10373)
 * Fix paging of DISTINCT with static and IN (CASSANDRA-10354)
 * Allow MATERIALIZED VIEW's SELECT statement to restrict primary key
   columns (CASSANDRA-9664)
 * Move crc_check_chance out of compression options (CASSANDRA-9839)
 * Fix descending iteration past end of BTreeSearchIterator (CASSANDRA-10301)
 * Transfer hints to a different node on decommission (CASSANDRA-10198)
 * Check partition keys for CAS operations during stmt validation (CASSANDRA-10338)
 * Add custom query expressions to SELECT (CASSANDRA-10217)
 * Fix minor bugs in MV handling (CASSANDRA-10362)
 * Allow custom indexes with 0,1 or multiple target columns (CASSANDRA-10124)
 * Improve MV schema representation (CASSANDRA-9921)
 * Add flag to enable/disable coordinator batchlog for MV writes (CASSANDRA-10230)
 * Update cqlsh COPY for new internal driver serialization interface (CASSANDRA-10318)
 * Give index implementations more control over rebuild operations (CASSANDRA-10312)
 * Update index file format (CASSANDRA-10314)
 * Add "shadowable" row tombstones to deal with mv timestamp issues (CASSANDRA-10261)
 * CFS.loadNewSSTables() broken for pre-3.0 sstables
 * Cache selected index in read command to reduce lookups (CASSANDRA-10215)
 * Small optimizations of sstable index serialization (CASSANDRA-10232)
 * Support for both encrypted and unencrypted native transport connections (CASSANDRA-9590)
Merged from 2.2:
 * Configurable page size in cqlsh (CASSANDRA-9855)
 * Defer default role manager setup until all nodes are on 2.2+ (CASSANDRA-9761)
 * Handle missing RoleManager in config after upgrade to 2.2 (CASSANDRA-10209)
Merged from 2.1:
 * Bulk Loader API could not tolerate even node failure (CASSANDRA-10347)
 * Avoid misleading pushed notifications when multiple nodes
   share an rpc_address (CASSANDRA-10052)
 * Fix dropping undroppable when message queue is full (CASSANDRA-10113)
 * Fix potential ClassCastException during paging (CASSANDRA-10352)
 * Prevent ALTER TYPE from creating circular references (CASSANDRA-10339)
 * Fix cache handling of 2i and base tables (CASSANDRA-10155, 10359)
 * Fix NPE in nodetool compactionhistory (CASSANDRA-9758)
 * (Pig) support BulkOutputFormat as a URL parameter (CASSANDRA-7410)
 * BATCH statement is broken in cqlsh (CASSANDRA-10272)
 * (cqlsh) Make cqlsh PEP8 Compliant (CASSANDRA-10066)
 * (cqlsh) Fix error when starting cqlsh with --debug (CASSANDRA-10282)
 * Scrub, Cleanup and Upgrade do not unmark compacting until all operations
   have completed, regardless of the occurence of exceptions (CASSANDRA-10274)


3.0.0-beta2
 * Fix columns returned by AbstractBtreePartitions (CASSANDRA-10220)
 * Fix backward compatibility issue due to AbstractBounds serialization bug (CASSANDRA-9857)
 * Fix startup error when upgrading nodes (CASSANDRA-10136)
 * Base table PRIMARY KEY can be assumed to be NOT NULL in MV creation (CASSANDRA-10147)
 * Improve batchlog write patch (CASSANDRA-9673)
 * Re-apply MaterializedView updates on commitlog replay (CASSANDRA-10164)
 * Require AbstractType.isByteOrderComparable declaration in constructor (CASSANDRA-9901)
 * Avoid digest mismatch on upgrade to 3.0 (CASSANDRA-9554)
 * Fix Materialized View builder when adding multiple MVs (CASSANDRA-10156)
 * Choose better poolingOptions for protocol v4 in cassandra-stress (CASSANDRA-10182)
 * Fix LWW bug affecting Materialized Views (CASSANDRA-10197)
 * Ensures frozen sets and maps are always sorted (CASSANDRA-10162)
 * Don't deadlock when flushing CFS backed custom indexes (CASSANDRA-10181)
 * Fix double flushing of secondary index tables (CASSANDRA-10180)
 * Fix incorrect handling of range tombstones in thrift (CASSANDRA-10046)
 * Only use batchlog when paired materialized view replica is remote (CASSANDRA-10061)
 * Reuse TemporalRow when updating multiple MaterializedViews (CASSANDRA-10060)
 * Validate gc_grace_seconds for batchlog writes and MVs (CASSANDRA-9917)
 * Fix sstablerepairedset (CASSANDRA-10132)
Merged from 2.2:
 * Cancel transaction for sstables we wont redistribute index summary
   for (CASSANDRA-10270)
 * Retry snapshot deletion after compaction and gc on Windows (CASSANDRA-10222)
 * Fix failure to start with space in directory path on Windows (CASSANDRA-10239)
 * Fix repair hang when snapshot failed (CASSANDRA-10057)
 * Fall back to 1/4 commitlog volume for commitlog_total_space on small disks
   (CASSANDRA-10199)
Merged from 2.1:
 * Added configurable warning threshold for GC duration (CASSANDRA-8907)
 * Fix handling of streaming EOF (CASSANDRA-10206)
 * Only check KeyCache when it is enabled
 * Change streaming_socket_timeout_in_ms default to 1 hour (CASSANDRA-8611)
 * (cqlsh) update list of CQL keywords (CASSANDRA-9232)
 * Add nodetool gettraceprobability command (CASSANDRA-10234)
Merged from 2.0:
 * Fix rare race where older gossip states can be shadowed (CASSANDRA-10366)
 * Fix consolidating racks violating the RF contract (CASSANDRA-10238)
 * Disallow decommission when node is in drained state (CASSANDRA-8741)


2.2.1
 * Fix race during construction of commit log (CASSANDRA-10049)
 * Fix LeveledCompactionStrategyTest (CASSANDRA-9757)
 * Fix broken UnbufferedDataOutputStreamPlus.writeUTF (CASSANDRA-10203)
 * (cqlsh) default load-from-file encoding to utf-8 (CASSANDRA-9898)
 * Avoid returning Permission.NONE when failing to query users table (CASSANDRA-10168)
 * (cqlsh) add CLEAR command (CASSANDRA-10086)
 * Support string literals as Role names for compatibility (CASSANDRA-10135)
Merged from 2.1:
 * Only check KeyCache when it is enabled
 * Change streaming_socket_timeout_in_ms default to 1 hour (CASSANDRA-8611)
 * (cqlsh) update list of CQL keywords (CASSANDRA-9232)


3.0.0-beta1
 * Redesign secondary index API (CASSANDRA-9459, 7771, 9041)
 * Fix throwing ReadFailure instead of ReadTimeout on range queries (CASSANDRA-10125)
 * Rewrite hinted handoff (CASSANDRA-6230)
 * Fix query on static compact tables (CASSANDRA-10093)
 * Fix race during construction of commit log (CASSANDRA-10049)
 * Add option to only purge repaired tombstones (CASSANDRA-6434)
 * Change authorization handling for MVs (CASSANDRA-9927)
 * Add custom JMX enabled executor for UDF sandbox (CASSANDRA-10026)
 * Fix row deletion bug for Materialized Views (CASSANDRA-10014)
 * Support mixed-version clusters with Cassandra 2.1 and 2.2 (CASSANDRA-9704)
 * Fix multiple slices on RowSearchers (CASSANDRA-10002)
 * Fix bug in merging of collections (CASSANDRA-10001)
 * Optimize batchlog replay to avoid full scans (CASSANDRA-7237)
 * Repair improvements when using vnodes (CASSANDRA-5220)
 * Disable scripted UDFs by default (CASSANDRA-9889)
 * Bytecode inspection for Java-UDFs (CASSANDRA-9890)
 * Use byte to serialize MT hash length (CASSANDRA-9792)
 * Replace usage of Adler32 with CRC32 (CASSANDRA-8684)
 * Fix migration to new format from 2.1 SSTable (CASSANDRA-10006)
 * SequentialWriter should extend BufferedDataOutputStreamPlus (CASSANDRA-9500)
 * Use the same repairedAt timestamp within incremental repair session (CASSANDRA-9111)
Merged from 2.2:
 * Allow count(*) and count(1) to be use as normal aggregation (CASSANDRA-10114)
 * An NPE is thrown if the column name is unknown for an IN relation (CASSANDRA-10043)
 * Apply commit_failure_policy to more errors on startup (CASSANDRA-9749)
 * Fix histogram overflow exception (CASSANDRA-9973)
 * Route gossip messages over dedicated socket (CASSANDRA-9237)
 * Add checksum to saved cache files (CASSANDRA-9265)
 * Log warning when using an aggregate without partition key (CASSANDRA-9737)
Merged from 2.1:
 * (cqlsh) Allow encoding to be set through command line (CASSANDRA-10004)
 * Add new JMX methods to change local compaction strategy (CASSANDRA-9965)
 * Write hints for paxos commits (CASSANDRA-7342)
 * (cqlsh) Fix timestamps before 1970 on Windows, always
   use UTC for timestamp display (CASSANDRA-10000)
 * (cqlsh) Avoid overwriting new config file with old config
   when both exist (CASSANDRA-9777)
 * Release snapshot selfRef when doing snapshot repair (CASSANDRA-9998)
 * Cannot replace token does not exist - DN node removed as Fat Client (CASSANDRA-9871)
Merged from 2.0:
 * Don't cast expected bf size to an int (CASSANDRA-9959)
 * Make getFullyExpiredSSTables less expensive (CASSANDRA-9882)


3.0.0-alpha1
 * Implement proper sandboxing for UDFs (CASSANDRA-9402)
 * Simplify (and unify) cleanup of compaction leftovers (CASSANDRA-7066)
 * Allow extra schema definitions in cassandra-stress yaml (CASSANDRA-9850)
 * Metrics should use up to date nomenclature (CASSANDRA-9448)
 * Change CREATE/ALTER TABLE syntax for compression (CASSANDRA-8384)
 * Cleanup crc and adler code for java 8 (CASSANDRA-9650)
 * Storage engine refactor (CASSANDRA-8099, 9743, 9746, 9759, 9781, 9808, 9825,
   9848, 9705, 9859, 9867, 9874, 9828, 9801)
 * Update Guava to 18.0 (CASSANDRA-9653)
 * Bloom filter false positive ratio is not honoured (CASSANDRA-8413)
 * New option for cassandra-stress to leave a ratio of columns null (CASSANDRA-9522)
 * Change hinted_handoff_enabled yaml setting, JMX (CASSANDRA-9035)
 * Add algorithmic token allocation (CASSANDRA-7032)
 * Add nodetool command to replay batchlog (CASSANDRA-9547)
 * Make file buffer cache independent of paths being read (CASSANDRA-8897)
 * Remove deprecated legacy Hadoop code (CASSANDRA-9353)
 * Decommissioned nodes will not rejoin the cluster (CASSANDRA-8801)
 * Change gossip stabilization to use endpoit size (CASSANDRA-9401)
 * Change default garbage collector to G1 (CASSANDRA-7486)
 * Populate TokenMetadata early during startup (CASSANDRA-9317)
 * Undeprecate cache recentHitRate (CASSANDRA-6591)
 * Add support for selectively varint encoding fields (CASSANDRA-9499, 9865)
 * Materialized Views (CASSANDRA-6477)
Merged from 2.2:
 * Avoid grouping sstables for anticompaction with DTCS (CASSANDRA-9900)
 * UDF / UDA execution time in trace (CASSANDRA-9723)
 * Fix broken internode SSL (CASSANDRA-9884)
Merged from 2.1:
 * Add new JMX methods to change local compaction strategy (CASSANDRA-9965)
 * Fix handling of enable/disable autocompaction (CASSANDRA-9899)
 * Add consistency level to tracing ouput (CASSANDRA-9827)
 * Remove repair snapshot leftover on startup (CASSANDRA-7357)
 * Use random nodes for batch log when only 2 racks (CASSANDRA-8735)
 * Ensure atomicity inside thrift and stream session (CASSANDRA-7757)
 * Fix nodetool info error when the node is not joined (CASSANDRA-9031)
Merged from 2.0:
 * Log when messages are dropped due to cross_node_timeout (CASSANDRA-9793)
 * Don't track hotness when opening from snapshot for validation (CASSANDRA-9382)


2.2.0
 * Allow the selection of columns together with aggregates (CASSANDRA-9767)
 * Fix cqlsh copy methods and other windows specific issues (CASSANDRA-9795)
 * Don't wrap byte arrays in SequentialWriter (CASSANDRA-9797)
 * sum() and avg() functions missing for smallint and tinyint types (CASSANDRA-9671)
 * Revert CASSANDRA-9542 (allow native functions in UDA) (CASSANDRA-9771)
Merged from 2.1:
 * Fix MarshalException when upgrading superColumn family (CASSANDRA-9582)
 * Fix broken logging for "empty" flushes in Memtable (CASSANDRA-9837)
 * Handle corrupt files on startup (CASSANDRA-9686)
 * Fix clientutil jar and tests (CASSANDRA-9760)
 * (cqlsh) Allow the SSL protocol version to be specified through the
    config file or environment variables (CASSANDRA-9544)
Merged from 2.0:
 * Add tool to find why expired sstables are not getting dropped (CASSANDRA-10015)
 * Remove erroneous pending HH tasks from tpstats/jmx (CASSANDRA-9129)
 * Don't cast expected bf size to an int (CASSANDRA-9959)
 * checkForEndpointCollision fails for legitimate collisions (CASSANDRA-9765)
 * Complete CASSANDRA-8448 fix (CASSANDRA-9519)
 * Don't include auth credentials in debug log (CASSANDRA-9682)
 * Can't transition from write survey to normal mode (CASSANDRA-9740)
 * Scrub (recover) sstables even when -Index.db is missing (CASSANDRA-9591)
 * Fix growing pending background compaction (CASSANDRA-9662)


2.2.0-rc2
 * Re-enable memory-mapped I/O on Windows (CASSANDRA-9658)
 * Warn when an extra-large partition is compacted (CASSANDRA-9643)
 * (cqlsh) Allow setting the initial connection timeout (CASSANDRA-9601)
 * BulkLoader has --transport-factory option but does not use it (CASSANDRA-9675)
 * Allow JMX over SSL directly from nodetool (CASSANDRA-9090)
 * Update cqlsh for UDFs (CASSANDRA-7556)
 * Change Windows kernel default timer resolution (CASSANDRA-9634)
 * Deprected sstable2json and json2sstable (CASSANDRA-9618)
 * Allow native functions in user-defined aggregates (CASSANDRA-9542)
 * Don't repair system_distributed by default (CASSANDRA-9621)
 * Fix mixing min, max, and count aggregates for blob type (CASSANRA-9622)
 * Rename class for DATE type in Java driver (CASSANDRA-9563)
 * Duplicate compilation of UDFs on coordinator (CASSANDRA-9475)
 * Fix connection leak in CqlRecordWriter (CASSANDRA-9576)
 * Mlockall before opening system sstables & remove boot_without_jna option (CASSANDRA-9573)
 * Add functions to convert timeuuid to date or time, deprecate dateOf and unixTimestampOf (CASSANDRA-9229)
 * Make sure we cancel non-compacting sstables from LifecycleTransaction (CASSANDRA-9566)
 * Fix deprecated repair JMX API (CASSANDRA-9570)
 * Add logback metrics (CASSANDRA-9378)
 * Update and refactor ant test/test-compression to run the tests in parallel (CASSANDRA-9583)
 * Fix upgrading to new directory for secondary index (CASSANDRA-9687)
Merged from 2.1:
 * (cqlsh) Fix bad check for CQL compatibility when DESCRIBE'ing
   COMPACT STORAGE tables with no clustering columns
 * Eliminate strong self-reference chains in sstable ref tidiers (CASSANDRA-9656)
 * Ensure StreamSession uses canonical sstable reader instances (CASSANDRA-9700)
 * Ensure memtable book keeping is not corrupted in the event we shrink usage (CASSANDRA-9681)
 * Update internal python driver for cqlsh (CASSANDRA-9064)
 * Fix IndexOutOfBoundsException when inserting tuple with too many
   elements using the string literal notation (CASSANDRA-9559)
 * Enable describe on indices (CASSANDRA-7814)
 * Fix incorrect result for IN queries where column not found (CASSANDRA-9540)
 * ColumnFamilyStore.selectAndReference may block during compaction (CASSANDRA-9637)
 * Fix bug in cardinality check when compacting (CASSANDRA-9580)
 * Fix memory leak in Ref due to ConcurrentLinkedQueue.remove() behaviour (CASSANDRA-9549)
 * Make rebuild only run one at a time (CASSANDRA-9119)
Merged from 2.0:
 * Avoid NPE in AuthSuccess#decode (CASSANDRA-9727)
 * Add listen_address to system.local (CASSANDRA-9603)
 * Bug fixes to resultset metadata construction (CASSANDRA-9636)
 * Fix setting 'durable_writes' in ALTER KEYSPACE (CASSANDRA-9560)
 * Avoids ballot clash in Paxos (CASSANDRA-9649)
 * Improve trace messages for RR (CASSANDRA-9479)
 * Fix suboptimal secondary index selection when restricted
   clustering column is also indexed (CASSANDRA-9631)
 * (cqlsh) Add min_threshold to DTCS option autocomplete (CASSANDRA-9385)
 * Fix error message when attempting to create an index on a column
   in a COMPACT STORAGE table with clustering columns (CASSANDRA-9527)
 * 'WITH WITH' in alter keyspace statements causes NPE (CASSANDRA-9565)
 * Expose some internals of SelectStatement for inspection (CASSANDRA-9532)
 * ArrivalWindow should use primitives (CASSANDRA-9496)
 * Periodically submit background compaction tasks (CASSANDRA-9592)
 * Set HAS_MORE_PAGES flag to false when PagingState is null (CASSANDRA-9571)


2.2.0-rc1
 * Compressed commit log should measure compressed space used (CASSANDRA-9095)
 * Fix comparison bug in CassandraRoleManager#collectRoles (CASSANDRA-9551)
 * Add tinyint,smallint,time,date support for UDFs (CASSANDRA-9400)
 * Deprecates SSTableSimpleWriter and SSTableSimpleUnsortedWriter (CASSANDRA-9546)
 * Empty INITCOND treated as null in aggregate (CASSANDRA-9457)
 * Remove use of Cell in Thrift MapReduce classes (CASSANDRA-8609)
 * Integrate pre-release Java Driver 2.2-rc1, custom build (CASSANDRA-9493)
 * Clean up gossiper logic for old versions (CASSANDRA-9370)
 * Fix custom payload coding/decoding to match the spec (CASSANDRA-9515)
 * ant test-all results incomplete when parsed (CASSANDRA-9463)
 * Disallow frozen<> types in function arguments and return types for
   clarity (CASSANDRA-9411)
 * Static Analysis to warn on unsafe use of Autocloseable instances (CASSANDRA-9431)
 * Update commitlog archiving examples now that commitlog segments are
   not recycled (CASSANDRA-9350)
 * Extend Transactional API to sstable lifecycle management (CASSANDRA-8568)
 * (cqlsh) Add support for native protocol 4 (CASSANDRA-9399)
 * Ensure that UDF and UDAs are keyspace-isolated (CASSANDRA-9409)
 * Revert CASSANDRA-7807 (tracing completion client notifications) (CASSANDRA-9429)
 * Add ability to stop compaction by ID (CASSANDRA-7207)
 * Let CassandraVersion handle SNAPSHOT version (CASSANDRA-9438)
Merged from 2.1:
 * (cqlsh) Fix using COPY through SOURCE or -f (CASSANDRA-9083)
 * Fix occasional lack of `system` keyspace in schema tables (CASSANDRA-8487)
 * Use ProtocolError code instead of ServerError code for native protocol
   error responses to unsupported protocol versions (CASSANDRA-9451)
 * Default commitlog_sync_batch_window_in_ms changed to 2ms (CASSANDRA-9504)
 * Fix empty partition assertion in unsorted sstable writing tools (CASSANDRA-9071)
 * Ensure truncate without snapshot cannot produce corrupt responses (CASSANDRA-9388)
 * Consistent error message when a table mixes counter and non-counter
   columns (CASSANDRA-9492)
 * Avoid getting unreadable keys during anticompaction (CASSANDRA-9508)
 * (cqlsh) Better float precision by default (CASSANDRA-9224)
 * Improve estimated row count (CASSANDRA-9107)
 * Optimize range tombstone memory footprint (CASSANDRA-8603)
 * Use configured gcgs in anticompaction (CASSANDRA-9397)
Merged from 2.0:
 * Don't accumulate more range than necessary in RangeTombstone.Tracker (CASSANDRA-9486)
 * Add broadcast and rpc addresses to system.local (CASSANDRA-9436)
 * Always mark sstable suspect when corrupted (CASSANDRA-9478)
 * Add database users and permissions to CQL3 documentation (CASSANDRA-7558)
 * Allow JVM_OPTS to be passed to standalone tools (CASSANDRA-5969)
 * Fix bad condition in RangeTombstoneList (CASSANDRA-9485)
 * Fix potential StackOverflow when setting CrcCheckChance over JMX (CASSANDRA-9488)
 * Fix null static columns in pages after the first, paged reversed
   queries (CASSANDRA-8502)
 * Fix counting cache serialization in request metrics (CASSANDRA-9466)
 * Add option not to validate atoms during scrub (CASSANDRA-9406)


2.2.0-beta1
 * Introduce Transactional API for internal state changes (CASSANDRA-8984)
 * Add a flag in cassandra.yaml to enable UDFs (CASSANDRA-9404)
 * Better support of null for UDF (CASSANDRA-8374)
 * Use ecj instead of javassist for UDFs (CASSANDRA-8241)
 * faster async logback configuration for tests (CASSANDRA-9376)
 * Add `smallint` and `tinyint` data types (CASSANDRA-8951)
 * Avoid thrift schema creation when native driver is used in stress tool (CASSANDRA-9374)
 * Make Functions.declared thread-safe
 * Add client warnings to native protocol v4 (CASSANDRA-8930)
 * Allow roles cache to be invalidated (CASSANDRA-8967)
 * Upgrade Snappy (CASSANDRA-9063)
 * Don't start Thrift rpc by default (CASSANDRA-9319)
 * Only stream from unrepaired sstables with incremental repair (CASSANDRA-8267)
 * Aggregate UDFs allow SFUNC return type to differ from STYPE if FFUNC specified (CASSANDRA-9321)
 * Remove Thrift dependencies in bundled tools (CASSANDRA-8358)
 * Disable memory mapping of hsperfdata file for JVM statistics (CASSANDRA-9242)
 * Add pre-startup checks to detect potential incompatibilities (CASSANDRA-8049)
 * Distinguish between null and unset in protocol v4 (CASSANDRA-7304)
 * Add user/role permissions for user-defined functions (CASSANDRA-7557)
 * Allow cassandra config to be updated to restart daemon without unloading classes (CASSANDRA-9046)
 * Don't initialize compaction writer before checking if iter is empty (CASSANDRA-9117)
 * Don't execute any functions at prepare-time (CASSANDRA-9037)
 * Share file handles between all instances of a SegmentedFile (CASSANDRA-8893)
 * Make it possible to major compact LCS (CASSANDRA-7272)
 * Make FunctionExecutionException extend RequestExecutionException
   (CASSANDRA-9055)
 * Add support for SELECT JSON, INSERT JSON syntax and new toJson(), fromJson()
   functions (CASSANDRA-7970)
 * Optimise max purgeable timestamp calculation in compaction (CASSANDRA-8920)
 * Constrain internode message buffer sizes, and improve IO class hierarchy (CASSANDRA-8670)
 * New tool added to validate all sstables in a node (CASSANDRA-5791)
 * Push notification when tracing completes for an operation (CASSANDRA-7807)
 * Delay "node up" and "node added" notifications until native protocol server is started (CASSANDRA-8236)
 * Compressed Commit Log (CASSANDRA-6809)
 * Optimise IntervalTree (CASSANDRA-8988)
 * Add a key-value payload for third party usage (CASSANDRA-8553, 9212)
 * Bump metrics-reporter-config dependency for metrics 3.0 (CASSANDRA-8149)
 * Partition intra-cluster message streams by size, not type (CASSANDRA-8789)
 * Add WriteFailureException to native protocol, notify coordinator of
   write failures (CASSANDRA-8592)
 * Convert SequentialWriter to nio (CASSANDRA-8709)
 * Add role based access control (CASSANDRA-7653, 8650, 7216, 8760, 8849, 8761, 8850)
 * Record client ip address in tracing sessions (CASSANDRA-8162)
 * Indicate partition key columns in response metadata for prepared
   statements (CASSANDRA-7660)
 * Merge UUIDType and TimeUUIDType parse logic (CASSANDRA-8759)
 * Avoid memory allocation when searching index summary (CASSANDRA-8793)
 * Optimise (Time)?UUIDType Comparisons (CASSANDRA-8730)
 * Make CRC32Ex into a separate maven dependency (CASSANDRA-8836)
 * Use preloaded jemalloc w/ Unsafe (CASSANDRA-8714, 9197)
 * Avoid accessing partitioner through StorageProxy (CASSANDRA-8244, 8268)
 * Upgrade Metrics library and remove depricated metrics (CASSANDRA-5657)
 * Serializing Row cache alternative, fully off heap (CASSANDRA-7438)
 * Duplicate rows returned when in clause has repeated values (CASSANDRA-6706)
 * Make CassandraException unchecked, extend RuntimeException (CASSANDRA-8560)
 * Support direct buffer decompression for reads (CASSANDRA-8464)
 * DirectByteBuffer compatible LZ4 methods (CASSANDRA-7039)
 * Group sstables for anticompaction correctly (CASSANDRA-8578)
 * Add ReadFailureException to native protocol, respond
   immediately when replicas encounter errors while handling
   a read request (CASSANDRA-7886)
 * Switch CommitLogSegment from RandomAccessFile to nio (CASSANDRA-8308)
 * Allow mixing token and partition key restrictions (CASSANDRA-7016)
 * Support index key/value entries on map collections (CASSANDRA-8473)
 * Modernize schema tables (CASSANDRA-8261)
 * Support for user-defined aggregation functions (CASSANDRA-8053)
 * Fix NPE in SelectStatement with empty IN values (CASSANDRA-8419)
 * Refactor SelectStatement, return IN results in natural order instead
   of IN value list order and ignore duplicate values in partition key IN restrictions (CASSANDRA-7981)
 * Support UDTs, tuples, and collections in user-defined
   functions (CASSANDRA-7563)
 * Fix aggregate fn results on empty selection, result column name,
   and cqlsh parsing (CASSANDRA-8229)
 * Mark sstables as repaired after full repair (CASSANDRA-7586)
 * Extend Descriptor to include a format value and refactor reader/writer
   APIs (CASSANDRA-7443)
 * Integrate JMH for microbenchmarks (CASSANDRA-8151)
 * Keep sstable levels when bootstrapping (CASSANDRA-7460)
 * Add Sigar library and perform basic OS settings check on startup (CASSANDRA-7838)
 * Support for aggregation functions (CASSANDRA-4914)
 * Remove cassandra-cli (CASSANDRA-7920)
 * Accept dollar quoted strings in CQL (CASSANDRA-7769)
 * Make assassinate a first class command (CASSANDRA-7935)
 * Support IN clause on any partition key column (CASSANDRA-7855)
 * Support IN clause on any clustering column (CASSANDRA-4762)
 * Improve compaction logging (CASSANDRA-7818)
 * Remove YamlFileNetworkTopologySnitch (CASSANDRA-7917)
 * Do anticompaction in groups (CASSANDRA-6851)
 * Support user-defined functions (CASSANDRA-7395, 7526, 7562, 7740, 7781, 7929,
   7924, 7812, 8063, 7813, 7708)
 * Permit configurable timestamps with cassandra-stress (CASSANDRA-7416)
 * Move sstable RandomAccessReader to nio2, which allows using the
   FILE_SHARE_DELETE flag on Windows (CASSANDRA-4050)
 * Remove CQL2 (CASSANDRA-5918)
 * Optimize fetching multiple cells by name (CASSANDRA-6933)
 * Allow compilation in java 8 (CASSANDRA-7028)
 * Make incremental repair default (CASSANDRA-7250)
 * Enable code coverage thru JaCoCo (CASSANDRA-7226)
 * Switch external naming of 'column families' to 'tables' (CASSANDRA-4369)
 * Shorten SSTable path (CASSANDRA-6962)
 * Use unsafe mutations for most unit tests (CASSANDRA-6969)
 * Fix race condition during calculation of pending ranges (CASSANDRA-7390)
 * Fail on very large batch sizes (CASSANDRA-8011)
 * Improve concurrency of repair (CASSANDRA-6455, 8208, 9145)
 * Select optimal CRC32 implementation at runtime (CASSANDRA-8614)
 * Evaluate MurmurHash of Token once per query (CASSANDRA-7096)
 * Generalize progress reporting (CASSANDRA-8901)
 * Resumable bootstrap streaming (CASSANDRA-8838, CASSANDRA-8942)
 * Allow scrub for secondary index (CASSANDRA-5174)
 * Save repair data to system table (CASSANDRA-5839)
 * fix nodetool names that reference column families (CASSANDRA-8872)
 Merged from 2.1:
 * Warn on misuse of unlogged batches (CASSANDRA-9282)
 * Failure detector detects and ignores local pauses (CASSANDRA-9183)
 * Add utility class to support for rate limiting a given log statement (CASSANDRA-9029)
 * Add missing consistency levels to cassandra-stess (CASSANDRA-9361)
 * Fix commitlog getCompletedTasks to not increment (CASSANDRA-9339)
 * Fix for harmless exceptions logged as ERROR (CASSANDRA-8564)
 * Delete processed sstables in sstablesplit/sstableupgrade (CASSANDRA-8606)
 * Improve sstable exclusion from partition tombstones (CASSANDRA-9298)
 * Validate the indexed column rather than the cell's contents for 2i (CASSANDRA-9057)
 * Add support for top-k custom 2i queries (CASSANDRA-8717)
 * Fix error when dropping table during compaction (CASSANDRA-9251)
 * cassandra-stress supports validation operations over user profiles (CASSANDRA-8773)
 * Add support for rate limiting log messages (CASSANDRA-9029)
 * Log the partition key with tombstone warnings (CASSANDRA-8561)
 * Reduce runWithCompactionsDisabled poll interval to 1ms (CASSANDRA-9271)
 * Fix PITR commitlog replay (CASSANDRA-9195)
 * GCInspector logs very different times (CASSANDRA-9124)
 * Fix deleting from an empty list (CASSANDRA-9198)
 * Update tuple and collection types that use a user-defined type when that UDT
   is modified (CASSANDRA-9148, CASSANDRA-9192)
 * Use higher timeout for prepair and snapshot in repair (CASSANDRA-9261)
 * Fix anticompaction blocking ANTI_ENTROPY stage (CASSANDRA-9151)
 * Repair waits for anticompaction to finish (CASSANDRA-9097)
 * Fix streaming not holding ref when stream error (CASSANDRA-9295)
 * Fix canonical view returning early opened SSTables (CASSANDRA-9396)
Merged from 2.0:
 * (cqlsh) Add LOGIN command to switch users (CASSANDRA-7212)
 * Clone SliceQueryFilter in AbstractReadCommand implementations (CASSANDRA-8940)
 * Push correct protocol notification for DROP INDEX (CASSANDRA-9310)
 * token-generator - generated tokens too long (CASSANDRA-9300)
 * Fix counting of tombstones for TombstoneOverwhelmingException (CASSANDRA-9299)
 * Fix ReconnectableSnitch reconnecting to peers during upgrade (CASSANDRA-6702)
 * Include keyspace and table name in error log for collections over the size
   limit (CASSANDRA-9286)
 * Avoid potential overlap in LCS with single-partition sstables (CASSANDRA-9322)
 * Log warning message when a table is queried before the schema has fully
   propagated (CASSANDRA-9136)
 * Overload SecondaryIndex#indexes to accept the column definition (CASSANDRA-9314)
 * (cqlsh) Add SERIAL and LOCAL_SERIAL consistency levels (CASSANDRA-8051)
 * Fix index selection during rebuild with certain table layouts (CASSANDRA-9281)
 * Fix partition-level-delete-only workload accounting (CASSANDRA-9194)
 * Allow scrub to handle corrupted compressed chunks (CASSANDRA-9140)
 * Fix assertion error when resetlocalschema is run during repair (CASSANDRA-9249)
 * Disable single sstable tombstone compactions for DTCS by default (CASSANDRA-9234)
 * IncomingTcpConnection thread is not named (CASSANDRA-9262)
 * Close incoming connections when MessagingService is stopped (CASSANDRA-9238)
 * Fix streaming hang when retrying (CASSANDRA-9132)


2.1.5
 * Re-add deprecated cold_reads_to_omit param for backwards compat (CASSANDRA-9203)
 * Make anticompaction visible in compactionstats (CASSANDRA-9098)
 * Improve nodetool getendpoints documentation about the partition
   key parameter (CASSANDRA-6458)
 * Don't check other keyspaces for schema changes when an user-defined
   type is altered (CASSANDRA-9187)
 * Add generate-idea-files target to build.xml (CASSANDRA-9123)
 * Allow takeColumnFamilySnapshot to take a list of tables (CASSANDRA-8348)
 * Limit major sstable operations to their canonical representation (CASSANDRA-8669)
 * cqlsh: Add tests for INSERT and UPDATE tab completion (CASSANDRA-9125)
 * cqlsh: quote column names when needed in COPY FROM inserts (CASSANDRA-9080)
 * Do not load read meter for offline operations (CASSANDRA-9082)
 * cqlsh: Make CompositeType data readable (CASSANDRA-8919)
 * cqlsh: Fix display of triggers (CASSANDRA-9081)
 * Fix NullPointerException when deleting or setting an element by index on
   a null list collection (CASSANDRA-9077)
 * Buffer bloom filter serialization (CASSANDRA-9066)
 * Fix anti-compaction target bloom filter size (CASSANDRA-9060)
 * Make FROZEN and TUPLE unreserved keywords in CQL (CASSANDRA-9047)
 * Prevent AssertionError from SizeEstimatesRecorder (CASSANDRA-9034)
 * Avoid overwriting index summaries for sstables with an older format that
   does not support downsampling; rebuild summaries on startup when this
   is detected (CASSANDRA-8993)
 * Fix potential data loss in CompressedSequentialWriter (CASSANDRA-8949)
 * Make PasswordAuthenticator number of hashing rounds configurable (CASSANDRA-8085)
 * Fix AssertionError when binding nested collections in DELETE (CASSANDRA-8900)
 * Check for overlap with non-early sstables in LCS (CASSANDRA-8739)
 * Only calculate max purgable timestamp if we have to (CASSANDRA-8914)
 * (cqlsh) Greatly improve performance of COPY FROM (CASSANDRA-8225)
 * IndexSummary effectiveIndexInterval is now a guideline, not a rule (CASSANDRA-8993)
 * Use correct bounds for page cache eviction of compressed files (CASSANDRA-8746)
 * SSTableScanner enforces its bounds (CASSANDRA-8946)
 * Cleanup cell equality (CASSANDRA-8947)
 * Introduce intra-cluster message coalescing (CASSANDRA-8692)
 * DatabaseDescriptor throws NPE when rpc_interface is used (CASSANDRA-8839)
 * Don't check if an sstable is live for offline compactions (CASSANDRA-8841)
 * Don't set clientMode in SSTableLoader (CASSANDRA-8238)
 * Fix SSTableRewriter with disabled early open (CASSANDRA-8535)
 * Fix cassandra-stress so it respects the CL passed in user mode (CASSANDRA-8948)
 * Fix rare NPE in ColumnDefinition#hasIndexOption() (CASSANDRA-8786)
 * cassandra-stress reports per-operation statistics, plus misc (CASSANDRA-8769)
 * Add SimpleDate (cql date) and Time (cql time) types (CASSANDRA-7523)
 * Use long for key count in cfstats (CASSANDRA-8913)
 * Make SSTableRewriter.abort() more robust to failure (CASSANDRA-8832)
 * Remove cold_reads_to_omit from STCS (CASSANDRA-8860)
 * Make EstimatedHistogram#percentile() use ceil instead of floor (CASSANDRA-8883)
 * Fix top partitions reporting wrong cardinality (CASSANDRA-8834)
 * Fix rare NPE in KeyCacheSerializer (CASSANDRA-8067)
 * Pick sstables for validation as late as possible inc repairs (CASSANDRA-8366)
 * Fix commitlog getPendingTasks to not increment (CASSANDRA-8862)
 * Fix parallelism adjustment in range and secondary index queries
   when the first fetch does not satisfy the limit (CASSANDRA-8856)
 * Check if the filtered sstables is non-empty in STCS (CASSANDRA-8843)
 * Upgrade java-driver used for cassandra-stress (CASSANDRA-8842)
 * Fix CommitLog.forceRecycleAllSegments() memory access error (CASSANDRA-8812)
 * Improve assertions in Memory (CASSANDRA-8792)
 * Fix SSTableRewriter cleanup (CASSANDRA-8802)
 * Introduce SafeMemory for CompressionMetadata.Writer (CASSANDRA-8758)
 * 'nodetool info' prints exception against older node (CASSANDRA-8796)
 * Ensure SSTableReader.last corresponds exactly with the file end (CASSANDRA-8750)
 * Make SSTableWriter.openEarly more robust and obvious (CASSANDRA-8747)
 * Enforce SSTableReader.first/last (CASSANDRA-8744)
 * Cleanup SegmentedFile API (CASSANDRA-8749)
 * Avoid overlap with early compaction replacement (CASSANDRA-8683)
 * Safer Resource Management++ (CASSANDRA-8707)
 * Write partition size estimates into a system table (CASSANDRA-7688)
 * cqlsh: Fix keys() and full() collection indexes in DESCRIBE output
   (CASSANDRA-8154)
 * Show progress of streaming in nodetool netstats (CASSANDRA-8886)
 * IndexSummaryBuilder utilises offheap memory, and shares data between
   each IndexSummary opened from it (CASSANDRA-8757)
 * markCompacting only succeeds if the exact SSTableReader instances being
   marked are in the live set (CASSANDRA-8689)
 * cassandra-stress support for varint (CASSANDRA-8882)
 * Fix Adler32 digest for compressed sstables (CASSANDRA-8778)
 * Add nodetool statushandoff/statusbackup (CASSANDRA-8912)
 * Use stdout for progress and stats in sstableloader (CASSANDRA-8982)
 * Correctly identify 2i datadir from older versions (CASSANDRA-9116)
Merged from 2.0:
 * Ignore gossip SYNs after shutdown (CASSANDRA-9238)
 * Avoid overflow when calculating max sstable size in LCS (CASSANDRA-9235)
 * Make sstable blacklisting work with compression (CASSANDRA-9138)
 * Do not attempt to rebuild indexes if no index accepts any column (CASSANDRA-9196)
 * Don't initiate snitch reconnection for dead states (CASSANDRA-7292)
 * Fix ArrayIndexOutOfBoundsException in CQLSSTableWriter (CASSANDRA-8978)
 * Add shutdown gossip state to prevent timeouts during rolling restarts (CASSANDRA-8336)
 * Fix running with java.net.preferIPv6Addresses=true (CASSANDRA-9137)
 * Fix failed bootstrap/replace attempts being persisted in system.peers (CASSANDRA-9180)
 * Flush system.IndexInfo after marking index built (CASSANDRA-9128)
 * Fix updates to min/max_compaction_threshold through cassandra-cli
   (CASSANDRA-8102)
 * Don't include tmp files when doing offline relevel (CASSANDRA-9088)
 * Use the proper CAS WriteType when finishing a previous round during Paxos
   preparation (CASSANDRA-8672)
 * Avoid race in cancelling compactions (CASSANDRA-9070)
 * More aggressive check for expired sstables in DTCS (CASSANDRA-8359)
 * Fix ignored index_interval change in ALTER TABLE statements (CASSANDRA-7976)
 * Do more aggressive compaction in old time windows in DTCS (CASSANDRA-8360)
 * java.lang.AssertionError when reading saved cache (CASSANDRA-8740)
 * "disk full" when running cleanup (CASSANDRA-9036)
 * Lower logging level from ERROR to DEBUG when a scheduled schema pull
   cannot be completed due to a node being down (CASSANDRA-9032)
 * Fix MOVED_NODE client event (CASSANDRA-8516)
 * Allow overriding MAX_OUTSTANDING_REPLAY_COUNT (CASSANDRA-7533)
 * Fix malformed JMX ObjectName containing IPv6 addresses (CASSANDRA-9027)
 * (cqlsh) Allow increasing CSV field size limit through
   cqlshrc config option (CASSANDRA-8934)
 * Stop logging range tombstones when exceeding the threshold
   (CASSANDRA-8559)
 * Fix NullPointerException when nodetool getendpoints is run
   against invalid keyspaces or tables (CASSANDRA-8950)
 * Allow specifying the tmp dir (CASSANDRA-7712)
 * Improve compaction estimated tasks estimation (CASSANDRA-8904)
 * Fix duplicate up/down messages sent to native clients (CASSANDRA-7816)
 * Expose commit log archive status via JMX (CASSANDRA-8734)
 * Provide better exceptions for invalid replication strategy parameters
   (CASSANDRA-8909)
 * Fix regression in mixed single and multi-column relation support for
   SELECT statements (CASSANDRA-8613)
 * Add ability to limit number of native connections (CASSANDRA-8086)
 * Fix CQLSSTableWriter throwing exception and spawning threads
   (CASSANDRA-8808)
 * Fix MT mismatch between empty and GC-able data (CASSANDRA-8979)
 * Fix incorrect validation when snapshotting single table (CASSANDRA-8056)
 * Add offline tool to relevel sstables (CASSANDRA-8301)
 * Preserve stream ID for more protocol errors (CASSANDRA-8848)
 * Fix combining token() function with multi-column relations on
   clustering columns (CASSANDRA-8797)
 * Make CFS.markReferenced() resistant to bad refcounting (CASSANDRA-8829)
 * Fix StreamTransferTask abort/complete bad refcounting (CASSANDRA-8815)
 * Fix AssertionError when querying a DESC clustering ordered
   table with ASC ordering and paging (CASSANDRA-8767)
 * AssertionError: "Memory was freed" when running cleanup (CASSANDRA-8716)
 * Make it possible to set max_sstable_age to fractional days (CASSANDRA-8406)
 * Fix some multi-column relations with indexes on some clustering
   columns (CASSANDRA-8275)
 * Fix memory leak in SSTableSimple*Writer and SSTableReader.validate()
   (CASSANDRA-8748)
 * Throw OOM if allocating memory fails to return a valid pointer (CASSANDRA-8726)
 * Fix SSTableSimpleUnsortedWriter ConcurrentModificationException (CASSANDRA-8619)
 * 'nodetool info' prints exception against older node (CASSANDRA-8796)
 * Ensure SSTableSimpleUnsortedWriter.close() terminates if
   disk writer has crashed (CASSANDRA-8807)


2.1.4
 * Bind JMX to localhost unless explicitly configured otherwise (CASSANDRA-9085)


2.1.3
 * Fix HSHA/offheap_objects corruption (CASSANDRA-8719)
 * Upgrade libthrift to 0.9.2 (CASSANDRA-8685)
 * Don't use the shared ref in sstableloader (CASSANDRA-8704)
 * Purge internal prepared statements if related tables or
   keyspaces are dropped (CASSANDRA-8693)
 * (cqlsh) Handle unicode BOM at start of files (CASSANDRA-8638)
 * Stop compactions before exiting offline tools (CASSANDRA-8623)
 * Update tools/stress/README.txt to match current behaviour (CASSANDRA-7933)
 * Fix schema from Thrift conversion with empty metadata (CASSANDRA-8695)
 * Safer Resource Management (CASSANDRA-7705)
 * Make sure we compact highly overlapping cold sstables with
   STCS (CASSANDRA-8635)
 * rpc_interface and listen_interface generate NPE on startup when specified
   interface doesn't exist (CASSANDRA-8677)
 * Fix ArrayIndexOutOfBoundsException in nodetool cfhistograms (CASSANDRA-8514)
 * Switch from yammer metrics for nodetool cf/proxy histograms (CASSANDRA-8662)
 * Make sure we don't add tmplink files to the compaction
   strategy (CASSANDRA-8580)
 * (cqlsh) Handle maps with blob keys (CASSANDRA-8372)
 * (cqlsh) Handle DynamicCompositeType schemas correctly (CASSANDRA-8563)
 * Duplicate rows returned when in clause has repeated values (CASSANDRA-6706)
 * Add tooling to detect hot partitions (CASSANDRA-7974)
 * Fix cassandra-stress user-mode truncation of partition generation (CASSANDRA-8608)
 * Only stream from unrepaired sstables during inc repair (CASSANDRA-8267)
 * Don't allow starting multiple inc repairs on the same sstables (CASSANDRA-8316)
 * Invalidate prepared BATCH statements when related tables
   or keyspaces are dropped (CASSANDRA-8652)
 * Fix missing results in secondary index queries on collections
   with ALLOW FILTERING (CASSANDRA-8421)
 * Expose EstimatedHistogram metrics for range slices (CASSANDRA-8627)
 * (cqlsh) Escape clqshrc passwords properly (CASSANDRA-8618)
 * Fix NPE when passing wrong argument in ALTER TABLE statement (CASSANDRA-8355)
 * Pig: Refactor and deprecate CqlStorage (CASSANDRA-8599)
 * Don't reuse the same cleanup strategy for all sstables (CASSANDRA-8537)
 * Fix case-sensitivity of index name on CREATE and DROP INDEX
   statements (CASSANDRA-8365)
 * Better detection/logging for corruption in compressed sstables (CASSANDRA-8192)
 * Use the correct repairedAt value when closing writer (CASSANDRA-8570)
 * (cqlsh) Handle a schema mismatch being detected on startup (CASSANDRA-8512)
 * Properly calculate expected write size during compaction (CASSANDRA-8532)
 * Invalidate affected prepared statements when a table's columns
   are altered (CASSANDRA-7910)
 * Stress - user defined writes should populate sequentally (CASSANDRA-8524)
 * Fix regression in SSTableRewriter causing some rows to become unreadable
   during compaction (CASSANDRA-8429)
 * Run major compactions for repaired/unrepaired in parallel (CASSANDRA-8510)
 * (cqlsh) Fix compression options in DESCRIBE TABLE output when compression
   is disabled (CASSANDRA-8288)
 * (cqlsh) Fix DESCRIBE output after keyspaces are altered (CASSANDRA-7623)
 * Make sure we set lastCompactedKey correctly (CASSANDRA-8463)
 * (cqlsh) Fix output of CONSISTENCY command (CASSANDRA-8507)
 * (cqlsh) Fixed the handling of LIST statements (CASSANDRA-8370)
 * Make sstablescrub check leveled manifest again (CASSANDRA-8432)
 * Check first/last keys in sstable when giving out positions (CASSANDRA-8458)
 * Disable mmap on Windows (CASSANDRA-6993)
 * Add missing ConsistencyLevels to cassandra-stress (CASSANDRA-8253)
 * Add auth support to cassandra-stress (CASSANDRA-7985)
 * Fix ArrayIndexOutOfBoundsException when generating error message
   for some CQL syntax errors (CASSANDRA-8455)
 * Scale memtable slab allocation logarithmically (CASSANDRA-7882)
 * cassandra-stress simultaneous inserts over same seed (CASSANDRA-7964)
 * Reduce cassandra-stress sampling memory requirements (CASSANDRA-7926)
 * Ensure memtable flush cannot expire commit log entries from its future (CASSANDRA-8383)
 * Make read "defrag" async to reclaim memtables (CASSANDRA-8459)
 * Remove tmplink files for offline compactions (CASSANDRA-8321)
 * Reduce maxHintsInProgress (CASSANDRA-8415)
 * BTree updates may call provided update function twice (CASSANDRA-8018)
 * Release sstable references after anticompaction (CASSANDRA-8386)
 * Handle abort() in SSTableRewriter properly (CASSANDRA-8320)
 * Centralize shared executors (CASSANDRA-8055)
 * Fix filtering for CONTAINS (KEY) relations on frozen collection
   clustering columns when the query is restricted to a single
   partition (CASSANDRA-8203)
 * Do more aggressive entire-sstable TTL expiry checks (CASSANDRA-8243)
 * Add more log info if readMeter is null (CASSANDRA-8238)
 * add check of the system wall clock time at startup (CASSANDRA-8305)
 * Support for frozen collections (CASSANDRA-7859)
 * Fix overflow on histogram computation (CASSANDRA-8028)
 * Have paxos reuse the timestamp generation of normal queries (CASSANDRA-7801)
 * Fix incremental repair not remove parent session on remote (CASSANDRA-8291)
 * Improve JBOD disk utilization (CASSANDRA-7386)
 * Log failed host when preparing incremental repair (CASSANDRA-8228)
 * Force config client mode in CQLSSTableWriter (CASSANDRA-8281)
 * Fix sstableupgrade throws exception (CASSANDRA-8688)
 * Fix hang when repairing empty keyspace (CASSANDRA-8694)
Merged from 2.0:
 * Fix IllegalArgumentException in dynamic snitch (CASSANDRA-8448)
 * Add support for UPDATE ... IF EXISTS (CASSANDRA-8610)
 * Fix reversal of list prepends (CASSANDRA-8733)
 * Prevent non-zero default_time_to_live on tables with counters
   (CASSANDRA-8678)
 * Fix SSTableSimpleUnsortedWriter ConcurrentModificationException
   (CASSANDRA-8619)
 * Round up time deltas lower than 1ms in BulkLoader (CASSANDRA-8645)
 * Add batch remove iterator to ABSC (CASSANDRA-8414, 8666)
 * Round up time deltas lower than 1ms in BulkLoader (CASSANDRA-8645)
 * Fix isClientMode check in Keyspace (CASSANDRA-8687)
 * Use more efficient slice size for querying internal secondary
   index tables (CASSANDRA-8550)
 * Fix potentially returning deleted rows with range tombstone (CASSANDRA-8558)
 * Check for available disk space before starting a compaction (CASSANDRA-8562)
 * Fix DISTINCT queries with LIMITs or paging when some partitions
   contain only tombstones (CASSANDRA-8490)
 * Introduce background cache refreshing to permissions cache
   (CASSANDRA-8194)
 * Fix race condition in StreamTransferTask that could lead to
   infinite loops and premature sstable deletion (CASSANDRA-7704)
 * Add an extra version check to MigrationTask (CASSANDRA-8462)
 * Ensure SSTableWriter cleans up properly after failure (CASSANDRA-8499)
 * Increase bf true positive count on key cache hit (CASSANDRA-8525)
 * Move MeteredFlusher to its own thread (CASSANDRA-8485)
 * Fix non-distinct results in DISTNCT queries on static columns when
   paging is enabled (CASSANDRA-8087)
 * Move all hints related tasks to hints internal executor (CASSANDRA-8285)
 * Fix paging for multi-partition IN queries (CASSANDRA-8408)
 * Fix MOVED_NODE topology event never being emitted when a node
   moves its token (CASSANDRA-8373)
 * Fix validation of indexes in COMPACT tables (CASSANDRA-8156)
 * Avoid StackOverflowError when a large list of IN values
   is used for a clustering column (CASSANDRA-8410)
 * Fix NPE when writetime() or ttl() calls are wrapped by
   another function call (CASSANDRA-8451)
 * Fix NPE after dropping a keyspace (CASSANDRA-8332)
 * Fix error message on read repair timeouts (CASSANDRA-7947)
 * Default DTCS base_time_seconds changed to 60 (CASSANDRA-8417)
 * Refuse Paxos operation with more than one pending endpoint (CASSANDRA-8346, 8640)
 * Throw correct exception when trying to bind a keyspace or table
   name (CASSANDRA-6952)
 * Make HHOM.compact synchronized (CASSANDRA-8416)
 * cancel latency-sampling task when CF is dropped (CASSANDRA-8401)
 * don't block SocketThread for MessagingService (CASSANDRA-8188)
 * Increase quarantine delay on replacement (CASSANDRA-8260)
 * Expose off-heap memory usage stats (CASSANDRA-7897)
 * Ignore Paxos commits for truncated tables (CASSANDRA-7538)
 * Validate size of indexed column values (CASSANDRA-8280)
 * Make LCS split compaction results over all data directories (CASSANDRA-8329)
 * Fix some failing queries that use multi-column relations
   on COMPACT STORAGE tables (CASSANDRA-8264)
 * Fix InvalidRequestException with ORDER BY (CASSANDRA-8286)
 * Disable SSLv3 for POODLE (CASSANDRA-8265)
 * Fix millisecond timestamps in Tracing (CASSANDRA-8297)
 * Include keyspace name in error message when there are insufficient
   live nodes to stream from (CASSANDRA-8221)
 * Avoid overlap in L1 when L0 contains many nonoverlapping
   sstables (CASSANDRA-8211)
 * Improve PropertyFileSnitch logging (CASSANDRA-8183)
 * Add DC-aware sequential repair (CASSANDRA-8193)
 * Use live sstables in snapshot repair if possible (CASSANDRA-8312)
 * Fix hints serialized size calculation (CASSANDRA-8587)


2.1.2
 * (cqlsh) parse_for_table_meta errors out on queries with undefined
   grammars (CASSANDRA-8262)
 * (cqlsh) Fix SELECT ... TOKEN() function broken in C* 2.1.1 (CASSANDRA-8258)
 * Fix Cassandra crash when running on JDK8 update 40 (CASSANDRA-8209)
 * Optimize partitioner tokens (CASSANDRA-8230)
 * Improve compaction of repaired/unrepaired sstables (CASSANDRA-8004)
 * Make cache serializers pluggable (CASSANDRA-8096)
 * Fix issues with CONTAINS (KEY) queries on secondary indexes
   (CASSANDRA-8147)
 * Fix read-rate tracking of sstables for some queries (CASSANDRA-8239)
 * Fix default timestamp in QueryOptions (CASSANDRA-8246)
 * Set socket timeout when reading remote version (CASSANDRA-8188)
 * Refactor how we track live size (CASSANDRA-7852)
 * Make sure unfinished compaction files are removed (CASSANDRA-8124)
 * Fix shutdown when run as Windows service (CASSANDRA-8136)
 * Fix DESCRIBE TABLE with custom indexes (CASSANDRA-8031)
 * Fix race in RecoveryManagerTest (CASSANDRA-8176)
 * Avoid IllegalArgumentException while sorting sstables in
   IndexSummaryManager (CASSANDRA-8182)
 * Shutdown JVM on file descriptor exhaustion (CASSANDRA-7579)
 * Add 'die' policy for commit log and disk failure (CASSANDRA-7927)
 * Fix installing as service on Windows (CASSANDRA-8115)
 * Fix CREATE TABLE for CQL2 (CASSANDRA-8144)
 * Avoid boxing in ColumnStats min/max trackers (CASSANDRA-8109)
Merged from 2.0:
 * Correctly handle non-text column names in cql3 (CASSANDRA-8178)
 * Fix deletion for indexes on primary key columns (CASSANDRA-8206)
 * Add 'nodetool statusgossip' (CASSANDRA-8125)
 * Improve client notification that nodes are ready for requests (CASSANDRA-7510)
 * Handle negative timestamp in writetime method (CASSANDRA-8139)
 * Pig: Remove errant LIMIT clause in CqlNativeStorage (CASSANDRA-8166)
 * Throw ConfigurationException when hsha is used with the default
   rpc_max_threads setting of 'unlimited' (CASSANDRA-8116)
 * Allow concurrent writing of the same table in the same JVM using
   CQLSSTableWriter (CASSANDRA-7463)
 * Fix totalDiskSpaceUsed calculation (CASSANDRA-8205)


2.1.1
 * Fix spin loop in AtomicSortedColumns (CASSANDRA-7546)
 * Dont notify when replacing tmplink files (CASSANDRA-8157)
 * Fix validation with multiple CONTAINS clause (CASSANDRA-8131)
 * Fix validation of collections in TriggerExecutor (CASSANDRA-8146)
 * Fix IllegalArgumentException when a list of IN values containing tuples
   is passed as a single arg to a prepared statement with the v1 or v2
   protocol (CASSANDRA-8062)
 * Fix ClassCastException in DISTINCT query on static columns with
   query paging (CASSANDRA-8108)
 * Fix NPE on null nested UDT inside a set (CASSANDRA-8105)
 * Fix exception when querying secondary index on set items or map keys
   when some clustering columns are specified (CASSANDRA-8073)
 * Send proper error response when there is an error during native
   protocol message decode (CASSANDRA-8118)
 * Gossip should ignore generation numbers too far in the future (CASSANDRA-8113)
 * Fix NPE when creating a table with frozen sets, lists (CASSANDRA-8104)
 * Fix high memory use due to tracking reads on incrementally opened sstable
   readers (CASSANDRA-8066)
 * Fix EXECUTE request with skipMetadata=false returning no metadata
   (CASSANDRA-8054)
 * Allow concurrent use of CQLBulkOutputFormat (CASSANDRA-7776)
 * Shutdown JVM on OOM (CASSANDRA-7507)
 * Upgrade netty version and enable epoll event loop (CASSANDRA-7761)
 * Don't duplicate sstables smaller than split size when using
   the sstablesplitter tool (CASSANDRA-7616)
 * Avoid re-parsing already prepared statements (CASSANDRA-7923)
 * Fix some Thrift slice deletions and updates of COMPACT STORAGE
   tables with some clustering columns omitted (CASSANDRA-7990)
 * Fix filtering for CONTAINS on sets (CASSANDRA-8033)
 * Properly track added size (CASSANDRA-7239)
 * Allow compilation in java 8 (CASSANDRA-7208)
 * Fix Assertion error on RangeTombstoneList diff (CASSANDRA-8013)
 * Release references to overlapping sstables during compaction (CASSANDRA-7819)
 * Send notification when opening compaction results early (CASSANDRA-8034)
 * Make native server start block until properly bound (CASSANDRA-7885)
 * (cqlsh) Fix IPv6 support (CASSANDRA-7988)
 * Ignore fat clients when checking for endpoint collision (CASSANDRA-7939)
 * Make sstablerepairedset take a list of files (CASSANDRA-7995)
 * (cqlsh) Tab completeion for indexes on map keys (CASSANDRA-7972)
 * (cqlsh) Fix UDT field selection in select clause (CASSANDRA-7891)
 * Fix resource leak in event of corrupt sstable
 * (cqlsh) Add command line option for cqlshrc file path (CASSANDRA-7131)
 * Provide visibility into prepared statements churn (CASSANDRA-7921, CASSANDRA-7930)
 * Invalidate prepared statements when their keyspace or table is
   dropped (CASSANDRA-7566)
 * cassandra-stress: fix support for NetworkTopologyStrategy (CASSANDRA-7945)
 * Fix saving caches when a table is dropped (CASSANDRA-7784)
 * Add better error checking of new stress profile (CASSANDRA-7716)
 * Use ThreadLocalRandom and remove FBUtilities.threadLocalRandom (CASSANDRA-7934)
 * Prevent operator mistakes due to simultaneous bootstrap (CASSANDRA-7069)
 * cassandra-stress supports whitelist mode for node config (CASSANDRA-7658)
 * GCInspector more closely tracks GC; cassandra-stress and nodetool report it (CASSANDRA-7916)
 * nodetool won't output bogus ownership info without a keyspace (CASSANDRA-7173)
 * Add human readable option to nodetool commands (CASSANDRA-5433)
 * Don't try to set repairedAt on old sstables (CASSANDRA-7913)
 * Add metrics for tracking PreparedStatement use (CASSANDRA-7719)
 * (cqlsh) tab-completion for triggers (CASSANDRA-7824)
 * (cqlsh) Support for query paging (CASSANDRA-7514)
 * (cqlsh) Show progress of COPY operations (CASSANDRA-7789)
 * Add syntax to remove multiple elements from a map (CASSANDRA-6599)
 * Support non-equals conditions in lightweight transactions (CASSANDRA-6839)
 * Add IF [NOT] EXISTS to create/drop triggers (CASSANDRA-7606)
 * (cqlsh) Display the current logged-in user (CASSANDRA-7785)
 * (cqlsh) Don't ignore CTRL-C during COPY FROM execution (CASSANDRA-7815)
 * (cqlsh) Order UDTs according to cross-type dependencies in DESCRIBE
   output (CASSANDRA-7659)
 * (cqlsh) Fix handling of CAS statement results (CASSANDRA-7671)
 * (cqlsh) COPY TO/FROM improvements (CASSANDRA-7405)
 * Support list index operations with conditions (CASSANDRA-7499)
 * Add max live/tombstoned cells to nodetool cfstats output (CASSANDRA-7731)
 * Validate IPv6 wildcard addresses properly (CASSANDRA-7680)
 * (cqlsh) Error when tracing query (CASSANDRA-7613)
 * Avoid IOOBE when building SyntaxError message snippet (CASSANDRA-7569)
 * SSTableExport uses correct validator to create string representation of partition
   keys (CASSANDRA-7498)
 * Avoid NPEs when receiving type changes for an unknown keyspace (CASSANDRA-7689)
 * Add support for custom 2i validation (CASSANDRA-7575)
 * Pig support for hadoop CqlInputFormat (CASSANDRA-6454)
 * Add duration mode to cassandra-stress (CASSANDRA-7468)
 * Add listen_interface and rpc_interface options (CASSANDRA-7417)
 * Improve schema merge performance (CASSANDRA-7444)
 * Adjust MT depth based on # of partition validating (CASSANDRA-5263)
 * Optimise NativeCell comparisons (CASSANDRA-6755)
 * Configurable client timeout for cqlsh (CASSANDRA-7516)
 * Include snippet of CQL query near syntax error in messages (CASSANDRA-7111)
 * Make repair -pr work with -local (CASSANDRA-7450)
 * Fix error in sstableloader with -cph > 1 (CASSANDRA-8007)
 * Fix snapshot repair error on indexed tables (CASSANDRA-8020)
 * Do not exit nodetool repair when receiving JMX NOTIF_LOST (CASSANDRA-7909)
 * Stream to private IP when available (CASSANDRA-8084)
Merged from 2.0:
 * Reject conditions on DELETE unless full PK is given (CASSANDRA-6430)
 * Properly reject the token function DELETE (CASSANDRA-7747)
 * Force batchlog replay before decommissioning a node (CASSANDRA-7446)
 * Fix hint replay with many accumulated expired hints (CASSANDRA-6998)
 * Fix duplicate results in DISTINCT queries on static columns with query
   paging (CASSANDRA-8108)
 * Add DateTieredCompactionStrategy (CASSANDRA-6602)
 * Properly validate ascii and utf8 string literals in CQL queries (CASSANDRA-8101)
 * (cqlsh) Fix autocompletion for alter keyspace (CASSANDRA-8021)
 * Create backup directories for commitlog archiving during startup (CASSANDRA-8111)
 * Reduce totalBlockFor() for LOCAL_* consistency levels (CASSANDRA-8058)
 * Fix merging schemas with re-dropped keyspaces (CASSANDRA-7256)
 * Fix counters in supercolumns during live upgrades from 1.2 (CASSANDRA-7188)
 * Notify DT subscribers when a column family is truncated (CASSANDRA-8088)
 * Add sanity check of $JAVA on startup (CASSANDRA-7676)
 * Schedule fat client schema pull on join (CASSANDRA-7993)
 * Don't reset nodes' versions when closing IncomingTcpConnections
   (CASSANDRA-7734)
 * Record the real messaging version in all cases in OutboundTcpConnection
   (CASSANDRA-8057)
 * SSL does not work in cassandra-cli (CASSANDRA-7899)
 * Fix potential exception when using ReversedType in DynamicCompositeType
   (CASSANDRA-7898)
 * Better validation of collection values (CASSANDRA-7833)
 * Track min/max timestamps correctly (CASSANDRA-7969)
 * Fix possible overflow while sorting CL segments for replay (CASSANDRA-7992)
 * Increase nodetool Xmx (CASSANDRA-7956)
 * Archive any commitlog segments present at startup (CASSANDRA-6904)
 * CrcCheckChance should adjust based on live CFMetadata not
   sstable metadata (CASSANDRA-7978)
 * token() should only accept columns in the partitioning
   key order (CASSANDRA-6075)
 * Add method to invalidate permission cache via JMX (CASSANDRA-7977)
 * Allow propagating multiple gossip states atomically (CASSANDRA-6125)
 * Log exceptions related to unclean native protocol client disconnects
   at DEBUG or INFO (CASSANDRA-7849)
 * Allow permissions cache to be set via JMX (CASSANDRA-7698)
 * Include schema_triggers CF in readable system resources (CASSANDRA-7967)
 * Fix RowIndexEntry to report correct serializedSize (CASSANDRA-7948)
 * Make CQLSSTableWriter sync within partitions (CASSANDRA-7360)
 * Potentially use non-local replicas in CqlConfigHelper (CASSANDRA-7906)
 * Explicitly disallow mixing multi-column and single-column
   relations on clustering columns (CASSANDRA-7711)
 * Better error message when condition is set on PK column (CASSANDRA-7804)
 * Don't send schema change responses and events for no-op DDL
   statements (CASSANDRA-7600)
 * (Hadoop) fix cluster initialisation for a split fetching (CASSANDRA-7774)
 * Throw InvalidRequestException when queries contain relations on entire
   collection columns (CASSANDRA-7506)
 * (cqlsh) enable CTRL-R history search with libedit (CASSANDRA-7577)
 * (Hadoop) allow ACFRW to limit nodes to local DC (CASSANDRA-7252)
 * (cqlsh) cqlsh should automatically disable tracing when selecting
   from system_traces (CASSANDRA-7641)
 * (Hadoop) Add CqlOutputFormat (CASSANDRA-6927)
 * Don't depend on cassandra config for nodetool ring (CASSANDRA-7508)
 * (cqlsh) Fix failing cqlsh formatting tests (CASSANDRA-7703)
 * Fix IncompatibleClassChangeError from hadoop2 (CASSANDRA-7229)
 * Add 'nodetool sethintedhandoffthrottlekb' (CASSANDRA-7635)
 * (cqlsh) Add tab-completion for CREATE/DROP USER IF [NOT] EXISTS (CASSANDRA-7611)
 * Catch errors when the JVM pulls the rug out from GCInspector (CASSANDRA-5345)
 * cqlsh fails when version number parts are not int (CASSANDRA-7524)
 * Fix NPE when table dropped during streaming (CASSANDRA-7946)
 * Fix wrong progress when streaming uncompressed (CASSANDRA-7878)
 * Fix possible infinite loop in creating repair range (CASSANDRA-7983)
 * Fix unit in nodetool for streaming throughput (CASSANDRA-7375)
Merged from 1.2:
 * Don't index tombstones (CASSANDRA-7828)
 * Improve PasswordAuthenticator default super user setup (CASSANDRA-7788)


2.1.0
 * (cqlsh) Removed "ALTER TYPE <name> RENAME TO <name>" from tab-completion
   (CASSANDRA-7895)
 * Fixed IllegalStateException in anticompaction (CASSANDRA-7892)
 * cqlsh: DESCRIBE support for frozen UDTs, tuples (CASSANDRA-7863)
 * Avoid exposing internal classes over JMX (CASSANDRA-7879)
 * Add null check for keys when freezing collection (CASSANDRA-7869)
 * Improve stress workload realism (CASSANDRA-7519)
Merged from 2.0:
 * Configure system.paxos with LeveledCompactionStrategy (CASSANDRA-7753)
 * Fix ALTER clustering column type from DateType to TimestampType when
   using DESC clustering order (CASSANRDA-7797)
 * Throw EOFException if we run out of chunks in compressed datafile
   (CASSANDRA-7664)
 * Fix PRSI handling of CQL3 row markers for row cleanup (CASSANDRA-7787)
 * Fix dropping collection when it's the last regular column (CASSANDRA-7744)
 * Make StreamReceiveTask thread safe and gc friendly (CASSANDRA-7795)
 * Validate empty cell names from counter updates (CASSANDRA-7798)
Merged from 1.2:
 * Don't allow compacted sstables to be marked as compacting (CASSANDRA-7145)
 * Track expired tombstones (CASSANDRA-7810)


2.1.0-rc7
 * Add frozen keyword and require UDT to be frozen (CASSANDRA-7857)
 * Track added sstable size correctly (CASSANDRA-7239)
 * (cqlsh) Fix case insensitivity (CASSANDRA-7834)
 * Fix failure to stream ranges when moving (CASSANDRA-7836)
 * Correctly remove tmplink files (CASSANDRA-7803)
 * (cqlsh) Fix column name formatting for functions, CAS operations,
   and UDT field selections (CASSANDRA-7806)
 * (cqlsh) Fix COPY FROM handling of null/empty primary key
   values (CASSANDRA-7792)
 * Fix ordering of static cells (CASSANDRA-7763)
Merged from 2.0:
 * Forbid re-adding dropped counter columns (CASSANDRA-7831)
 * Fix CFMetaData#isThriftCompatible() for PK-only tables (CASSANDRA-7832)
 * Always reject inequality on the partition key without token()
   (CASSANDRA-7722)
 * Always send Paxos commit to all replicas (CASSANDRA-7479)
 * Make disruptor_thrift_server invocation pool configurable (CASSANDRA-7594)
 * Make repair no-op when RF=1 (CASSANDRA-7864)


2.1.0-rc6
 * Fix OOM issue from netty caching over time (CASSANDRA-7743)
 * json2sstable couldn't import JSON for CQL table (CASSANDRA-7477)
 * Invalidate all caches on table drop (CASSANDRA-7561)
 * Skip strict endpoint selection for ranges if RF == nodes (CASSANRA-7765)
 * Fix Thrift range filtering without 2ary index lookups (CASSANDRA-7741)
 * Add tracing entries about concurrent range requests (CASSANDRA-7599)
 * (cqlsh) Fix DESCRIBE for NTS keyspaces (CASSANDRA-7729)
 * Remove netty buffer ref-counting (CASSANDRA-7735)
 * Pass mutated cf to index updater for use by PRSI (CASSANDRA-7742)
 * Include stress yaml example in release and deb (CASSANDRA-7717)
 * workaround for netty issue causing corrupted data off the wire (CASSANDRA-7695)
 * cqlsh DESC CLUSTER fails retrieving ring information (CASSANDRA-7687)
 * Fix binding null values inside UDT (CASSANDRA-7685)
 * Fix UDT field selection with empty fields (CASSANDRA-7670)
 * Bogus deserialization of static cells from sstable (CASSANDRA-7684)
 * Fix NPE on compaction leftover cleanup for dropped table (CASSANDRA-7770)
Merged from 2.0:
 * Fix race condition in StreamTransferTask that could lead to
   infinite loops and premature sstable deletion (CASSANDRA-7704)
 * (cqlsh) Wait up to 10 sec for a tracing session (CASSANDRA-7222)
 * Fix NPE in FileCacheService.sizeInBytes (CASSANDRA-7756)
 * Remove duplicates from StorageService.getJoiningNodes (CASSANDRA-7478)
 * Clone token map outside of hot gossip loops (CASSANDRA-7758)
 * Fix MS expiring map timeout for Paxos messages (CASSANDRA-7752)
 * Do not flush on truncate if durable_writes is false (CASSANDRA-7750)
 * Give CRR a default input_cql Statement (CASSANDRA-7226)
 * Better error message when adding a collection with the same name
   than a previously dropped one (CASSANDRA-6276)
 * Fix validation when adding static columns (CASSANDRA-7730)
 * (Thrift) fix range deletion of supercolumns (CASSANDRA-7733)
 * Fix potential AssertionError in RangeTombstoneList (CASSANDRA-7700)
 * Validate arguments of blobAs* functions (CASSANDRA-7707)
 * Fix potential AssertionError with 2ndary indexes (CASSANDRA-6612)
 * Avoid logging CompactionInterrupted at ERROR (CASSANDRA-7694)
 * Minor leak in sstable2jon (CASSANDRA-7709)
 * Add cassandra.auto_bootstrap system property (CASSANDRA-7650)
 * Update java driver (for hadoop) (CASSANDRA-7618)
 * Remove CqlPagingRecordReader/CqlPagingInputFormat (CASSANDRA-7570)
 * Support connecting to ipv6 jmx with nodetool (CASSANDRA-7669)


2.1.0-rc5
 * Reject counters inside user types (CASSANDRA-7672)
 * Switch to notification-based GCInspector (CASSANDRA-7638)
 * (cqlsh) Handle nulls in UDTs and tuples correctly (CASSANDRA-7656)
 * Don't use strict consistency when replacing (CASSANDRA-7568)
 * Fix min/max cell name collection on 2.0 SSTables with range
   tombstones (CASSANDRA-7593)
 * Tolerate min/max cell names of different lengths (CASSANDRA-7651)
 * Filter cached results correctly (CASSANDRA-7636)
 * Fix tracing on the new SEPExecutor (CASSANDRA-7644)
 * Remove shuffle and taketoken (CASSANDRA-7601)
 * Clean up Windows batch scripts (CASSANDRA-7619)
 * Fix native protocol drop user type notification (CASSANDRA-7571)
 * Give read access to system.schema_usertypes to all authenticated users
   (CASSANDRA-7578)
 * (cqlsh) Fix cqlsh display when zero rows are returned (CASSANDRA-7580)
 * Get java version correctly when JAVA_TOOL_OPTIONS is set (CASSANDRA-7572)
 * Fix NPE when dropping index from non-existent keyspace, AssertionError when
   dropping non-existent index with IF EXISTS (CASSANDRA-7590)
 * Fix sstablelevelresetter hang (CASSANDRA-7614)
 * (cqlsh) Fix deserialization of blobs (CASSANDRA-7603)
 * Use "keyspace updated" schema change message for UDT changes in v1 and
   v2 protocols (CASSANDRA-7617)
 * Fix tracing of range slices and secondary index lookups that are local
   to the coordinator (CASSANDRA-7599)
 * Set -Dcassandra.storagedir for all tool shell scripts (CASSANDRA-7587)
 * Don't swap max/min col names when mutating sstable metadata (CASSANDRA-7596)
 * (cqlsh) Correctly handle paged result sets (CASSANDRA-7625)
 * (cqlsh) Improve waiting for a trace to complete (CASSANDRA-7626)
 * Fix tracing of concurrent range slices and 2ary index queries (CASSANDRA-7626)
 * Fix scrub against collection type (CASSANDRA-7665)
Merged from 2.0:
 * Set gc_grace_seconds to seven days for system schema tables (CASSANDRA-7668)
 * SimpleSeedProvider no longer caches seeds forever (CASSANDRA-7663)
 * Always flush on truncate (CASSANDRA-7511)
 * Fix ReversedType(DateType) mapping to native protocol (CASSANDRA-7576)
 * Always merge ranges owned by a single node (CASSANDRA-6930)
 * Track max/min timestamps for range tombstones (CASSANDRA-7647)
 * Fix NPE when listing saved caches dir (CASSANDRA-7632)


2.1.0-rc4
 * Fix word count hadoop example (CASSANDRA-7200)
 * Updated memtable_cleanup_threshold and memtable_flush_writers defaults
   (CASSANDRA-7551)
 * (Windows) fix startup when WMI memory query fails (CASSANDRA-7505)
 * Anti-compaction proceeds if any part of the repair failed (CASSANDRA-7521)
 * Add missing table name to DROP INDEX responses and notifications (CASSANDRA-7539)
 * Bump CQL version to 3.2.0 and update CQL documentation (CASSANDRA-7527)
 * Fix configuration error message when running nodetool ring (CASSANDRA-7508)
 * Support conditional updates, tuple type, and the v3 protocol in cqlsh (CASSANDRA-7509)
 * Handle queries on multiple secondary index types (CASSANDRA-7525)
 * Fix cqlsh authentication with v3 native protocol (CASSANDRA-7564)
 * Fix NPE when unknown prepared statement ID is used (CASSANDRA-7454)
Merged from 2.0:
 * (Windows) force range-based repair to non-sequential mode (CASSANDRA-7541)
 * Fix range merging when DES scores are zero (CASSANDRA-7535)
 * Warn when SSL certificates have expired (CASSANDRA-7528)
 * Fix error when doing reversed queries with static columns (CASSANDRA-7490)
Merged from 1.2:
 * Set correct stream ID on responses when non-Exception Throwables
   are thrown while handling native protocol messages (CASSANDRA-7470)


2.1.0-rc3
 * Consider expiry when reconciling otherwise equal cells (CASSANDRA-7403)
 * Introduce CQL support for stress tool (CASSANDRA-6146)
 * Fix ClassCastException processing expired messages (CASSANDRA-7496)
 * Fix prepared marker for collections inside UDT (CASSANDRA-7472)
 * Remove left-over populate_io_cache_on_flush and replicate_on_write
   uses (CASSANDRA-7493)
 * (Windows) handle spaces in path names (CASSANDRA-7451)
 * Ensure writes have completed after dropping a table, before recycling
   commit log segments (CASSANDRA-7437)
 * Remove left-over rows_per_partition_to_cache (CASSANDRA-7493)
 * Fix error when CONTAINS is used with a bind marker (CASSANDRA-7502)
 * Properly reject unknown UDT field (CASSANDRA-7484)
Merged from 2.0:
 * Fix CC#collectTimeOrderedData() tombstone optimisations (CASSANDRA-7394)
 * Support DISTINCT for static columns and fix behaviour when DISTINC is
   not use (CASSANDRA-7305).
 * Workaround JVM NPE on JMX bind failure (CASSANDRA-7254)
 * Fix race in FileCacheService RemovalListener (CASSANDRA-7278)
 * Fix inconsistent use of consistencyForCommit that allowed LOCAL_QUORUM
   operations to incorrect become full QUORUM (CASSANDRA-7345)
 * Properly handle unrecognized opcodes and flags (CASSANDRA-7440)
 * (Hadoop) close CqlRecordWriter clients when finished (CASSANDRA-7459)
 * Commit disk failure policy (CASSANDRA-7429)
 * Make sure high level sstables get compacted (CASSANDRA-7414)
 * Fix AssertionError when using empty clustering columns and static columns
   (CASSANDRA-7455)
 * Add option to disable STCS in L0 (CASSANDRA-6621)
 * Upgrade to snappy-java 1.0.5.2 (CASSANDRA-7476)


2.1.0-rc2
 * Fix heap size calculation for CompoundSparseCellName and
   CompoundSparseCellName.WithCollection (CASSANDRA-7421)
 * Allow counter mutations in UNLOGGED batches (CASSANDRA-7351)
 * Modify reconcile logic to always pick a tombstone over a counter cell
   (CASSANDRA-7346)
 * Avoid incremental compaction on Windows (CASSANDRA-7365)
 * Fix exception when querying a composite-keyed table with a collection index
   (CASSANDRA-7372)
 * Use node's host id in place of counter ids (CASSANDRA-7366)
 * Fix error when doing reversed queries with static columns (CASSANDRA-7490)
 * Backport CASSANDRA-6747 (CASSANDRA-7560)
 * Track max/min timestamps for range tombstones (CASSANDRA-7647)
 * Fix NPE when listing saved caches dir (CASSANDRA-7632)
 * Fix sstableloader unable to connect encrypted node (CASSANDRA-7585)
Merged from 1.2:
 * Clone token map outside of hot gossip loops (CASSANDRA-7758)
 * Add stop method to EmbeddedCassandraService (CASSANDRA-7595)
 * Support connecting to ipv6 jmx with nodetool (CASSANDRA-7669)
 * Set gc_grace_seconds to seven days for system schema tables (CASSANDRA-7668)
 * SimpleSeedProvider no longer caches seeds forever (CASSANDRA-7663)
 * Set correct stream ID on responses when non-Exception Throwables
   are thrown while handling native protocol messages (CASSANDRA-7470)
 * Fix row size miscalculation in LazilyCompactedRow (CASSANDRA-7543)
 * Fix race in background compaction check (CASSANDRA-7745)
 * Don't clear out range tombstones during compaction (CASSANDRA-7808)


2.1.0-rc1
 * Revert flush directory (CASSANDRA-6357)
 * More efficient executor service for fast operations (CASSANDRA-4718)
 * Move less common tools into a new cassandra-tools package (CASSANDRA-7160)
 * Support more concurrent requests in native protocol (CASSANDRA-7231)
 * Add tab-completion to debian nodetool packaging (CASSANDRA-6421)
 * Change concurrent_compactors defaults (CASSANDRA-7139)
 * Add PowerShell Windows launch scripts (CASSANDRA-7001)
 * Make commitlog archive+restore more robust (CASSANDRA-6974)
 * Fix marking commitlogsegments clean (CASSANDRA-6959)
 * Add snapshot "manifest" describing files included (CASSANDRA-6326)
 * Parallel streaming for sstableloader (CASSANDRA-3668)
 * Fix bugs in supercolumns handling (CASSANDRA-7138)
 * Fix ClassClassException on composite dense tables (CASSANDRA-7112)
 * Cleanup and optimize collation and slice iterators (CASSANDRA-7107)
 * Upgrade NBHM lib (CASSANDRA-7128)
 * Optimize netty server (CASSANDRA-6861)
 * Fix repair hang when given CF does not exist (CASSANDRA-7189)
 * Allow c* to be shutdown in an embedded mode (CASSANDRA-5635)
 * Add server side batching to native transport (CASSANDRA-5663)
 * Make batchlog replay asynchronous (CASSANDRA-6134)
 * remove unused classes (CASSANDRA-7197)
 * Limit user types to the keyspace they are defined in (CASSANDRA-6643)
 * Add validate method to CollectionType (CASSANDRA-7208)
 * New serialization format for UDT values (CASSANDRA-7209, CASSANDRA-7261)
 * Fix nodetool netstats (CASSANDRA-7270)
 * Fix potential ClassCastException in HintedHandoffManager (CASSANDRA-7284)
 * Use prepared statements internally (CASSANDRA-6975)
 * Fix broken paging state with prepared statement (CASSANDRA-7120)
 * Fix IllegalArgumentException in CqlStorage (CASSANDRA-7287)
 * Allow nulls/non-existant fields in UDT (CASSANDRA-7206)
 * Add Thrift MultiSliceRequest (CASSANDRA-6757, CASSANDRA-7027)
 * Handle overlapping MultiSlices (CASSANDRA-7279)
 * Fix DataOutputTest on Windows (CASSANDRA-7265)
 * Embedded sets in user defined data-types are not updating (CASSANDRA-7267)
 * Add tuple type to CQL/native protocol (CASSANDRA-7248)
 * Fix CqlPagingRecordReader on tables with few rows (CASSANDRA-7322)
Merged from 2.0:
 * Copy compaction options to make sure they are reloaded (CASSANDRA-7290)
 * Add option to do more aggressive tombstone compactions (CASSANDRA-6563)
 * Don't try to compact already-compacting files in HHOM (CASSANDRA-7288)
 * Always reallocate buffers in HSHA (CASSANDRA-6285)
 * (Hadoop) support authentication in CqlRecordReader (CASSANDRA-7221)
 * (Hadoop) Close java driver Cluster in CQLRR.close (CASSANDRA-7228)
 * Warn when 'USING TIMESTAMP' is used on a CAS BATCH (CASSANDRA-7067)
 * return all cpu values from BackgroundActivityMonitor.readAndCompute (CASSANDRA-7183)
 * Correctly delete scheduled range xfers (CASSANDRA-7143)
 * return all cpu values from BackgroundActivityMonitor.readAndCompute (CASSANDRA-7183)
 * reduce garbage creation in calculatePendingRanges (CASSANDRA-7191)
 * fix c* launch issues on Russian os's due to output of linux 'free' cmd (CASSANDRA-6162)
 * Fix disabling autocompaction (CASSANDRA-7187)
 * Fix potential NumberFormatException when deserializing IntegerType (CASSANDRA-7088)
 * cqlsh can't tab-complete disabling compaction (CASSANDRA-7185)
 * cqlsh: Accept and execute CQL statement(s) from command-line parameter (CASSANDRA-7172)
 * Fix IllegalStateException in CqlPagingRecordReader (CASSANDRA-7198)
 * Fix the InvertedIndex trigger example (CASSANDRA-7211)
 * Add --resolve-ip option to 'nodetool ring' (CASSANDRA-7210)
 * reduce garbage on codec flag deserialization (CASSANDRA-7244)
 * Fix duplicated error messages on directory creation error at startup (CASSANDRA-5818)
 * Proper null handle for IF with map element access (CASSANDRA-7155)
 * Improve compaction visibility (CASSANDRA-7242)
 * Correctly delete scheduled range xfers (CASSANDRA-7143)
 * Make batchlog replica selection rack-aware (CASSANDRA-6551)
 * Fix CFMetaData#getColumnDefinitionFromColumnName() (CASSANDRA-7074)
 * Fix writetime/ttl functions for static columns (CASSANDRA-7081)
 * Suggest CTRL-C or semicolon after three blank lines in cqlsh (CASSANDRA-7142)
 * Fix 2ndary index queries with DESC clustering order (CASSANDRA-6950)
 * Invalid key cache entries on DROP (CASSANDRA-6525)
 * Fix flapping RecoveryManagerTest (CASSANDRA-7084)
 * Add missing iso8601 patterns for date strings (CASSANDRA-6973)
 * Support selecting multiple rows in a partition using IN (CASSANDRA-6875)
 * Add authentication support to shuffle (CASSANDRA-6484)
 * Swap local and global default read repair chances (CASSANDRA-7320)
 * Add conditional CREATE/DROP USER support (CASSANDRA-7264)
 * Cqlsh counts non-empty lines for "Blank lines" warning (CASSANDRA-7325)
Merged from 1.2:
 * Add Cloudstack snitch (CASSANDRA-7147)
 * Update system.peers correctly when relocating tokens (CASSANDRA-7126)
 * Add Google Compute Engine snitch (CASSANDRA-7132)
 * remove duplicate query for local tokens (CASSANDRA-7182)
 * exit CQLSH with error status code if script fails (CASSANDRA-6344)
 * Fix bug with some IN queries missig results (CASSANDRA-7105)
 * Fix availability validation for LOCAL_ONE CL (CASSANDRA-7319)
 * Hint streaming can cause decommission to fail (CASSANDRA-7219)


2.1.0-beta2
 * Increase default CL space to 8GB (CASSANDRA-7031)
 * Add range tombstones to read repair digests (CASSANDRA-6863)
 * Fix BTree.clear for large updates (CASSANDRA-6943)
 * Fail write instead of logging a warning when unable to append to CL
   (CASSANDRA-6764)
 * Eliminate possibility of CL segment appearing twice in active list
   (CASSANDRA-6557)
 * Apply DONTNEED fadvise to commitlog segments (CASSANDRA-6759)
 * Switch CRC component to Adler and include it for compressed sstables
   (CASSANDRA-4165)
 * Allow cassandra-stress to set compaction strategy options (CASSANDRA-6451)
 * Add broadcast_rpc_address option to cassandra.yaml (CASSANDRA-5899)
 * Auto reload GossipingPropertyFileSnitch config (CASSANDRA-5897)
 * Fix overflow of memtable_total_space_in_mb (CASSANDRA-6573)
 * Fix ABTC NPE and apply update function correctly (CASSANDRA-6692)
 * Allow nodetool to use a file or prompt for password (CASSANDRA-6660)
 * Fix AIOOBE when concurrently accessing ABSC (CASSANDRA-6742)
 * Fix assertion error in ALTER TYPE RENAME (CASSANDRA-6705)
 * Scrub should not always clear out repaired status (CASSANDRA-5351)
 * Improve handling of range tombstone for wide partitions (CASSANDRA-6446)
 * Fix ClassCastException for compact table with composites (CASSANDRA-6738)
 * Fix potentially repairing with wrong nodes (CASSANDRA-6808)
 * Change caching option syntax (CASSANDRA-6745)
 * Fix stress to do proper counter reads (CASSANDRA-6835)
 * Fix help message for stress counter_write (CASSANDRA-6824)
 * Fix stress smart Thrift client to pick servers correctly (CASSANDRA-6848)
 * Add logging levels (minimal, normal or verbose) to stress tool (CASSANDRA-6849)
 * Fix race condition in Batch CLE (CASSANDRA-6860)
 * Improve cleanup/scrub/upgradesstables failure handling (CASSANDRA-6774)
 * ByteBuffer write() methods for serializing sstables (CASSANDRA-6781)
 * Proper compare function for CollectionType (CASSANDRA-6783)
 * Update native server to Netty 4 (CASSANDRA-6236)
 * Fix off-by-one error in stress (CASSANDRA-6883)
 * Make OpOrder AutoCloseable (CASSANDRA-6901)
 * Remove sync repair JMX interface (CASSANDRA-6900)
 * Add multiple memory allocation options for memtables (CASSANDRA-6689, 6694)
 * Remove adjusted op rate from stress output (CASSANDRA-6921)
 * Add optimized CF.hasColumns() implementations (CASSANDRA-6941)
 * Serialize batchlog mutations with the version of the target node
   (CASSANDRA-6931)
 * Optimize CounterColumn#reconcile() (CASSANDRA-6953)
 * Properly remove 1.2 sstable support in 2.1 (CASSANDRA-6869)
 * Lock counter cells, not partitions (CASSANDRA-6880)
 * Track presence of legacy counter shards in sstables (CASSANDRA-6888)
 * Ensure safe resource cleanup when replacing sstables (CASSANDRA-6912)
 * Add failure handler to async callback (CASSANDRA-6747)
 * Fix AE when closing SSTable without releasing reference (CASSANDRA-7000)
 * Clean up IndexInfo on keyspace/table drops (CASSANDRA-6924)
 * Only snapshot relative SSTables when sequential repair (CASSANDRA-7024)
 * Require nodetool rebuild_index to specify index names (CASSANDRA-7038)
 * fix cassandra stress errors on reads with native protocol (CASSANDRA-7033)
 * Use OpOrder to guard sstable references for reads (CASSANDRA-6919)
 * Preemptive opening of compaction result (CASSANDRA-6916)
 * Multi-threaded scrub/cleanup/upgradesstables (CASSANDRA-5547)
 * Optimize cellname comparison (CASSANDRA-6934)
 * Native protocol v3 (CASSANDRA-6855)
 * Optimize Cell liveness checks and clean up Cell (CASSANDRA-7119)
 * Support consistent range movements (CASSANDRA-2434)
 * Display min timestamp in sstablemetadata viewer (CASSANDRA-6767)
Merged from 2.0:
 * Avoid race-prone second "scrub" of system keyspace (CASSANDRA-6797)
 * Pool CqlRecordWriter clients by inetaddress rather than Range
   (CASSANDRA-6665)
 * Fix compaction_history timestamps (CASSANDRA-6784)
 * Compare scores of full replica ordering in DES (CASSANDRA-6683)
 * fix CME in SessionInfo updateProgress affecting netstats (CASSANDRA-6577)
 * Allow repairing between specific replicas (CASSANDRA-6440)
 * Allow per-dc enabling of hints (CASSANDRA-6157)
 * Add compatibility for Hadoop 0.2.x (CASSANDRA-5201)
 * Fix EstimatedHistogram races (CASSANDRA-6682)
 * Failure detector correctly converts initial value to nanos (CASSANDRA-6658)
 * Add nodetool taketoken to relocate vnodes (CASSANDRA-4445)
 * Expose bulk loading progress over JMX (CASSANDRA-4757)
 * Correctly handle null with IF conditions and TTL (CASSANDRA-6623)
 * Account for range/row tombstones in tombstone drop
   time histogram (CASSANDRA-6522)
 * Stop CommitLogSegment.close() from calling sync() (CASSANDRA-6652)
 * Make commitlog failure handling configurable (CASSANDRA-6364)
 * Avoid overlaps in LCS (CASSANDRA-6688)
 * Improve support for paginating over composites (CASSANDRA-4851)
 * Fix count(*) queries in a mixed cluster (CASSANDRA-6707)
 * Improve repair tasks(snapshot, differencing) concurrency (CASSANDRA-6566)
 * Fix replaying pre-2.0 commit logs (CASSANDRA-6714)
 * Add static columns to CQL3 (CASSANDRA-6561)
 * Optimize single partition batch statements (CASSANDRA-6737)
 * Disallow post-query re-ordering when paging (CASSANDRA-6722)
 * Fix potential paging bug with deleted columns (CASSANDRA-6748)
 * Fix NPE on BulkLoader caused by losing StreamEvent (CASSANDRA-6636)
 * Fix truncating compression metadata (CASSANDRA-6791)
 * Add CMSClassUnloadingEnabled JVM option (CASSANDRA-6541)
 * Catch memtable flush exceptions during shutdown (CASSANDRA-6735)
 * Fix upgradesstables NPE for non-CF-based indexes (CASSANDRA-6645)
 * Fix UPDATE updating PRIMARY KEY columns implicitly (CASSANDRA-6782)
 * Fix IllegalArgumentException when updating from 1.2 with SuperColumns
   (CASSANDRA-6733)
 * FBUtilities.singleton() should use the CF comparator (CASSANDRA-6778)
 * Fix CQLSStableWriter.addRow(Map<String, Object>) (CASSANDRA-6526)
 * Fix HSHA server introducing corrupt data (CASSANDRA-6285)
 * Fix CAS conditions for COMPACT STORAGE tables (CASSANDRA-6813)
 * Starting threads in OutboundTcpConnectionPool constructor causes race conditions (CASSANDRA-7177)
 * Allow overriding cassandra-rackdc.properties file (CASSANDRA-7072)
 * Set JMX RMI port to 7199 (CASSANDRA-7087)
 * Use LOCAL_QUORUM for data reads at LOCAL_SERIAL (CASSANDRA-6939)
 * Log a warning for large batches (CASSANDRA-6487)
 * Put nodes in hibernate when join_ring is false (CASSANDRA-6961)
 * Avoid early loading of non-system keyspaces before compaction-leftovers
   cleanup at startup (CASSANDRA-6913)
 * Restrict Windows to parallel repairs (CASSANDRA-6907)
 * (Hadoop) Allow manually specifying start/end tokens in CFIF (CASSANDRA-6436)
 * Fix NPE in MeteredFlusher (CASSANDRA-6820)
 * Fix race processing range scan responses (CASSANDRA-6820)
 * Allow deleting snapshots from dropped keyspaces (CASSANDRA-6821)
 * Add uuid() function (CASSANDRA-6473)
 * Omit tombstones from schema digests (CASSANDRA-6862)
 * Include correct consistencyLevel in LWT timeout (CASSANDRA-6884)
 * Lower chances for losing new SSTables during nodetool refresh and
   ColumnFamilyStore.loadNewSSTables (CASSANDRA-6514)
 * Add support for DELETE ... IF EXISTS to CQL3 (CASSANDRA-5708)
 * Update hadoop_cql3_word_count example (CASSANDRA-6793)
 * Fix handling of RejectedExecution in sync Thrift server (CASSANDRA-6788)
 * Log more information when exceeding tombstone_warn_threshold (CASSANDRA-6865)
 * Fix truncate to not abort due to unreachable fat clients (CASSANDRA-6864)
 * Fix schema concurrency exceptions (CASSANDRA-6841)
 * Fix leaking validator FH in StreamWriter (CASSANDRA-6832)
 * Fix saving triggers to schema (CASSANDRA-6789)
 * Fix trigger mutations when base mutation list is immutable (CASSANDRA-6790)
 * Fix accounting in FileCacheService to allow re-using RAR (CASSANDRA-6838)
 * Fix static counter columns (CASSANDRA-6827)
 * Restore expiring->deleted (cell) compaction optimization (CASSANDRA-6844)
 * Fix CompactionManager.needsCleanup (CASSANDRA-6845)
 * Correctly compare BooleanType values other than 0 and 1 (CASSANDRA-6779)
 * Read message id as string from earlier versions (CASSANDRA-6840)
 * Properly use the Paxos consistency for (non-protocol) batch (CASSANDRA-6837)
 * Add paranoid disk failure option (CASSANDRA-6646)
 * Improve PerRowSecondaryIndex performance (CASSANDRA-6876)
 * Extend triggers to support CAS updates (CASSANDRA-6882)
 * Static columns with IF NOT EXISTS don't always work as expected (CASSANDRA-6873)
 * Fix paging with SELECT DISTINCT (CASSANDRA-6857)
 * Fix UnsupportedOperationException on CAS timeout (CASSANDRA-6923)
 * Improve MeteredFlusher handling of MF-unaffected column families
   (CASSANDRA-6867)
 * Add CqlRecordReader using native pagination (CASSANDRA-6311)
 * Add QueryHandler interface (CASSANDRA-6659)
 * Track liveRatio per-memtable, not per-CF (CASSANDRA-6945)
 * Make sure upgradesstables keeps sstable level (CASSANDRA-6958)
 * Fix LIMIT with static columns (CASSANDRA-6956)
 * Fix clash with CQL column name in thrift validation (CASSANDRA-6892)
 * Fix error with super columns in mixed 1.2-2.0 clusters (CASSANDRA-6966)
 * Fix bad skip of sstables on slice query with composite start/finish (CASSANDRA-6825)
 * Fix unintended update with conditional statement (CASSANDRA-6893)
 * Fix map element access in IF (CASSANDRA-6914)
 * Avoid costly range calculations for range queries on system keyspaces
   (CASSANDRA-6906)
 * Fix SSTable not released if stream session fails (CASSANDRA-6818)
 * Avoid build failure due to ANTLR timeout (CASSANDRA-6991)
 * Queries on compact tables can return more rows that requested (CASSANDRA-7052)
 * USING TIMESTAMP for batches does not work (CASSANDRA-7053)
 * Fix performance regression from CASSANDRA-5614 (CASSANDRA-6949)
 * Ensure that batchlog and hint timeouts do not produce hints (CASSANDRA-7058)
 * Merge groupable mutations in TriggerExecutor#execute() (CASSANDRA-7047)
 * Plug holes in resource release when wiring up StreamSession (CASSANDRA-7073)
 * Re-add parameter columns to tracing session (CASSANDRA-6942)
 * Preserves CQL metadata when updating table from thrift (CASSANDRA-6831)
Merged from 1.2:
 * Fix nodetool display with vnodes (CASSANDRA-7082)
 * Add UNLOGGED, COUNTER options to BATCH documentation (CASSANDRA-6816)
 * add extra SSL cipher suites (CASSANDRA-6613)
 * fix nodetool getsstables for blob PK (CASSANDRA-6803)
 * Fix BatchlogManager#deleteBatch() use of millisecond timestamps
   (CASSANDRA-6822)
 * Continue assassinating even if the endpoint vanishes (CASSANDRA-6787)
 * Schedule schema pulls on change (CASSANDRA-6971)
 * Non-droppable verbs shouldn't be dropped from OTC (CASSANDRA-6980)
 * Shutdown batchlog executor in SS#drain() (CASSANDRA-7025)
 * Fix batchlog to account for CF truncation records (CASSANDRA-6999)
 * Fix CQLSH parsing of functions and BLOB literals (CASSANDRA-7018)
 * Properly load trustore in the native protocol (CASSANDRA-6847)
 * Always clean up references in SerializingCache (CASSANDRA-6994)
 * Don't shut MessagingService down when replacing a node (CASSANDRA-6476)
 * fix npe when doing -Dcassandra.fd_initial_value_ms (CASSANDRA-6751)


2.1.0-beta1
 * Add flush directory distinct from compaction directories (CASSANDRA-6357)
 * Require JNA by default (CASSANDRA-6575)
 * add listsnapshots command to nodetool (CASSANDRA-5742)
 * Introduce AtomicBTreeColumns (CASSANDRA-6271, 6692)
 * Multithreaded commitlog (CASSANDRA-3578)
 * allocate fixed index summary memory pool and resample cold index summaries
   to use less memory (CASSANDRA-5519)
 * Removed multithreaded compaction (CASSANDRA-6142)
 * Parallelize fetching rows for low-cardinality indexes (CASSANDRA-1337)
 * change logging from log4j to logback (CASSANDRA-5883)
 * switch to LZ4 compression for internode communication (CASSANDRA-5887)
 * Stop using Thrift-generated Index* classes internally (CASSANDRA-5971)
 * Remove 1.2 network compatibility code (CASSANDRA-5960)
 * Remove leveled json manifest migration code (CASSANDRA-5996)
 * Remove CFDefinition (CASSANDRA-6253)
 * Use AtomicIntegerFieldUpdater in RefCountedMemory (CASSANDRA-6278)
 * User-defined types for CQL3 (CASSANDRA-5590)
 * Use of o.a.c.metrics in nodetool (CASSANDRA-5871, 6406)
 * Batch read from OTC's queue and cleanup (CASSANDRA-1632)
 * Secondary index support for collections (CASSANDRA-4511, 6383)
 * SSTable metadata(Stats.db) format change (CASSANDRA-6356)
 * Push composites support in the storage engine
   (CASSANDRA-5417, CASSANDRA-6520)
 * Add snapshot space used to cfstats (CASSANDRA-6231)
 * Add cardinality estimator for key count estimation (CASSANDRA-5906)
 * CF id is changed to be non-deterministic. Data dir/key cache are created
   uniquely for CF id (CASSANDRA-5202)
 * New counters implementation (CASSANDRA-6504)
 * Replace UnsortedColumns, EmptyColumns, TreeMapBackedSortedColumns with new
   ArrayBackedSortedColumns (CASSANDRA-6630, CASSANDRA-6662, CASSANDRA-6690)
 * Add option to use row cache with a given amount of rows (CASSANDRA-5357)
 * Avoid repairing already repaired data (CASSANDRA-5351)
 * Reject counter updates with USING TTL/TIMESTAMP (CASSANDRA-6649)
 * Replace index_interval with min/max_index_interval (CASSANDRA-6379)
 * Lift limitation that order by columns must be selected for IN queries (CASSANDRA-4911)


2.0.5
 * Reduce garbage generated by bloom filter lookups (CASSANDRA-6609)
 * Add ks.cf names to tombstone logging (CASSANDRA-6597)
 * Use LOCAL_QUORUM for LWT operations at LOCAL_SERIAL (CASSANDRA-6495)
 * Wait for gossip to settle before accepting client connections (CASSANDRA-4288)
 * Delete unfinished compaction incrementally (CASSANDRA-6086)
 * Allow specifying custom secondary index options in CQL3 (CASSANDRA-6480)
 * Improve replica pinning for cache efficiency in DES (CASSANDRA-6485)
 * Fix LOCAL_SERIAL from thrift (CASSANDRA-6584)
 * Don't special case received counts in CAS timeout exceptions (CASSANDRA-6595)
 * Add support for 2.1 global counter shards (CASSANDRA-6505)
 * Fix NPE when streaming connection is not yet established (CASSANDRA-6210)
 * Avoid rare duplicate read repair triggering (CASSANDRA-6606)
 * Fix paging discardFirst (CASSANDRA-6555)
 * Fix ArrayIndexOutOfBoundsException in 2ndary index query (CASSANDRA-6470)
 * Release sstables upon rebuilding 2i (CASSANDRA-6635)
 * Add AbstractCompactionStrategy.startup() method (CASSANDRA-6637)
 * SSTableScanner may skip rows during cleanup (CASSANDRA-6638)
 * sstables from stalled repair sessions can resurrect deleted data (CASSANDRA-6503)
 * Switch stress to use ITransportFactory (CASSANDRA-6641)
 * Fix IllegalArgumentException during prepare (CASSANDRA-6592)
 * Fix possible loss of 2ndary index entries during compaction (CASSANDRA-6517)
 * Fix direct Memory on architectures that do not support unaligned long access
   (CASSANDRA-6628)
 * Let scrub optionally skip broken counter partitions (CASSANDRA-5930)
Merged from 1.2:
 * fsync compression metadata (CASSANDRA-6531)
 * Validate CF existence on execution for prepared statement (CASSANDRA-6535)
 * Add ability to throttle batchlog replay (CASSANDRA-6550)
 * Fix executing LOCAL_QUORUM with SimpleStrategy (CASSANDRA-6545)
 * Avoid StackOverflow when using large IN queries (CASSANDRA-6567)
 * Nodetool upgradesstables includes secondary indexes (CASSANDRA-6598)
 * Paginate batchlog replay (CASSANDRA-6569)
 * skip blocking on streaming during drain (CASSANDRA-6603)
 * Improve error message when schema doesn't match loaded sstable (CASSANDRA-6262)
 * Add properties to adjust FD initial value and max interval (CASSANDRA-4375)
 * Fix preparing with batch and delete from collection (CASSANDRA-6607)
 * Fix ABSC reverse iterator's remove() method (CASSANDRA-6629)
 * Handle host ID conflicts properly (CASSANDRA-6615)
 * Move handling of migration event source to solve bootstrap race. (CASSANDRA-6648)
 * Make sure compaction throughput value doesn't overflow with int math (CASSANDRA-6647)


2.0.4
 * Allow removing snapshots of no-longer-existing CFs (CASSANDRA-6418)
 * add StorageService.stopDaemon() (CASSANDRA-4268)
 * add IRE for invalid CF supplied to get_count (CASSANDRA-5701)
 * add client encryption support to sstableloader (CASSANDRA-6378)
 * Fix accept() loop for SSL sockets post-shutdown (CASSANDRA-6468)
 * Fix size-tiered compaction in LCS L0 (CASSANDRA-6496)
 * Fix assertion failure in filterColdSSTables (CASSANDRA-6483)
 * Fix row tombstones in larger-than-memory compactions (CASSANDRA-6008)
 * Fix cleanup ClassCastException (CASSANDRA-6462)
 * Reduce gossip memory use by interning VersionedValue strings (CASSANDRA-6410)
 * Allow specifying datacenters to participate in a repair (CASSANDRA-6218)
 * Fix divide-by-zero in PCI (CASSANDRA-6403)
 * Fix setting last compacted key in the wrong level for LCS (CASSANDRA-6284)
 * Add millisecond precision formats to the timestamp parser (CASSANDRA-6395)
 * Expose a total memtable size metric for a CF (CASSANDRA-6391)
 * cqlsh: handle symlinks properly (CASSANDRA-6425)
 * Fix potential infinite loop when paging query with IN (CASSANDRA-6464)
 * Fix assertion error in AbstractQueryPager.discardFirst (CASSANDRA-6447)
 * Fix streaming older SSTable yields unnecessary tombstones (CASSANDRA-6527)
Merged from 1.2:
 * Improved error message on bad properties in DDL queries (CASSANDRA-6453)
 * Randomize batchlog candidates selection (CASSANDRA-6481)
 * Fix thundering herd on endpoint cache invalidation (CASSANDRA-6345, 6485)
 * Improve batchlog write performance with vnodes (CASSANDRA-6488)
 * cqlsh: quote single quotes in strings inside collections (CASSANDRA-6172)
 * Improve gossip performance for typical messages (CASSANDRA-6409)
 * Throw IRE if a prepared statement has more markers than supported
   (CASSANDRA-5598)
 * Expose Thread metrics for the native protocol server (CASSANDRA-6234)
 * Change snapshot response message verb to INTERNAL to avoid dropping it
   (CASSANDRA-6415)
 * Warn when collection read has > 65K elements (CASSANDRA-5428)
 * Fix cache persistence when both row and key cache are enabled
   (CASSANDRA-6413)
 * (Hadoop) add describe_local_ring (CASSANDRA-6268)
 * Fix handling of concurrent directory creation failure (CASSANDRA-6459)
 * Allow executing CREATE statements multiple times (CASSANDRA-6471)
 * Don't send confusing info with timeouts (CASSANDRA-6491)
 * Don't resubmit counter mutation runnables internally (CASSANDRA-6427)
 * Don't drop local mutations without a hint (CASSANDRA-6510)
 * Don't allow null max_hint_window_in_ms (CASSANDRA-6419)
 * Validate SliceRange start and finish lengths (CASSANDRA-6521)


2.0.3
 * Fix FD leak on slice read path (CASSANDRA-6275)
 * Cancel read meter task when closing SSTR (CASSANDRA-6358)
 * free off-heap IndexSummary during bulk (CASSANDRA-6359)
 * Recover from IOException in accept() thread (CASSANDRA-6349)
 * Improve Gossip tolerance of abnormally slow tasks (CASSANDRA-6338)
 * Fix trying to hint timed out counter writes (CASSANDRA-6322)
 * Allow restoring specific columnfamilies from archived CL (CASSANDRA-4809)
 * Avoid flushing compaction_history after each operation (CASSANDRA-6287)
 * Fix repair assertion error when tombstones expire (CASSANDRA-6277)
 * Skip loading corrupt key cache (CASSANDRA-6260)
 * Fixes for compacting larger-than-memory rows (CASSANDRA-6274)
 * Compact hottest sstables first and optionally omit coldest from
   compaction entirely (CASSANDRA-6109)
 * Fix modifying column_metadata from thrift (CASSANDRA-6182)
 * cqlsh: fix LIST USERS output (CASSANDRA-6242)
 * Add IRequestSink interface (CASSANDRA-6248)
 * Update memtable size while flushing (CASSANDRA-6249)
 * Provide hooks around CQL2/CQL3 statement execution (CASSANDRA-6252)
 * Require Permission.SELECT for CAS updates (CASSANDRA-6247)
 * New CQL-aware SSTableWriter (CASSANDRA-5894)
 * Reject CAS operation when the protocol v1 is used (CASSANDRA-6270)
 * Correctly throw error when frame too large (CASSANDRA-5981)
 * Fix serialization bug in PagedRange with 2ndary indexes (CASSANDRA-6299)
 * Fix CQL3 table validation in Thrift (CASSANDRA-6140)
 * Fix bug missing results with IN clauses (CASSANDRA-6327)
 * Fix paging with reversed slices (CASSANDRA-6343)
 * Set minTimestamp correctly to be able to drop expired sstables (CASSANDRA-6337)
 * Support NaN and Infinity as float literals (CASSANDRA-6003)
 * Remove RF from nodetool ring output (CASSANDRA-6289)
 * Fix attempting to flush empty rows (CASSANDRA-6374)
 * Fix potential out of bounds exception when paging (CASSANDRA-6333)
Merged from 1.2:
 * Optimize FD phi calculation (CASSANDRA-6386)
 * Improve initial FD phi estimate when starting up (CASSANDRA-6385)
 * Don't list CQL3 table in CLI describe even if named explicitely
   (CASSANDRA-5750)
 * Invalidate row cache when dropping CF (CASSANDRA-6351)
 * add non-jamm path for cached statements (CASSANDRA-6293)
 * add windows bat files for shell commands (CASSANDRA-6145)
 * Require logging in for Thrift CQL2/3 statement preparation (CASSANDRA-6254)
 * restrict max_num_tokens to 1536 (CASSANDRA-6267)
 * Nodetool gets default JMX port from cassandra-env.sh (CASSANDRA-6273)
 * make calculatePendingRanges asynchronous (CASSANDRA-6244)
 * Remove blocking flushes in gossip thread (CASSANDRA-6297)
 * Fix potential socket leak in connectionpool creation (CASSANDRA-6308)
 * Allow LOCAL_ONE/LOCAL_QUORUM to work with SimpleStrategy (CASSANDRA-6238)
 * cqlsh: handle 'null' as session duration (CASSANDRA-6317)
 * Fix json2sstable handling of range tombstones (CASSANDRA-6316)
 * Fix missing one row in reverse query (CASSANDRA-6330)
 * Fix reading expired row value from row cache (CASSANDRA-6325)
 * Fix AssertionError when doing set element deletion (CASSANDRA-6341)
 * Make CL code for the native protocol match the one in C* 2.0
   (CASSANDRA-6347)
 * Disallow altering CQL3 table from thrift (CASSANDRA-6370)
 * Fix size computation of prepared statement (CASSANDRA-6369)


2.0.2
 * Update FailureDetector to use nanontime (CASSANDRA-4925)
 * Fix FileCacheService regressions (CASSANDRA-6149)
 * Never return WriteTimeout for CL.ANY (CASSANDRA-6132)
 * Fix race conditions in bulk loader (CASSANDRA-6129)
 * Add configurable metrics reporting (CASSANDRA-4430)
 * drop queries exceeding a configurable number of tombstones (CASSANDRA-6117)
 * Track and persist sstable read activity (CASSANDRA-5515)
 * Fixes for speculative retry (CASSANDRA-5932, CASSANDRA-6194)
 * Improve memory usage of metadata min/max column names (CASSANDRA-6077)
 * Fix thrift validation refusing row markers on CQL3 tables (CASSANDRA-6081)
 * Fix insertion of collections with CAS (CASSANDRA-6069)
 * Correctly send metadata on SELECT COUNT (CASSANDRA-6080)
 * Track clients' remote addresses in ClientState (CASSANDRA-6070)
 * Create snapshot dir if it does not exist when migrating
   leveled manifest (CASSANDRA-6093)
 * make sequential nodetool repair the default (CASSANDRA-5950)
 * Add more hooks for compaction strategy implementations (CASSANDRA-6111)
 * Fix potential NPE on composite 2ndary indexes (CASSANDRA-6098)
 * Delete can potentially be skipped in batch (CASSANDRA-6115)
 * Allow alter keyspace on system_traces (CASSANDRA-6016)
 * Disallow empty column names in cql (CASSANDRA-6136)
 * Use Java7 file-handling APIs and fix file moving on Windows (CASSANDRA-5383)
 * Save compaction history to system keyspace (CASSANDRA-5078)
 * Fix NPE if StorageService.getOperationMode() is executed before full startup (CASSANDRA-6166)
 * CQL3: support pre-epoch longs for TimestampType (CASSANDRA-6212)
 * Add reloadtriggers command to nodetool (CASSANDRA-4949)
 * cqlsh: ignore empty 'value alias' in DESCRIBE (CASSANDRA-6139)
 * Fix sstable loader (CASSANDRA-6205)
 * Reject bootstrapping if the node already exists in gossip (CASSANDRA-5571)
 * Fix NPE while loading paxos state (CASSANDRA-6211)
 * cqlsh: add SHOW SESSION <tracing-session> command (CASSANDRA-6228)
Merged from 1.2:
 * (Hadoop) Require CFRR batchSize to be at least 2 (CASSANDRA-6114)
 * Add a warning for small LCS sstable size (CASSANDRA-6191)
 * Add ability to list specific KS/CF combinations in nodetool cfstats (CASSANDRA-4191)
 * Mark CF clean if a mutation raced the drop and got it marked dirty (CASSANDRA-5946)
 * Add a LOCAL_ONE consistency level (CASSANDRA-6202)
 * Limit CQL prepared statement cache by size instead of count (CASSANDRA-6107)
 * Tracing should log write failure rather than raw exceptions (CASSANDRA-6133)
 * lock access to TM.endpointToHostIdMap (CASSANDRA-6103)
 * Allow estimated memtable size to exceed slab allocator size (CASSANDRA-6078)
 * Start MeteredFlusher earlier to prevent OOM during CL replay (CASSANDRA-6087)
 * Avoid sending Truncate command to fat clients (CASSANDRA-6088)
 * Allow where clause conditions to be in parenthesis (CASSANDRA-6037)
 * Do not open non-ssl storage port if encryption option is all (CASSANDRA-3916)
 * Move batchlog replay to its own executor (CASSANDRA-6079)
 * Add tombstone debug threshold and histogram (CASSANDRA-6042, 6057)
 * Enable tcp keepalive on incoming connections (CASSANDRA-4053)
 * Fix fat client schema pull NPE (CASSANDRA-6089)
 * Fix memtable flushing for indexed tables (CASSANDRA-6112)
 * Fix skipping columns with multiple slices (CASSANDRA-6119)
 * Expose connected thrift + native client counts (CASSANDRA-5084)
 * Optimize auth setup (CASSANDRA-6122)
 * Trace index selection (CASSANDRA-6001)
 * Update sstablesPerReadHistogram to use biased sampling (CASSANDRA-6164)
 * Log UnknownColumnfamilyException when closing socket (CASSANDRA-5725)
 * Properly error out on CREATE INDEX for counters table (CASSANDRA-6160)
 * Handle JMX notification failure for repair (CASSANDRA-6097)
 * (Hadoop) Fetch no more than 128 splits in parallel (CASSANDRA-6169)
 * stress: add username/password authentication support (CASSANDRA-6068)
 * Fix indexed queries with row cache enabled on parent table (CASSANDRA-5732)
 * Fix compaction race during columnfamily drop (CASSANDRA-5957)
 * Fix validation of empty column names for compact tables (CASSANDRA-6152)
 * Skip replaying mutations that pass CRC but fail to deserialize (CASSANDRA-6183)
 * Rework token replacement to use replace_address (CASSANDRA-5916)
 * Fix altering column types (CASSANDRA-6185)
 * cqlsh: fix CREATE/ALTER WITH completion (CASSANDRA-6196)
 * add windows bat files for shell commands (CASSANDRA-6145)
 * Fix potential stack overflow during range tombstones insertion (CASSANDRA-6181)
 * (Hadoop) Make LOCAL_ONE the default consistency level (CASSANDRA-6214)


2.0.1
 * Fix bug that could allow reading deleted data temporarily (CASSANDRA-6025)
 * Improve memory use defaults (CASSANDRA-6059)
 * Make ThriftServer more easlly extensible (CASSANDRA-6058)
 * Remove Hadoop dependency from ITransportFactory (CASSANDRA-6062)
 * add file_cache_size_in_mb setting (CASSANDRA-5661)
 * Improve error message when yaml contains invalid properties (CASSANDRA-5958)
 * Improve leveled compaction's ability to find non-overlapping L0 compactions
   to work on concurrently (CASSANDRA-5921)
 * Notify indexer of columns shadowed by range tombstones (CASSANDRA-5614)
 * Log Merkle tree stats (CASSANDRA-2698)
 * Switch from crc32 to adler32 for compressed sstable checksums (CASSANDRA-5862)
 * Improve offheap memcpy performance (CASSANDRA-5884)
 * Use a range aware scanner for cleanup (CASSANDRA-2524)
 * Cleanup doesn't need to inspect sstables that contain only local data
   (CASSANDRA-5722)
 * Add ability for CQL3 to list partition keys (CASSANDRA-4536)
 * Improve native protocol serialization (CASSANDRA-5664)
 * Upgrade Thrift to 0.9.1 (CASSANDRA-5923)
 * Require superuser status for adding triggers (CASSANDRA-5963)
 * Make standalone scrubber handle old and new style leveled manifest
   (CASSANDRA-6005)
 * Fix paxos bugs (CASSANDRA-6012, 6013, 6023)
 * Fix paged ranges with multiple replicas (CASSANDRA-6004)
 * Fix potential AssertionError during tracing (CASSANDRA-6041)
 * Fix NPE in sstablesplit (CASSANDRA-6027)
 * Migrate pre-2.0 key/value/column aliases to system.schema_columns
   (CASSANDRA-6009)
 * Paging filter empty rows too agressively (CASSANDRA-6040)
 * Support variadic parameters for IN clauses (CASSANDRA-4210)
 * cqlsh: return the result of CAS writes (CASSANDRA-5796)
 * Fix validation of IN clauses with 2ndary indexes (CASSANDRA-6050)
 * Support named bind variables in CQL (CASSANDRA-6033)
Merged from 1.2:
 * Allow cache-keys-to-save to be set at runtime (CASSANDRA-5980)
 * Avoid second-guessing out-of-space state (CASSANDRA-5605)
 * Tuning knobs for dealing with large blobs and many CFs (CASSANDRA-5982)
 * (Hadoop) Fix CQLRW for thrift tables (CASSANDRA-6002)
 * Fix possible divide-by-zero in HHOM (CASSANDRA-5990)
 * Allow local batchlog writes for CL.ANY (CASSANDRA-5967)
 * Upgrade metrics-core to version 2.2.0 (CASSANDRA-5947)
 * Fix CqlRecordWriter with composite keys (CASSANDRA-5949)
 * Add snitch, schema version, cluster, partitioner to JMX (CASSANDRA-5881)
 * Allow disabling SlabAllocator (CASSANDRA-5935)
 * Make user-defined compaction JMX blocking (CASSANDRA-4952)
 * Fix streaming does not transfer wrapped range (CASSANDRA-5948)
 * Fix loading index summary containing empty key (CASSANDRA-5965)
 * Correctly handle limits in CompositesSearcher (CASSANDRA-5975)
 * Pig: handle CQL collections (CASSANDRA-5867)
 * Pass the updated cf to the PRSI index() method (CASSANDRA-5999)
 * Allow empty CQL3 batches (as no-op) (CASSANDRA-5994)
 * Support null in CQL3 functions (CASSANDRA-5910)
 * Replace the deprecated MapMaker with CacheLoader (CASSANDRA-6007)
 * Add SSTableDeletingNotification to DataTracker (CASSANDRA-6010)
 * Fix snapshots in use get deleted during snapshot repair (CASSANDRA-6011)
 * Move hints and exception count to o.a.c.metrics (CASSANDRA-6017)
 * Fix memory leak in snapshot repair (CASSANDRA-6047)
 * Fix sstable2sjon for CQL3 tables (CASSANDRA-5852)


2.0.0
 * Fix thrift validation when inserting into CQL3 tables (CASSANDRA-5138)
 * Fix periodic memtable flushing behavior with clean memtables (CASSANDRA-5931)
 * Fix dateOf() function for pre-2.0 timestamp columns (CASSANDRA-5928)
 * Fix SSTable unintentionally loads BF when opened for batch (CASSANDRA-5938)
 * Add stream session progress to JMX (CASSANDRA-4757)
 * Fix NPE during CAS operation (CASSANDRA-5925)
Merged from 1.2:
 * Fix getBloomFilterDiskSpaceUsed for AlwaysPresentFilter (CASSANDRA-5900)
 * Don't announce schema version until we've loaded the changes locally
   (CASSANDRA-5904)
 * Fix to support off heap bloom filters size greater than 2 GB (CASSANDRA-5903)
 * Properly handle parsing huge map and set literals (CASSANDRA-5893)


2.0.0-rc2
 * enable vnodes by default (CASSANDRA-5869)
 * fix CAS contention timeout (CASSANDRA-5830)
 * fix HsHa to respect max frame size (CASSANDRA-4573)
 * Fix (some) 2i on composite components omissions (CASSANDRA-5851)
 * cqlsh: add DESCRIBE FULL SCHEMA variant (CASSANDRA-5880)
Merged from 1.2:
 * Correctly validate sparse composite cells in scrub (CASSANDRA-5855)
 * Add KeyCacheHitRate metric to CF metrics (CASSANDRA-5868)
 * cqlsh: add support for multiline comments (CASSANDRA-5798)
 * Handle CQL3 SELECT duplicate IN restrictions on clustering columns
   (CASSANDRA-5856)


2.0.0-rc1
 * improve DecimalSerializer performance (CASSANDRA-5837)
 * fix potential spurious wakeup in AsyncOneResponse (CASSANDRA-5690)
 * fix schema-related trigger issues (CASSANDRA-5774)
 * Better validation when accessing CQL3 table from thrift (CASSANDRA-5138)
 * Fix assertion error during repair (CASSANDRA-5801)
 * Fix range tombstone bug (CASSANDRA-5805)
 * DC-local CAS (CASSANDRA-5797)
 * Add a native_protocol_version column to the system.local table (CASSANRDA-5819)
 * Use index_interval from cassandra.yaml when upgraded (CASSANDRA-5822)
 * Fix buffer underflow on socket close (CASSANDRA-5792)
Merged from 1.2:
 * Fix reading DeletionTime from 1.1-format sstables (CASSANDRA-5814)
 * cqlsh: add collections support to COPY (CASSANDRA-5698)
 * retry important messages for any IOException (CASSANDRA-5804)
 * Allow empty IN relations in SELECT/UPDATE/DELETE statements (CASSANDRA-5626)
 * cqlsh: fix crashing on Windows due to libedit detection (CASSANDRA-5812)
 * fix bulk-loading compressed sstables (CASSANDRA-5820)
 * (Hadoop) fix quoting in CqlPagingRecordReader and CqlRecordWriter
   (CASSANDRA-5824)
 * update default LCS sstable size to 160MB (CASSANDRA-5727)
 * Allow compacting 2Is via nodetool (CASSANDRA-5670)
 * Hex-encode non-String keys in OPP (CASSANDRA-5793)
 * nodetool history logging (CASSANDRA-5823)
 * (Hadoop) fix support for Thrift tables in CqlPagingRecordReader
   (CASSANDRA-5752)
 * add "all time blocked" to StatusLogger output (CASSANDRA-5825)
 * Future-proof inter-major-version schema migrations (CASSANDRA-5845)
 * (Hadoop) add CqlPagingRecordReader support for ReversedType in Thrift table
   (CASSANDRA-5718)
 * Add -no-snapshot option to scrub (CASSANDRA-5891)
 * Fix to support off heap bloom filters size greater than 2 GB (CASSANDRA-5903)
 * Properly handle parsing huge map and set literals (CASSANDRA-5893)
 * Fix LCS L0 compaction may overlap in L1 (CASSANDRA-5907)
 * New sstablesplit tool to split large sstables offline (CASSANDRA-4766)
 * Fix potential deadlock in native protocol server (CASSANDRA-5926)
 * Disallow incompatible type change in CQL3 (CASSANDRA-5882)
Merged from 1.1:
 * Correctly validate sparse composite cells in scrub (CASSANDRA-5855)


2.0.0-beta2
 * Replace countPendingHints with Hints Created metric (CASSANDRA-5746)
 * Allow nodetool with no args, and with help to run without a server (CASSANDRA-5734)
 * Cleanup AbstractType/TypeSerializer classes (CASSANDRA-5744)
 * Remove unimplemented cli option schema-mwt (CASSANDRA-5754)
 * Support range tombstones in thrift (CASSANDRA-5435)
 * Normalize table-manipulating CQL3 statements' class names (CASSANDRA-5759)
 * cqlsh: add missing table options to DESCRIBE output (CASSANDRA-5749)
 * Fix assertion error during repair (CASSANDRA-5757)
 * Fix bulkloader (CASSANDRA-5542)
 * Add LZ4 compression to the native protocol (CASSANDRA-5765)
 * Fix bugs in the native protocol v2 (CASSANDRA-5770)
 * CAS on 'primary key only' table (CASSANDRA-5715)
 * Support streaming SSTables of old versions (CASSANDRA-5772)
 * Always respect protocol version in native protocol (CASSANDRA-5778)
 * Fix ConcurrentModificationException during streaming (CASSANDRA-5782)
 * Update deletion timestamp in Commit#updatesWithPaxosTime (CASSANDRA-5787)
 * Thrift cas() method crashes if input columns are not sorted (CASSANDRA-5786)
 * Order columns names correctly when querying for CAS (CASSANDRA-5788)
 * Fix streaming retry (CASSANDRA-5775)
Merged from 1.2:
 * if no seeds can be a reached a node won't start in a ring by itself (CASSANDRA-5768)
 * add cassandra.unsafesystem property (CASSANDRA-5704)
 * (Hadoop) quote identifiers in CqlPagingRecordReader (CASSANDRA-5763)
 * Add replace_node functionality for vnodes (CASSANDRA-5337)
 * Add timeout events to query traces (CASSANDRA-5520)
 * Fix serialization of the LEFT gossip value (CASSANDRA-5696)
 * Pig: support for cql3 tables (CASSANDRA-5234)
 * Fix skipping range tombstones with reverse queries (CASSANDRA-5712)
 * Expire entries out of ThriftSessionManager (CASSANDRA-5719)
 * Don't keep ancestor information in memory (CASSANDRA-5342)
 * Expose native protocol server status in nodetool info (CASSANDRA-5735)
 * Fix pathetic performance of range tombstones (CASSANDRA-5677)
 * Fix querying with an empty (impossible) range (CASSANDRA-5573)
 * cqlsh: handle CUSTOM 2i in DESCRIBE output (CASSANDRA-5760)
 * Fix minor bug in Range.intersects(Bound) (CASSANDRA-5771)
 * cqlsh: handle disabled compression in DESCRIBE output (CASSANDRA-5766)
 * Ensure all UP events are notified on the native protocol (CASSANDRA-5769)
 * Fix formatting of sstable2json with multiple -k arguments (CASSANDRA-5781)
 * Don't rely on row marker for queries in general to hide lost markers
   after TTL expires (CASSANDRA-5762)
 * Sort nodetool help output (CASSANDRA-5776)
 * Fix column expiring during 2 phases compaction (CASSANDRA-5799)
 * now() is being rejected in INSERTs when inside collections (CASSANDRA-5795)


2.0.0-beta1
 * Add support for indexing clustered columns (CASSANDRA-5125)
 * Removed on-heap row cache (CASSANDRA-5348)
 * use nanotime consistently for node-local timeouts (CASSANDRA-5581)
 * Avoid unnecessary second pass on name-based queries (CASSANDRA-5577)
 * Experimental triggers (CASSANDRA-1311)
 * JEMalloc support for off-heap allocation (CASSANDRA-3997)
 * Single-pass compaction (CASSANDRA-4180)
 * Removed token range bisection (CASSANDRA-5518)
 * Removed compatibility with pre-1.2.5 sstables and network messages
   (CASSANDRA-5511)
 * removed PBSPredictor (CASSANDRA-5455)
 * CAS support (CASSANDRA-5062, 5441, 5442, 5443, 5619, 5667)
 * Leveled compaction performs size-tiered compactions in L0
   (CASSANDRA-5371, 5439)
 * Add yaml network topology snitch for mixed ec2/other envs (CASSANDRA-5339)
 * Log when a node is down longer than the hint window (CASSANDRA-4554)
 * Optimize tombstone creation for ExpiringColumns (CASSANDRA-4917)
 * Improve LeveledScanner work estimation (CASSANDRA-5250, 5407)
 * Replace compaction lock with runWithCompactionsDisabled (CASSANDRA-3430)
 * Change Message IDs to ints (CASSANDRA-5307)
 * Move sstable level information into the Stats component, removing the
   need for a separate Manifest file (CASSANDRA-4872)
 * avoid serializing to byte[] on commitlog append (CASSANDRA-5199)
 * make index_interval configurable per columnfamily (CASSANDRA-3961, CASSANDRA-5650)
 * add default_time_to_live (CASSANDRA-3974)
 * add memtable_flush_period_in_ms (CASSANDRA-4237)
 * replace supercolumns internally by composites (CASSANDRA-3237, 5123)
 * upgrade thrift to 0.9.0 (CASSANDRA-3719)
 * drop unnecessary keyspace parameter from user-defined compaction API
   (CASSANDRA-5139)
 * more robust solution to incomplete compactions + counters (CASSANDRA-5151)
 * Change order of directory searching for c*.in.sh (CASSANDRA-3983)
 * Add tool to reset SSTable compaction level for LCS (CASSANDRA-5271)
 * Allow custom configuration loader (CASSANDRA-5045)
 * Remove memory emergency pressure valve logic (CASSANDRA-3534)
 * Reduce request latency with eager retry (CASSANDRA-4705)
 * cqlsh: Remove ASSUME command (CASSANDRA-5331)
 * Rebuild BF when loading sstables if bloom_filter_fp_chance
   has changed since compaction (CASSANDRA-5015)
 * remove row-level bloom filters (CASSANDRA-4885)
 * Change Kernel Page Cache skipping into row preheating (disabled by default)
   (CASSANDRA-4937)
 * Improve repair by deciding on a gcBefore before sending
   out TreeRequests (CASSANDRA-4932)
 * Add an official way to disable compactions (CASSANDRA-5074)
 * Reenable ALTER TABLE DROP with new semantics (CASSANDRA-3919)
 * Add binary protocol versioning (CASSANDRA-5436)
 * Swap THshaServer for TThreadedSelectorServer (CASSANDRA-5530)
 * Add alias support to SELECT statement (CASSANDRA-5075)
 * Don't create empty RowMutations in CommitLogReplayer (CASSANDRA-5541)
 * Use range tombstones when dropping cfs/columns from schema (CASSANDRA-5579)
 * cqlsh: drop CQL2/CQL3-beta support (CASSANDRA-5585)
 * Track max/min column names in sstables to be able to optimize slice
   queries (CASSANDRA-5514, CASSANDRA-5595, CASSANDRA-5600)
 * Binary protocol: allow batching already prepared statements (CASSANDRA-4693)
 * Allow preparing timestamp, ttl and limit in CQL3 queries (CASSANDRA-4450)
 * Support native link w/o JNA in Java7 (CASSANDRA-3734)
 * Use SASL authentication in binary protocol v2 (CASSANDRA-5545)
 * Replace Thrift HsHa with LMAX Disruptor based implementation (CASSANDRA-5582)
 * cqlsh: Add row count to SELECT output (CASSANDRA-5636)
 * Include a timestamp with all read commands to determine column expiration
   (CASSANDRA-5149)
 * Streaming 2.0 (CASSANDRA-5286, 5699)
 * Conditional create/drop ks/table/index statements in CQL3 (CASSANDRA-2737)
 * more pre-table creation property validation (CASSANDRA-5693)
 * Redesign repair messages (CASSANDRA-5426)
 * Fix ALTER RENAME post-5125 (CASSANDRA-5702)
 * Disallow renaming a 2ndary indexed column (CASSANDRA-5705)
 * Rename Table to Keyspace (CASSANDRA-5613)
 * Ensure changing column_index_size_in_kb on different nodes don't corrupt the
   sstable (CASSANDRA-5454)
 * Move resultset type information into prepare, not execute (CASSANDRA-5649)
 * Auto paging in binary protocol (CASSANDRA-4415, 5714)
 * Don't tie client side use of AbstractType to JDBC (CASSANDRA-4495)
 * Adds new TimestampType to replace DateType (CASSANDRA-5723, CASSANDRA-5729)
Merged from 1.2:
 * make starting native protocol server idempotent (CASSANDRA-5728)
 * Fix loading key cache when a saved entry is no longer valid (CASSANDRA-5706)
 * Fix serialization of the LEFT gossip value (CASSANDRA-5696)
 * cqlsh: Don't show 'null' in place of empty values (CASSANDRA-5675)
 * Race condition in detecting version on a mixed 1.1/1.2 cluster
   (CASSANDRA-5692)
 * Fix skipping range tombstones with reverse queries (CASSANDRA-5712)
 * Expire entries out of ThriftSessionManager (CASSANRDA-5719)
 * Don't keep ancestor information in memory (CASSANDRA-5342)
 * cqlsh: fix handling of semicolons inside BATCH queries (CASSANDRA-5697)


1.2.6
 * Fix tracing when operation completes before all responses arrive
   (CASSANDRA-5668)
 * Fix cross-DC mutation forwarding (CASSANDRA-5632)
 * Reduce SSTableLoader memory usage (CASSANDRA-5555)
 * Scale hinted_handoff_throttle_in_kb to cluster size (CASSANDRA-5272)
 * (Hadoop) Add CQL3 input/output formats (CASSANDRA-4421, 5622)
 * (Hadoop) Fix InputKeyRange in CFIF (CASSANDRA-5536)
 * Fix dealing with ridiculously large max sstable sizes in LCS (CASSANDRA-5589)
 * Ignore pre-truncate hints (CASSANDRA-4655)
 * Move System.exit on OOM into a separate thread (CASSANDRA-5273)
 * Write row markers when serializing schema (CASSANDRA-5572)
 * Check only SSTables for the requested range when streaming (CASSANDRA-5569)
 * Improve batchlog replay behavior and hint ttl handling (CASSANDRA-5314)
 * Exclude localTimestamp from validation for tombstones (CASSANDRA-5398)
 * cqlsh: add custom prompt support (CASSANDRA-5539)
 * Reuse prepared statements in hot auth queries (CASSANDRA-5594)
 * cqlsh: add vertical output option (see EXPAND) (CASSANDRA-5597)
 * Add a rate limit option to stress (CASSANDRA-5004)
 * have BulkLoader ignore snapshots directories (CASSANDRA-5587)
 * fix SnitchProperties logging context (CASSANDRA-5602)
 * Expose whether jna is enabled and memory is locked via JMX (CASSANDRA-5508)
 * cqlsh: fix COPY FROM with ReversedType (CASSANDRA-5610)
 * Allow creating CUSTOM indexes on collections (CASSANDRA-5615)
 * Evaluate now() function at execution time (CASSANDRA-5616)
 * Expose detailed read repair metrics (CASSANDRA-5618)
 * Correct blob literal + ReversedType parsing (CASSANDRA-5629)
 * Allow GPFS to prefer the internal IP like EC2MRS (CASSANDRA-5630)
 * fix help text for -tspw cassandra-cli (CASSANDRA-5643)
 * don't throw away initial causes exceptions for internode encryption issues
   (CASSANDRA-5644)
 * Fix message spelling errors for cql select statements (CASSANDRA-5647)
 * Suppress custom exceptions thru jmx (CASSANDRA-5652)
 * Update CREATE CUSTOM INDEX syntax (CASSANDRA-5639)
 * Fix PermissionDetails.equals() method (CASSANDRA-5655)
 * Never allow partition key ranges in CQL3 without token() (CASSANDRA-5666)
 * Gossiper incorrectly drops AppState for an upgrading node (CASSANDRA-5660)
 * Connection thrashing during multi-region ec2 during upgrade, due to
   messaging version (CASSANDRA-5669)
 * Avoid over reconnecting in EC2MRS (CASSANDRA-5678)
 * Fix ReadResponseSerializer.serializedSize() for digest reads (CASSANDRA-5476)
 * allow sstable2json on 2i CFs (CASSANDRA-5694)
Merged from 1.1:
 * Remove buggy thrift max message length option (CASSANDRA-5529)
 * Fix NPE in Pig's widerow mode (CASSANDRA-5488)
 * Add split size parameter to Pig and disable split combination (CASSANDRA-5544)


1.2.5
 * make BytesToken.toString only return hex bytes (CASSANDRA-5566)
 * Ensure that submitBackground enqueues at least one task (CASSANDRA-5554)
 * fix 2i updates with identical values and timestamps (CASSANDRA-5540)
 * fix compaction throttling bursty-ness (CASSANDRA-4316)
 * reduce memory consumption of IndexSummary (CASSANDRA-5506)
 * remove per-row column name bloom filters (CASSANDRA-5492)
 * Include fatal errors in trace events (CASSANDRA-5447)
 * Ensure that PerRowSecondaryIndex is notified of row-level deletes
   (CASSANDRA-5445)
 * Allow empty blob literals in CQL3 (CASSANDRA-5452)
 * Fix streaming RangeTombstones at column index boundary (CASSANDRA-5418)
 * Fix preparing statements when current keyspace is not set (CASSANDRA-5468)
 * Fix SemanticVersion.isSupportedBy minor/patch handling (CASSANDRA-5496)
 * Don't provide oldCfId for post-1.1 system cfs (CASSANDRA-5490)
 * Fix primary range ignores replication strategy (CASSANDRA-5424)
 * Fix shutdown of binary protocol server (CASSANDRA-5507)
 * Fix repair -snapshot not working (CASSANDRA-5512)
 * Set isRunning flag later in binary protocol server (CASSANDRA-5467)
 * Fix use of CQL3 functions with descending clustering order (CASSANDRA-5472)
 * Disallow renaming columns one at a time for thrift table in CQL3
   (CASSANDRA-5531)
 * cqlsh: add CLUSTERING ORDER BY support to DESCRIBE (CASSANDRA-5528)
 * Add custom secondary index support to CQL3 (CASSANDRA-5484)
 * Fix repair hanging silently on unexpected error (CASSANDRA-5229)
 * Fix Ec2Snitch regression introduced by CASSANDRA-5171 (CASSANDRA-5432)
 * Add nodetool enablebackup/disablebackup (CASSANDRA-5556)
 * cqlsh: fix DESCRIBE after case insensitive USE (CASSANDRA-5567)
Merged from 1.1
 * Add retry mechanism to OTC for non-droppable_verbs (CASSANDRA-5393)
 * Use allocator information to improve memtable memory usage estimate
   (CASSANDRA-5497)
 * Fix trying to load deleted row into row cache on startup (CASSANDRA-4463)
 * fsync leveled manifest to avoid corruption (CASSANDRA-5535)
 * Fix Bound intersection computation (CASSANDRA-5551)
 * sstablescrub now respects max memory size in cassandra.in.sh (CASSANDRA-5562)


1.2.4
 * Ensure that PerRowSecondaryIndex updates see the most recent values
   (CASSANDRA-5397)
 * avoid duplicate index entries ind PrecompactedRow and
   ParallelCompactionIterable (CASSANDRA-5395)
 * remove the index entry on oldColumn when new column is a tombstone
   (CASSANDRA-5395)
 * Change default stream throughput from 400 to 200 mbps (CASSANDRA-5036)
 * Gossiper logs DOWN for symmetry with UP (CASSANDRA-5187)
 * Fix mixing prepared statements between keyspaces (CASSANDRA-5352)
 * Fix consistency level during bootstrap - strike 3 (CASSANDRA-5354)
 * Fix transposed arguments in AlreadyExistsException (CASSANDRA-5362)
 * Improve asynchronous hint delivery (CASSANDRA-5179)
 * Fix Guava dependency version (12.0 -> 13.0.1) for Maven (CASSANDRA-5364)
 * Validate that provided CQL3 collection value are < 64K (CASSANDRA-5355)
 * Make upgradeSSTable skip current version sstables by default (CASSANDRA-5366)
 * Optimize min/max timestamp collection (CASSANDRA-5373)
 * Invalid streamId in cql binary protocol when using invalid CL
   (CASSANDRA-5164)
 * Fix validation for IN where clauses with collections (CASSANDRA-5376)
 * Copy resultSet on count query to avoid ConcurrentModificationException
   (CASSANDRA-5382)
 * Correctly typecheck in CQL3 even with ReversedType (CASSANDRA-5386)
 * Fix streaming compressed files when using encryption (CASSANDRA-5391)
 * cassandra-all 1.2.0 pom missing netty dependency (CASSANDRA-5392)
 * Fix writetime/ttl functions on null values (CASSANDRA-5341)
 * Fix NPE during cql3 select with token() (CASSANDRA-5404)
 * IndexHelper.skipBloomFilters won't skip non-SHA filters (CASSANDRA-5385)
 * cqlsh: Print maps ordered by key, sort sets (CASSANDRA-5413)
 * Add null syntax support in CQL3 for inserts (CASSANDRA-3783)
 * Allow unauthenticated set_keyspace() calls (CASSANDRA-5423)
 * Fix potential incremental backups race (CASSANDRA-5410)
 * Fix prepared BATCH statements with batch-level timestamps (CASSANDRA-5415)
 * Allow overriding superuser setup delay (CASSANDRA-5430)
 * cassandra-shuffle with JMX usernames and passwords (CASSANDRA-5431)
Merged from 1.1:
 * cli: Quote ks and cf names in schema output when needed (CASSANDRA-5052)
 * Fix bad default for min/max timestamp in SSTableMetadata (CASSANDRA-5372)
 * Fix cf name extraction from manifest in Directories.migrateFile()
   (CASSANDRA-5242)
 * Support pluggable internode authentication (CASSANDRA-5401)


1.2.3
 * add check for sstable overlap within a level on startup (CASSANDRA-5327)
 * replace ipv6 colons in jmx object names (CASSANDRA-5298, 5328)
 * Avoid allocating SSTableBoundedScanner during repair when the range does
   not intersect the sstable (CASSANDRA-5249)
 * Don't lowercase property map keys (this breaks NTS) (CASSANDRA-5292)
 * Fix composite comparator with super columns (CASSANDRA-5287)
 * Fix insufficient validation of UPDATE queries against counter cfs
   (CASSANDRA-5300)
 * Fix PropertyFileSnitch default DC/Rack behavior (CASSANDRA-5285)
 * Handle null values when executing prepared statement (CASSANDRA-5081)
 * Add netty to pom dependencies (CASSANDRA-5181)
 * Include type arguments in Thrift CQLPreparedResult (CASSANDRA-5311)
 * Fix compaction not removing columns when bf_fp_ratio is 1 (CASSANDRA-5182)
 * cli: Warn about missing CQL3 tables in schema descriptions (CASSANDRA-5309)
 * Re-enable unknown option in replication/compaction strategies option for
   backward compatibility (CASSANDRA-4795)
 * Add binary protocol support to stress (CASSANDRA-4993)
 * cqlsh: Fix COPY FROM value quoting and null handling (CASSANDRA-5305)
 * Fix repair -pr for vnodes (CASSANDRA-5329)
 * Relax CL for auth queries for non-default users (CASSANDRA-5310)
 * Fix AssertionError during repair (CASSANDRA-5245)
 * Don't announce migrations to pre-1.2 nodes (CASSANDRA-5334)
Merged from 1.1:
 * Update offline scrub for 1.0 -> 1.1 directory structure (CASSANDRA-5195)
 * add tmp flag to Descriptor hashcode (CASSANDRA-4021)
 * fix logging of "Found table data in data directories" when only system tables
   are present (CASSANDRA-5289)
 * cli: Add JMX authentication support (CASSANDRA-5080)
 * nodetool: ability to repair specific range (CASSANDRA-5280)
 * Fix possible assertion triggered in SliceFromReadCommand (CASSANDRA-5284)
 * cqlsh: Add inet type support on Windows (ipv4-only) (CASSANDRA-4801)
 * Fix race when initializing ColumnFamilyStore (CASSANDRA-5350)
 * Add UseTLAB JVM flag (CASSANDRA-5361)


1.2.2
 * fix potential for multiple concurrent compactions of the same sstables
   (CASSANDRA-5256)
 * avoid no-op caching of byte[] on commitlog append (CASSANDRA-5199)
 * fix symlinks under data dir not working (CASSANDRA-5185)
 * fix bug in compact storage metadata handling (CASSANDRA-5189)
 * Validate login for USE queries (CASSANDRA-5207)
 * cli: remove default username and password (CASSANDRA-5208)
 * configure populate_io_cache_on_flush per-CF (CASSANDRA-4694)
 * allow configuration of internode socket buffer (CASSANDRA-3378)
 * Make sstable directory picking blacklist-aware again (CASSANDRA-5193)
 * Correctly expire gossip states for edge cases (CASSANDRA-5216)
 * Improve handling of directory creation failures (CASSANDRA-5196)
 * Expose secondary indicies to the rest of nodetool (CASSANDRA-4464)
 * Binary protocol: avoid sending notification for 0.0.0.0 (CASSANDRA-5227)
 * add UseCondCardMark XX jvm settings on jdk 1.7 (CASSANDRA-4366)
 * CQL3 refactor to allow conversion function (CASSANDRA-5226)
 * Fix drop of sstables in some circumstance (CASSANDRA-5232)
 * Implement caching of authorization results (CASSANDRA-4295)
 * Add support for LZ4 compression (CASSANDRA-5038)
 * Fix missing columns in wide rows queries (CASSANDRA-5225)
 * Simplify auth setup and make system_auth ks alterable (CASSANDRA-5112)
 * Stop compactions from hanging during bootstrap (CASSANDRA-5244)
 * fix compressed streaming sending extra chunk (CASSANDRA-5105)
 * Add CQL3-based implementations of IAuthenticator and IAuthorizer
   (CASSANDRA-4898)
 * Fix timestamp-based tomstone removal logic (CASSANDRA-5248)
 * cli: Add JMX authentication support (CASSANDRA-5080)
 * Fix forceFlush behavior (CASSANDRA-5241)
 * cqlsh: Add username autocompletion (CASSANDRA-5231)
 * Fix CQL3 composite partition key error (CASSANDRA-5240)
 * Allow IN clause on last clustering key (CASSANDRA-5230)
Merged from 1.1:
 * fix start key/end token validation for wide row iteration (CASSANDRA-5168)
 * add ConfigHelper support for Thrift frame and max message sizes (CASSANDRA-5188)
 * fix nodetool repair not fail on node down (CASSANDRA-5203)
 * always collect tombstone hints (CASSANDRA-5068)
 * Fix error when sourcing file in cqlsh (CASSANDRA-5235)


1.2.1
 * stream undelivered hints on decommission (CASSANDRA-5128)
 * GossipingPropertyFileSnitch loads saved dc/rack info if needed (CASSANDRA-5133)
 * drain should flush system CFs too (CASSANDRA-4446)
 * add inter_dc_tcp_nodelay setting (CASSANDRA-5148)
 * re-allow wrapping ranges for start_token/end_token range pairitspwng (CASSANDRA-5106)
 * fix validation compaction of empty rows (CASSANDRA-5136)
 * nodetool methods to enable/disable hint storage/delivery (CASSANDRA-4750)
 * disallow bloom filter false positive chance of 0 (CASSANDRA-5013)
 * add threadpool size adjustment methods to JMXEnabledThreadPoolExecutor and
   CompactionManagerMBean (CASSANDRA-5044)
 * fix hinting for dropped local writes (CASSANDRA-4753)
 * off-heap cache doesn't need mutable column container (CASSANDRA-5057)
 * apply disk_failure_policy to bad disks on initial directory creation
   (CASSANDRA-4847)
 * Optimize name-based queries to use ArrayBackedSortedColumns (CASSANDRA-5043)
 * Fall back to old manifest if most recent is unparseable (CASSANDRA-5041)
 * pool [Compressed]RandomAccessReader objects on the partitioned read path
   (CASSANDRA-4942)
 * Add debug logging to list filenames processed by Directories.migrateFile
   method (CASSANDRA-4939)
 * Expose black-listed directories via JMX (CASSANDRA-4848)
 * Log compaction merge counts (CASSANDRA-4894)
 * Minimize byte array allocation by AbstractData{Input,Output} (CASSANDRA-5090)
 * Add SSL support for the binary protocol (CASSANDRA-5031)
 * Allow non-schema system ks modification for shuffle to work (CASSANDRA-5097)
 * cqlsh: Add default limit to SELECT statements (CASSANDRA-4972)
 * cqlsh: fix DESCRIBE for 1.1 cfs in CQL3 (CASSANDRA-5101)
 * Correctly gossip with nodes >= 1.1.7 (CASSANDRA-5102)
 * Ensure CL guarantees on digest mismatch (CASSANDRA-5113)
 * Validate correctly selects on composite partition key (CASSANDRA-5122)
 * Fix exception when adding collection (CASSANDRA-5117)
 * Handle states for non-vnode clusters correctly (CASSANDRA-5127)
 * Refuse unrecognized replication and compaction strategy options (CASSANDRA-4795)
 * Pick the correct value validator in sstable2json for cql3 tables (CASSANDRA-5134)
 * Validate login for describe_keyspace, describe_keyspaces and set_keyspace
   (CASSANDRA-5144)
 * Fix inserting empty maps (CASSANDRA-5141)
 * Don't remove tokens from System table for node we know (CASSANDRA-5121)
 * fix streaming progress report for compresed files (CASSANDRA-5130)
 * Coverage analysis for low-CL queries (CASSANDRA-4858)
 * Stop interpreting dates as valid timeUUID value (CASSANDRA-4936)
 * Adds E notation for floating point numbers (CASSANDRA-4927)
 * Detect (and warn) unintentional use of the cql2 thrift methods when cql3 was
   intended (CASSANDRA-5172)
 * cli: Quote ks and cf names in schema output when needed (CASSANDRA-5052)
 * Fix cf name extraction from manifest in Directories.migrateFile() (CASSANDRA-5242)
 * Replace mistaken usage of commons-logging with slf4j (CASSANDRA-5464)
 * Ensure Jackson dependency matches lib (CASSANDRA-5126)
 * Expose droppable tombstone ratio stats over JMX (CASSANDRA-5159)
Merged from 1.1:
 * Simplify CompressedRandomAccessReader to work around JDK FD bug (CASSANDRA-5088)
 * Improve handling a changing target throttle rate mid-compaction (CASSANDRA-5087)
 * Pig: correctly decode row keys in widerow mode (CASSANDRA-5098)
 * nodetool repair command now prints progress (CASSANDRA-4767)
 * fix user defined compaction to run against 1.1 data directory (CASSANDRA-5118)
 * Fix CQL3 BATCH authorization caching (CASSANDRA-5145)
 * fix get_count returns incorrect value with TTL (CASSANDRA-5099)
 * better handling for mid-compaction failure (CASSANDRA-5137)
 * convert default marshallers list to map for better readability (CASSANDRA-5109)
 * fix ConcurrentModificationException in getBootstrapSource (CASSANDRA-5170)
 * fix sstable maxtimestamp for row deletes and pre-1.1.1 sstables (CASSANDRA-5153)
 * Fix thread growth on node removal (CASSANDRA-5175)
 * Make Ec2Region's datacenter name configurable (CASSANDRA-5155)


1.2.0
 * Disallow counters in collections (CASSANDRA-5082)
 * cqlsh: add unit tests (CASSANDRA-3920)
 * fix default bloom_filter_fp_chance for LeveledCompactionStrategy (CASSANDRA-5093)
Merged from 1.1:
 * add validation for get_range_slices with start_key and end_token (CASSANDRA-5089)


1.2.0-rc2
 * fix nodetool ownership display with vnodes (CASSANDRA-5065)
 * cqlsh: add DESCRIBE KEYSPACES command (CASSANDRA-5060)
 * Fix potential infinite loop when reloading CFS (CASSANDRA-5064)
 * Fix SimpleAuthorizer example (CASSANDRA-5072)
 * cqlsh: force CL.ONE for tracing and system.schema* queries (CASSANDRA-5070)
 * Includes cassandra-shuffle in the debian package (CASSANDRA-5058)
Merged from 1.1:
 * fix multithreaded compaction deadlock (CASSANDRA-4492)
 * fix temporarily missing schema after upgrade from pre-1.1.5 (CASSANDRA-5061)
 * Fix ALTER TABLE overriding compression options with defaults
   (CASSANDRA-4996, 5066)
 * fix specifying and altering crc_check_chance (CASSANDRA-5053)
 * fix Murmur3Partitioner ownership% calculation (CASSANDRA-5076)
 * Don't expire columns sooner than they should in 2ndary indexes (CASSANDRA-5079)


1.2-rc1
 * rename rpc_timeout settings to request_timeout (CASSANDRA-5027)
 * add BF with 0.1 FP to LCS by default (CASSANDRA-5029)
 * Fix preparing insert queries (CASSANDRA-5016)
 * Fix preparing queries with counter increment (CASSANDRA-5022)
 * Fix preparing updates with collections (CASSANDRA-5017)
 * Don't generate UUID based on other node address (CASSANDRA-5002)
 * Fix message when trying to alter a clustering key type (CASSANDRA-5012)
 * Update IAuthenticator to match the new IAuthorizer (CASSANDRA-5003)
 * Fix inserting only a key in CQL3 (CASSANDRA-5040)
 * Fix CQL3 token() function when used with strings (CASSANDRA-5050)
Merged from 1.1:
 * reduce log spam from invalid counter shards (CASSANDRA-5026)
 * Improve schema propagation performance (CASSANDRA-5025)
 * Fix for IndexHelper.IndexFor throws OOB Exception (CASSANDRA-5030)
 * cqlsh: make it possible to describe thrift CFs (CASSANDRA-4827)
 * cqlsh: fix timestamp formatting on some platforms (CASSANDRA-5046)


1.2-beta3
 * make consistency level configurable in cqlsh (CASSANDRA-4829)
 * fix cqlsh rendering of blob fields (CASSANDRA-4970)
 * fix cqlsh DESCRIBE command (CASSANDRA-4913)
 * save truncation position in system table (CASSANDRA-4906)
 * Move CompressionMetadata off-heap (CASSANDRA-4937)
 * allow CLI to GET cql3 columnfamily data (CASSANDRA-4924)
 * Fix rare race condition in getExpireTimeForEndpoint (CASSANDRA-4402)
 * acquire references to overlapping sstables during compaction so bloom filter
   doesn't get free'd prematurely (CASSANDRA-4934)
 * Don't share slice query filter in CQL3 SelectStatement (CASSANDRA-4928)
 * Separate tracing from Log4J (CASSANDRA-4861)
 * Exclude gcable tombstones from merkle-tree computation (CASSANDRA-4905)
 * Better printing of AbstractBounds for tracing (CASSANDRA-4931)
 * Optimize mostRecentTombstone check in CC.collectAllData (CASSANDRA-4883)
 * Change stream session ID to UUID to avoid collision from same node (CASSANDRA-4813)
 * Use Stats.db when bulk loading if present (CASSANDRA-4957)
 * Skip repair on system_trace and keyspaces with RF=1 (CASSANDRA-4956)
 * (cql3) Remove arbitrary SELECT limit (CASSANDRA-4918)
 * Correctly handle prepared operation on collections (CASSANDRA-4945)
 * Fix CQL3 LIMIT (CASSANDRA-4877)
 * Fix Stress for CQL3 (CASSANDRA-4979)
 * Remove cassandra specific exceptions from JMX interface (CASSANDRA-4893)
 * (CQL3) Force using ALLOW FILTERING on potentially inefficient queries (CASSANDRA-4915)
 * (cql3) Fix adding column when the table has collections (CASSANDRA-4982)
 * (cql3) Fix allowing collections with compact storage (CASSANDRA-4990)
 * (cql3) Refuse ttl/writetime function on collections (CASSANDRA-4992)
 * Replace IAuthority with new IAuthorizer (CASSANDRA-4874)
 * clqsh: fix KEY pseudocolumn escaping when describing Thrift tables
   in CQL3 mode (CASSANDRA-4955)
 * add basic authentication support for Pig CassandraStorage (CASSANDRA-3042)
 * fix CQL2 ALTER TABLE compaction_strategy_class altering (CASSANDRA-4965)
Merged from 1.1:
 * Fall back to old describe_splits if d_s_ex is not available (CASSANDRA-4803)
 * Improve error reporting when streaming ranges fail (CASSANDRA-5009)
 * Fix cqlsh timestamp formatting of timezone info (CASSANDRA-4746)
 * Fix assertion failure with leveled compaction (CASSANDRA-4799)
 * Check for null end_token in get_range_slice (CASSANDRA-4804)
 * Remove all remnants of removed nodes (CASSANDRA-4840)
 * Add aut-reloading of the log4j file in debian package (CASSANDRA-4855)
 * Fix estimated row cache entry size (CASSANDRA-4860)
 * reset getRangeSlice filter after finishing a row for get_paged_slice
   (CASSANDRA-4919)
 * expunge row cache post-truncate (CASSANDRA-4940)
 * Allow static CF definition with compact storage (CASSANDRA-4910)
 * Fix endless loop/compaction of schema_* CFs due to broken timestamps (CASSANDRA-4880)
 * Fix 'wrong class type' assertion in CounterColumn (CASSANDRA-4976)


1.2-beta2
 * fp rate of 1.0 disables BF entirely; LCS defaults to 1.0 (CASSANDRA-4876)
 * off-heap bloom filters for row keys (CASSANDRA_4865)
 * add extension point for sstable components (CASSANDRA-4049)
 * improve tracing output (CASSANDRA-4852, 4862)
 * make TRACE verb droppable (CASSANDRA-4672)
 * fix BulkLoader recognition of CQL3 columnfamilies (CASSANDRA-4755)
 * Sort commitlog segments for replay by id instead of mtime (CASSANDRA-4793)
 * Make hint delivery asynchronous (CASSANDRA-4761)
 * Pluggable Thrift transport factories for CLI and cqlsh (CASSANDRA-4609, 4610)
 * cassandra-cli: allow Double value type to be inserted to a column (CASSANDRA-4661)
 * Add ability to use custom TServerFactory implementations (CASSANDRA-4608)
 * optimize batchlog flushing to skip successful batches (CASSANDRA-4667)
 * include metadata for system keyspace itself in schema tables (CASSANDRA-4416)
 * add check to PropertyFileSnitch to verify presence of location for
   local node (CASSANDRA-4728)
 * add PBSPredictor consistency modeler (CASSANDRA-4261)
 * remove vestiges of Thrift unframed mode (CASSANDRA-4729)
 * optimize single-row PK lookups (CASSANDRA-4710)
 * adjust blockFor calculation to account for pending ranges due to node
   movement (CASSANDRA-833)
 * Change CQL version to 3.0.0 and stop accepting 3.0.0-beta1 (CASSANDRA-4649)
 * (CQL3) Make prepared statement global instead of per connection
   (CASSANDRA-4449)
 * Fix scrubbing of CQL3 created tables (CASSANDRA-4685)
 * (CQL3) Fix validation when using counter and regular columns in the same
   table (CASSANDRA-4706)
 * Fix bug starting Cassandra with simple authentication (CASSANDRA-4648)
 * Add support for batchlog in CQL3 (CASSANDRA-4545, 4738)
 * Add support for multiple column family outputs in CFOF (CASSANDRA-4208)
 * Support repairing only the local DC nodes (CASSANDRA-4747)
 * Use rpc_address for binary protocol and change default port (CASSANDRA-4751)
 * Fix use of collections in prepared statements (CASSANDRA-4739)
 * Store more information into peers table (CASSANDRA-4351, 4814)
 * Configurable bucket size for size tiered compaction (CASSANDRA-4704)
 * Run leveled compaction in parallel (CASSANDRA-4310)
 * Fix potential NPE during CFS reload (CASSANDRA-4786)
 * Composite indexes may miss results (CASSANDRA-4796)
 * Move consistency level to the protocol level (CASSANDRA-4734, 4824)
 * Fix Subcolumn slice ends not respected (CASSANDRA-4826)
 * Fix Assertion error in cql3 select (CASSANDRA-4783)
 * Fix list prepend logic (CQL3) (CASSANDRA-4835)
 * Add booleans as literals in CQL3 (CASSANDRA-4776)
 * Allow renaming PK columns in CQL3 (CASSANDRA-4822)
 * Fix binary protocol NEW_NODE event (CASSANDRA-4679)
 * Fix potential infinite loop in tombstone compaction (CASSANDRA-4781)
 * Remove system tables accounting from schema (CASSANDRA-4850)
 * (cql3) Force provided columns in clustering key order in
   'CLUSTERING ORDER BY' (CASSANDRA-4881)
 * Fix composite index bug (CASSANDRA-4884)
 * Fix short read protection for CQL3 (CASSANDRA-4882)
 * Add tracing support to the binary protocol (CASSANDRA-4699)
 * (cql3) Don't allow prepared marker inside collections (CASSANDRA-4890)
 * Re-allow order by on non-selected columns (CASSANDRA-4645)
 * Bug when composite index is created in a table having collections (CASSANDRA-4909)
 * log index scan subject in CompositesSearcher (CASSANDRA-4904)
Merged from 1.1:
 * add get[Row|Key]CacheEntries to CacheServiceMBean (CASSANDRA-4859)
 * fix get_paged_slice to wrap to next row correctly (CASSANDRA-4816)
 * fix indexing empty column values (CASSANDRA-4832)
 * allow JdbcDate to compose null Date objects (CASSANDRA-4830)
 * fix possible stackoverflow when compacting 1000s of sstables
   (CASSANDRA-4765)
 * fix wrong leveled compaction progress calculation (CASSANDRA-4807)
 * add a close() method to CRAR to prevent leaking file descriptors (CASSANDRA-4820)
 * fix potential infinite loop in get_count (CASSANDRA-4833)
 * fix compositeType.{get/from}String methods (CASSANDRA-4842)
 * (CQL) fix CREATE COLUMNFAMILY permissions check (CASSANDRA-4864)
 * Fix DynamicCompositeType same type comparison (CASSANDRA-4711)
 * Fix duplicate SSTable reference when stream session failed (CASSANDRA-3306)
 * Allow static CF definition with compact storage (CASSANDRA-4910)
 * Fix endless loop/compaction of schema_* CFs due to broken timestamps (CASSANDRA-4880)
 * Fix 'wrong class type' assertion in CounterColumn (CASSANDRA-4976)


1.2-beta1
 * add atomic_batch_mutate (CASSANDRA-4542, -4635)
 * increase default max_hint_window_in_ms to 3h (CASSANDRA-4632)
 * include message initiation time to replicas so they can more
   accurately drop timed-out requests (CASSANDRA-2858)
 * fix clientutil.jar dependencies (CASSANDRA-4566)
 * optimize WriteResponse (CASSANDRA-4548)
 * new metrics (CASSANDRA-4009)
 * redesign KEYS indexes to avoid read-before-write (CASSANDRA-2897)
 * debug tracing (CASSANDRA-1123)
 * parallelize row cache loading (CASSANDRA-4282)
 * Make compaction, flush JBOD-aware (CASSANDRA-4292)
 * run local range scans on the read stage (CASSANDRA-3687)
 * clean up ioexceptions (CASSANDRA-2116)
 * add disk_failure_policy (CASSANDRA-2118)
 * Introduce new json format with row level deletion (CASSANDRA-4054)
 * remove redundant "name" column from schema_keyspaces (CASSANDRA-4433)
 * improve "nodetool ring" handling of multi-dc clusters (CASSANDRA-3047)
 * update NTS calculateNaturalEndpoints to be O(N log N) (CASSANDRA-3881)
 * split up rpc timeout by operation type (CASSANDRA-2819)
 * rewrite key cache save/load to use only sequential i/o (CASSANDRA-3762)
 * update MS protocol with a version handshake + broadcast address id
   (CASSANDRA-4311)
 * multithreaded hint replay (CASSANDRA-4189)
 * add inter-node message compression (CASSANDRA-3127)
 * remove COPP (CASSANDRA-2479)
 * Track tombstone expiration and compact when tombstone content is
   higher than a configurable threshold, default 20% (CASSANDRA-3442, 4234)
 * update MurmurHash to version 3 (CASSANDRA-2975)
 * (CLI) track elapsed time for `delete' operation (CASSANDRA-4060)
 * (CLI) jline version is bumped to 1.0 to properly  support
   'delete' key function (CASSANDRA-4132)
 * Save IndexSummary into new SSTable 'Summary' component (CASSANDRA-2392, 4289)
 * Add support for range tombstones (CASSANDRA-3708)
 * Improve MessagingService efficiency (CASSANDRA-3617)
 * Avoid ID conflicts from concurrent schema changes (CASSANDRA-3794)
 * Set thrift HSHA server thread limit to unlimited by default (CASSANDRA-4277)
 * Avoids double serialization of CF id in RowMutation messages
   (CASSANDRA-4293)
 * stream compressed sstables directly with java nio (CASSANDRA-4297)
 * Support multiple ranges in SliceQueryFilter (CASSANDRA-3885)
 * Add column metadata to system column families (CASSANDRA-4018)
 * (cql3) Always use composite types by default (CASSANDRA-4329)
 * (cql3) Add support for set, map and list (CASSANDRA-3647)
 * Validate date type correctly (CASSANDRA-4441)
 * (cql3) Allow definitions with only a PK (CASSANDRA-4361)
 * (cql3) Add support for row key composites (CASSANDRA-4179)
 * improve DynamicEndpointSnitch by using reservoir sampling (CASSANDRA-4038)
 * (cql3) Add support for 2ndary indexes (CASSANDRA-3680)
 * (cql3) fix defining more than one PK to be invalid (CASSANDRA-4477)
 * remove schema agreement checking from all external APIs (Thrift, CQL and CQL3) (CASSANDRA-4487)
 * add Murmur3Partitioner and make it default for new installations (CASSANDRA-3772, 4621)
 * (cql3) update pseudo-map syntax to use map syntax (CASSANDRA-4497)
 * Finer grained exceptions hierarchy and provides error code with exceptions (CASSANDRA-3979)
 * Adds events push to binary protocol (CASSANDRA-4480)
 * Rewrite nodetool help (CASSANDRA-2293)
 * Make CQL3 the default for CQL (CASSANDRA-4640)
 * update stress tool to be able to use CQL3 (CASSANDRA-4406)
 * Accept all thrift update on CQL3 cf but don't expose their metadata (CASSANDRA-4377)
 * Replace Throttle with Guava's RateLimiter for HintedHandOff (CASSANDRA-4541)
 * fix counter add/get using CQL2 and CQL3 in stress tool (CASSANDRA-4633)
 * Add sstable count per level to cfstats (CASSANDRA-4537)
 * (cql3) Add ALTER KEYSPACE statement (CASSANDRA-4611)
 * (cql3) Allow defining default consistency levels (CASSANDRA-4448)
 * (cql3) Fix queries using LIMIT missing results (CASSANDRA-4579)
 * fix cross-version gossip messaging (CASSANDRA-4576)
 * added inet data type (CASSANDRA-4627)


1.1.6
 * Wait for writes on synchronous read digest mismatch (CASSANDRA-4792)
 * fix commitlog replay for nanotime-infected sstables (CASSANDRA-4782)
 * preflight check ttl for maximum of 20 years (CASSANDRA-4771)
 * (Pig) fix widerow input with single column rows (CASSANDRA-4789)
 * Fix HH to compact with correct gcBefore, which avoids wiping out
   undelivered hints (CASSANDRA-4772)
 * LCS will merge up to 32 L0 sstables as intended (CASSANDRA-4778)
 * NTS will default unconfigured DC replicas to zero (CASSANDRA-4675)
 * use default consistency level in counter validation if none is
   explicitly provide (CASSANDRA-4700)
 * Improve IAuthority interface by introducing fine-grained
   access permissions and grant/revoke commands (CASSANDRA-4490, 4644)
 * fix assumption error in CLI when updating/describing keyspace
   (CASSANDRA-4322)
 * Adds offline sstablescrub to debian packaging (CASSANDRA-4642)
 * Automatic fixing of overlapping leveled sstables (CASSANDRA-4644)
 * fix error when using ORDER BY with extended selections (CASSANDRA-4689)
 * (CQL3) Fix validation for IN queries for non-PK cols (CASSANDRA-4709)
 * fix re-created keyspace disappering after 1.1.5 upgrade
   (CASSANDRA-4698, 4752)
 * (CLI) display elapsed time in 2 fraction digits (CASSANDRA-3460)
 * add authentication support to sstableloader (CASSANDRA-4712)
 * Fix CQL3 'is reversed' logic (CASSANDRA-4716, 4759)
 * (CQL3) Don't return ReversedType in result set metadata (CASSANDRA-4717)
 * Backport adding AlterKeyspace statement (CASSANDRA-4611)
 * (CQL3) Correcty accept upper-case data types (CASSANDRA-4770)
 * Add binary protocol events for schema changes (CASSANDRA-4684)
Merged from 1.0:
 * Switch from NBHM to CHM in MessagingService's callback map, which
   prevents OOM in long-running instances (CASSANDRA-4708)


1.1.5
 * add SecondaryIndex.reload API (CASSANDRA-4581)
 * use millis + atomicint for commitlog segment creation instead of
   nanotime, which has issues under some hypervisors (CASSANDRA-4601)
 * fix FD leak in slice queries (CASSANDRA-4571)
 * avoid recursion in leveled compaction (CASSANDRA-4587)
 * increase stack size under Java7 to 180K
 * Log(info) schema changes (CASSANDRA-4547)
 * Change nodetool setcachecapcity to manipulate global caches (CASSANDRA-4563)
 * (cql3) fix setting compaction strategy (CASSANDRA-4597)
 * fix broken system.schema_* timestamps on system startup (CASSANDRA-4561)
 * fix wrong skip of cache saving (CASSANDRA-4533)
 * Avoid NPE when lost+found is in data dir (CASSANDRA-4572)
 * Respect five-minute flush moratorium after initial CL replay (CASSANDRA-4474)
 * Adds ntp as recommended in debian packaging (CASSANDRA-4606)
 * Configurable transport in CF Record{Reader|Writer} (CASSANDRA-4558)
 * (cql3) fix potential NPE with both equal and unequal restriction (CASSANDRA-4532)
 * (cql3) improves ORDER BY validation (CASSANDRA-4624)
 * Fix potential deadlock during counter writes (CASSANDRA-4578)
 * Fix cql error with ORDER BY when using IN (CASSANDRA-4612)
Merged from 1.0:
 * increase Xss to 160k to accomodate latest 1.6 JVMs (CASSANDRA-4602)
 * fix toString of hint destination tokens (CASSANDRA-4568)
 * Fix multiple values for CurrentLocal NodeID (CASSANDRA-4626)


1.1.4
 * fix offline scrub to catch >= out of order rows (CASSANDRA-4411)
 * fix cassandra-env.sh on RHEL and other non-dash-based systems
   (CASSANDRA-4494)
Merged from 1.0:
 * (Hadoop) fix setting key length for old-style mapred api (CASSANDRA-4534)
 * (Hadoop) fix iterating through a resultset consisting entirely
   of tombstoned rows (CASSANDRA-4466)


1.1.3
 * (cqlsh) add COPY TO (CASSANDRA-4434)
 * munmap commitlog segments before rename (CASSANDRA-4337)
 * (JMX) rename getRangeKeySample to sampleKeyRange to avoid returning
   multi-MB results as an attribute (CASSANDRA-4452)
 * flush based on data size, not throughput; overwritten columns no
   longer artificially inflate liveRatio (CASSANDRA-4399)
 * update default commitlog segment size to 32MB and total commitlog
   size to 32/1024 MB for 32/64 bit JVMs, respectively (CASSANDRA-4422)
 * avoid using global partitioner to estimate ranges in index sstables
   (CASSANDRA-4403)
 * restore pre-CASSANDRA-3862 approach to removing expired tombstones
   from row cache during compaction (CASSANDRA-4364)
 * (stress) support for CQL prepared statements (CASSANDRA-3633)
 * Correctly catch exception when Snappy cannot be loaded (CASSANDRA-4400)
 * (cql3) Support ORDER BY when IN condition is given in WHERE clause (CASSANDRA-4327)
 * (cql3) delete "component_index" column on DROP TABLE call (CASSANDRA-4420)
 * change nanoTime() to currentTimeInMillis() in schema related code (CASSANDRA-4432)
 * add a token generation tool (CASSANDRA-3709)
 * Fix LCS bug with sstable containing only 1 row (CASSANDRA-4411)
 * fix "Can't Modify Index Name" problem on CF update (CASSANDRA-4439)
 * Fix assertion error in getOverlappingSSTables during repair (CASSANDRA-4456)
 * fix nodetool's setcompactionthreshold command (CASSANDRA-4455)
 * Ensure compacted files are never used, to avoid counter overcount (CASSANDRA-4436)
Merged from 1.0:
 * Push the validation of secondary index values to the SecondaryIndexManager (CASSANDRA-4240)
 * allow dropping columns shadowed by not-yet-expired supercolumn or row
   tombstones in PrecompactedRow (CASSANDRA-4396)


1.1.2
 * Fix cleanup not deleting index entries (CASSANDRA-4379)
 * Use correct partitioner when saving + loading caches (CASSANDRA-4331)
 * Check schema before trying to export sstable (CASSANDRA-2760)
 * Raise a meaningful exception instead of NPE when PFS encounters
   an unconfigured node + no default (CASSANDRA-4349)
 * fix bug in sstable blacklisting with LCS (CASSANDRA-4343)
 * LCS no longer promotes tiny sstables out of L0 (CASSANDRA-4341)
 * skip tombstones during hint replay (CASSANDRA-4320)
 * fix NPE in compactionstats (CASSANDRA-4318)
 * enforce 1m min keycache for auto (CASSANDRA-4306)
 * Have DeletedColumn.isMFD always return true (CASSANDRA-4307)
 * (cql3) exeption message for ORDER BY constraints said primary filter can be
    an IN clause, which is misleading (CASSANDRA-4319)
 * (cql3) Reject (not yet supported) creation of 2ndardy indexes on tables with
   composite primary keys (CASSANDRA-4328)
 * Set JVM stack size to 160k for java 7 (CASSANDRA-4275)
 * cqlsh: add COPY command to load data from CSV flat files (CASSANDRA-4012)
 * CFMetaData.fromThrift to throw ConfigurationException upon error (CASSANDRA-4353)
 * Use CF comparator to sort indexed columns in SecondaryIndexManager
   (CASSANDRA-4365)
 * add strategy_options to the KSMetaData.toString() output (CASSANDRA-4248)
 * (cql3) fix range queries containing unqueried results (CASSANDRA-4372)
 * (cql3) allow updating column_alias types (CASSANDRA-4041)
 * (cql3) Fix deletion bug (CASSANDRA-4193)
 * Fix computation of overlapping sstable for leveled compaction (CASSANDRA-4321)
 * Improve scrub and allow to run it offline (CASSANDRA-4321)
 * Fix assertionError in StorageService.bulkLoad (CASSANDRA-4368)
 * (cqlsh) add option to authenticate to a keyspace at startup (CASSANDRA-4108)
 * (cqlsh) fix ASSUME functionality (CASSANDRA-4352)
 * Fix ColumnFamilyRecordReader to not return progress > 100% (CASSANDRA-3942)
Merged from 1.0:
 * Set gc_grace on index CF to 0 (CASSANDRA-4314)


1.1.1
 * add populate_io_cache_on_flush option (CASSANDRA-2635)
 * allow larger cache capacities than 2GB (CASSANDRA-4150)
 * add getsstables command to nodetool (CASSANDRA-4199)
 * apply parent CF compaction settings to secondary index CFs (CASSANDRA-4280)
 * preserve commitlog size cap when recycling segments at startup
   (CASSANDRA-4201)
 * (Hadoop) fix split generation regression (CASSANDRA-4259)
 * ignore min/max compactions settings in LCS, while preserving
   behavior that min=max=0 disables autocompaction (CASSANDRA-4233)
 * log number of rows read from saved cache (CASSANDRA-4249)
 * calculate exact size required for cleanup operations (CASSANDRA-1404)
 * avoid blocking additional writes during flush when the commitlog
   gets behind temporarily (CASSANDRA-1991)
 * enable caching on index CFs based on data CF cache setting (CASSANDRA-4197)
 * warn on invalid replication strategy creation options (CASSANDRA-4046)
 * remove [Freeable]Memory finalizers (CASSANDRA-4222)
 * include tombstone size in ColumnFamily.size, which can prevent OOM
   during sudden mass delete operations by yielding a nonzero liveRatio
   (CASSANDRA-3741)
 * Open 1 sstableScanner per level for leveled compaction (CASSANDRA-4142)
 * Optimize reads when row deletion timestamps allow us to restrict
   the set of sstables we check (CASSANDRA-4116)
 * add support for commitlog archiving and point-in-time recovery
   (CASSANDRA-3690)
 * avoid generating redundant compaction tasks during streaming
   (CASSANDRA-4174)
 * add -cf option to nodetool snapshot, and takeColumnFamilySnapshot to
   StorageService mbean (CASSANDRA-556)
 * optimize cleanup to drop entire sstables where possible (CASSANDRA-4079)
 * optimize truncate when autosnapshot is disabled (CASSANDRA-4153)
 * update caches to use byte[] keys to reduce memory overhead (CASSANDRA-3966)
 * add column limit to cli (CASSANDRA-3012, 4098)
 * clean up and optimize DataOutputBuffer, used by CQL compression and
   CompositeType (CASSANDRA-4072)
 * optimize commitlog checksumming (CASSANDRA-3610)
 * identify and blacklist corrupted SSTables from future compactions
   (CASSANDRA-2261)
 * Move CfDef and KsDef validation out of thrift (CASSANDRA-4037)
 * Expose API to repair a user provided range (CASSANDRA-3912)
 * Add way to force the cassandra-cli to refresh its schema (CASSANDRA-4052)
 * Avoid having replicate on write tasks stacking up at CL.ONE (CASSANDRA-2889)
 * (cql3) Backwards compatibility for composite comparators in non-cql3-aware
   clients (CASSANDRA-4093)
 * (cql3) Fix order by for reversed queries (CASSANDRA-4160)
 * (cql3) Add ReversedType support (CASSANDRA-4004)
 * (cql3) Add timeuuid type (CASSANDRA-4194)
 * (cql3) Minor fixes (CASSANDRA-4185)
 * (cql3) Fix prepared statement in BATCH (CASSANDRA-4202)
 * (cql3) Reduce the list of reserved keywords (CASSANDRA-4186)
 * (cql3) Move max/min compaction thresholds to compaction strategy options
   (CASSANDRA-4187)
 * Fix exception during move when localhost is the only source (CASSANDRA-4200)
 * (cql3) Allow paging through non-ordered partitioner results (CASSANDRA-3771)
 * (cql3) Fix drop index (CASSANDRA-4192)
 * (cql3) Don't return range ghosts anymore (CASSANDRA-3982)
 * fix re-creating Keyspaces/ColumnFamilies with the same name as dropped
   ones (CASSANDRA-4219)
 * fix SecondaryIndex LeveledManifest save upon snapshot (CASSANDRA-4230)
 * fix missing arrayOffset in FBUtilities.hash (CASSANDRA-4250)
 * (cql3) Add name of parameters in CqlResultSet (CASSANDRA-4242)
 * (cql3) Correctly validate order by queries (CASSANDRA-4246)
 * rename stress to cassandra-stress for saner packaging (CASSANDRA-4256)
 * Fix exception on colum metadata with non-string comparator (CASSANDRA-4269)
 * Check for unknown/invalid compression options (CASSANDRA-4266)
 * (cql3) Adds simple access to column timestamp and ttl (CASSANDRA-4217)
 * (cql3) Fix range queries with secondary indexes (CASSANDRA-4257)
 * Better error messages from improper input in cli (CASSANDRA-3865)
 * Try to stop all compaction upon Keyspace or ColumnFamily drop (CASSANDRA-4221)
 * (cql3) Allow keyspace properties to contain hyphens (CASSANDRA-4278)
 * (cql3) Correctly validate keyspace access in create table (CASSANDRA-4296)
 * Avoid deadlock in migration stage (CASSANDRA-3882)
 * Take supercolumn names and deletion info into account in memtable throughput
   (CASSANDRA-4264)
 * Add back backward compatibility for old style replication factor (CASSANDRA-4294)
 * Preserve compatibility with pre-1.1 index queries (CASSANDRA-4262)
Merged from 1.0:
 * Fix super columns bug where cache is not updated (CASSANDRA-4190)
 * fix maxTimestamp to include row tombstones (CASSANDRA-4116)
 * (CLI) properly handle quotes in create/update keyspace commands (CASSANDRA-4129)
 * Avoids possible deadlock during bootstrap (CASSANDRA-4159)
 * fix stress tool that hangs forever on timeout or error (CASSANDRA-4128)
 * stress tool to return appropriate exit code on failure (CASSANDRA-4188)
 * fix compaction NPE when out of disk space and assertions disabled
   (CASSANDRA-3985)
 * synchronize LCS getEstimatedTasks to avoid CME (CASSANDRA-4255)
 * ensure unique streaming session id's (CASSANDRA-4223)
 * kick off background compaction when min/max thresholds change
   (CASSANDRA-4279)
 * improve ability of STCS.getBuckets to deal with 100s of 1000s of
   sstables, such as when convertinb back from LCS (CASSANDRA-4287)
 * Oversize integer in CQL throws NumberFormatException (CASSANDRA-4291)
 * fix 1.0.x node join to mixed version cluster, other nodes >= 1.1 (CASSANDRA-4195)
 * Fix LCS splitting sstable base on uncompressed size (CASSANDRA-4419)
 * Push the validation of secondary index values to the SecondaryIndexManager (CASSANDRA-4240)
 * Don't purge columns during upgradesstables (CASSANDRA-4462)
 * Make cqlsh work with piping (CASSANDRA-4113)
 * Validate arguments for nodetool decommission (CASSANDRA-4061)
 * Report thrift status in nodetool info (CASSANDRA-4010)


1.1.0-final
 * average a reduced liveRatio estimate with the previous one (CASSANDRA-4065)
 * Allow KS and CF names up to 48 characters (CASSANDRA-4157)
 * fix stress build (CASSANDRA-4140)
 * add time remaining estimate to nodetool compactionstats (CASSANDRA-4167)
 * (cql) fix NPE in cql3 ALTER TABLE (CASSANDRA-4163)
 * (cql) Add support for CL.TWO and CL.THREE in CQL (CASSANDRA-4156)
 * (cql) Fix type in CQL3 ALTER TABLE preventing update (CASSANDRA-4170)
 * (cql) Throw invalid exception from CQL3 on obsolete options (CASSANDRA-4171)
 * (cqlsh) fix recognizing uppercase SELECT keyword (CASSANDRA-4161)
 * Pig: wide row support (CASSANDRA-3909)
Merged from 1.0:
 * avoid streaming empty files with bulk loader if sstablewriter errors out
   (CASSANDRA-3946)


1.1-rc1
 * Include stress tool in binary builds (CASSANDRA-4103)
 * (Hadoop) fix wide row iteration when last row read was deleted
   (CASSANDRA-4154)
 * fix read_repair_chance to really default to 0.1 in the cli (CASSANDRA-4114)
 * Adds caching and bloomFilterFpChange to CQL options (CASSANDRA-4042)
 * Adds posibility to autoconfigure size of the KeyCache (CASSANDRA-4087)
 * fix KEYS index from skipping results (CASSANDRA-3996)
 * Remove sliced_buffer_size_in_kb dead option (CASSANDRA-4076)
 * make loadNewSStable preserve sstable version (CASSANDRA-4077)
 * Respect 1.0 cache settings as much as possible when upgrading
   (CASSANDRA-4088)
 * relax path length requirement for sstable files when upgrading on
   non-Windows platforms (CASSANDRA-4110)
 * fix terminination of the stress.java when errors were encountered
   (CASSANDRA-4128)
 * Move CfDef and KsDef validation out of thrift (CASSANDRA-4037)
 * Fix get_paged_slice (CASSANDRA-4136)
 * CQL3: Support slice with exclusive start and stop (CASSANDRA-3785)
Merged from 1.0:
 * support PropertyFileSnitch in bulk loader (CASSANDRA-4145)
 * add auto_snapshot option allowing disabling snapshot before drop/truncate
   (CASSANDRA-3710)
 * allow short snitch names (CASSANDRA-4130)


1.1-beta2
 * rename loaded sstables to avoid conflicts with local snapshots
   (CASSANDRA-3967)
 * start hint replay as soon as FD notifies that the target is back up
   (CASSANDRA-3958)
 * avoid unproductive deserializing of cached rows during compaction
   (CASSANDRA-3921)
 * fix concurrency issues with CQL keyspace creation (CASSANDRA-3903)
 * Show Effective Owership via Nodetool ring <keyspace> (CASSANDRA-3412)
 * Update ORDER BY syntax for CQL3 (CASSANDRA-3925)
 * Fix BulkRecordWriter to not throw NPE if reducer gets no map data from Hadoop (CASSANDRA-3944)
 * Fix bug with counters in super columns (CASSANDRA-3821)
 * Remove deprecated merge_shard_chance (CASSANDRA-3940)
 * add a convenient way to reset a node's schema (CASSANDRA-2963)
 * fix for intermittent SchemaDisagreementException (CASSANDRA-3884)
 * CLI `list <CF>` to limit number of columns and their order (CASSANDRA-3012)
 * ignore deprecated KsDef/CfDef/ColumnDef fields in native schema (CASSANDRA-3963)
 * CLI to report when unsupported column_metadata pair was given (CASSANDRA-3959)
 * reincarnate removed and deprecated KsDef/CfDef attributes (CASSANDRA-3953)
 * Fix race between writes and read for cache (CASSANDRA-3862)
 * perform static initialization of StorageProxy on start-up (CASSANDRA-3797)
 * support trickling fsync() on writes (CASSANDRA-3950)
 * expose counters for unavailable/timeout exceptions given to thrift clients (CASSANDRA-3671)
 * avoid quadratic startup time in LeveledManifest (CASSANDRA-3952)
 * Add type information to new schema_ columnfamilies and remove thrift
   serialization for schema (CASSANDRA-3792)
 * add missing column validator options to the CLI help (CASSANDRA-3926)
 * skip reading saved key cache if CF's caching strategy is NONE or ROWS_ONLY (CASSANDRA-3954)
 * Unify migration code (CASSANDRA-4017)
Merged from 1.0:
 * cqlsh: guess correct version of Python for Arch Linux (CASSANDRA-4090)
 * (CLI) properly handle quotes in create/update keyspace commands (CASSANDRA-4129)
 * Avoids possible deadlock during bootstrap (CASSANDRA-4159)
 * fix stress tool that hangs forever on timeout or error (CASSANDRA-4128)
 * Fix super columns bug where cache is not updated (CASSANDRA-4190)
 * stress tool to return appropriate exit code on failure (CASSANDRA-4188)


1.0.9
 * improve index sampling performance (CASSANDRA-4023)
 * always compact away deleted hints immediately after handoff (CASSANDRA-3955)
 * delete hints from dropped ColumnFamilies on handoff instead of
   erroring out (CASSANDRA-3975)
 * add CompositeType ref to the CLI doc for create/update column family (CASSANDRA-3980)
 * Pig: support Counter ColumnFamilies (CASSANDRA-3973)
 * Pig: Composite column support (CASSANDRA-3684)
 * Avoid NPE during repair when a keyspace has no CFs (CASSANDRA-3988)
 * Fix division-by-zero error on get_slice (CASSANDRA-4000)
 * don't change manifest level for cleanup, scrub, and upgradesstables
   operations under LeveledCompactionStrategy (CASSANDRA-3989, 4112)
 * fix race leading to super columns assertion failure (CASSANDRA-3957)
 * fix NPE on invalid CQL delete command (CASSANDRA-3755)
 * allow custom types in CLI's assume command (CASSANDRA-4081)
 * fix totalBytes count for parallel compactions (CASSANDRA-3758)
 * fix intermittent NPE in get_slice (CASSANDRA-4095)
 * remove unnecessary asserts in native code interfaces (CASSANDRA-4096)
 * Validate blank keys in CQL to avoid assertion errors (CASSANDRA-3612)
 * cqlsh: fix bad decoding of some column names (CASSANDRA-4003)
 * cqlsh: fix incorrect padding with unicode chars (CASSANDRA-4033)
 * Fix EC2 snitch incorrectly reporting region (CASSANDRA-4026)
 * Shut down thrift during decommission (CASSANDRA-4086)
 * Expose nodetool cfhistograms for 2ndary indexes (CASSANDRA-4063)
Merged from 0.8:
 * Fix ConcurrentModificationException in gossiper (CASSANDRA-4019)


1.1-beta1
 * (cqlsh)
   + add SOURCE and CAPTURE commands, and --file option (CASSANDRA-3479)
   + add ALTER COLUMNFAMILY WITH (CASSANDRA-3523)
   + bundle Python dependencies with Cassandra (CASSANDRA-3507)
   + added to Debian package (CASSANDRA-3458)
   + display byte data instead of erroring out on decode failure
     (CASSANDRA-3874)
 * add nodetool rebuild_index (CASSANDRA-3583)
 * add nodetool rangekeysample (CASSANDRA-2917)
 * Fix streaming too much data during move operations (CASSANDRA-3639)
 * Nodetool and CLI connect to localhost by default (CASSANDRA-3568)
 * Reduce memory used by primary index sample (CASSANDRA-3743)
 * (Hadoop) separate input/output configurations (CASSANDRA-3197, 3765)
 * avoid returning internal Cassandra classes over JMX (CASSANDRA-2805)
 * add row-level isolation via SnapTree (CASSANDRA-2893)
 * Optimize key count estimation when opening sstable on startup
   (CASSANDRA-2988)
 * multi-dc replication optimization supporting CL > ONE (CASSANDRA-3577)
 * add command to stop compactions (CASSANDRA-1740, 3566, 3582)
 * multithreaded streaming (CASSANDRA-3494)
 * removed in-tree redhat spec (CASSANDRA-3567)
 * "defragment" rows for name-based queries under STCS, again (CASSANDRA-2503)
 * Recycle commitlog segments for improved performance
   (CASSANDRA-3411, 3543, 3557, 3615)
 * update size-tiered compaction to prioritize small tiers (CASSANDRA-2407)
 * add message expiration logic to OutboundTcpConnection (CASSANDRA-3005)
 * off-heap cache to use sun.misc.Unsafe instead of JNA (CASSANDRA-3271)
 * EACH_QUORUM is only supported for writes (CASSANDRA-3272)
 * replace compactionlock use in schema migration by checking CFS.isValid
   (CASSANDRA-3116)
 * recognize that "SELECT first ... *" isn't really "SELECT *" (CASSANDRA-3445)
 * Use faster bytes comparison (CASSANDRA-3434)
 * Bulk loader is no longer a fat client, (HADOOP) bulk load output format
   (CASSANDRA-3045)
 * (Hadoop) add support for KeyRange.filter
 * remove assumption that keys and token are in bijection
   (CASSANDRA-1034, 3574, 3604)
 * always remove endpoints from delevery queue in HH (CASSANDRA-3546)
 * fix race between cf flush and its 2ndary indexes flush (CASSANDRA-3547)
 * fix potential race in AES when a repair fails (CASSANDRA-3548)
 * Remove columns shadowed by a deleted container even when we cannot purge
   (CASSANDRA-3538)
 * Improve memtable slice iteration performance (CASSANDRA-3545)
 * more efficient allocation of small bloom filters (CASSANDRA-3618)
 * Use separate writer thread in SSTableSimpleUnsortedWriter (CASSANDRA-3619)
 * fsync the directory after new sstable or commitlog segment are created (CASSANDRA-3250)
 * fix minor issues reported by FindBugs (CASSANDRA-3658)
 * global key/row caches (CASSANDRA-3143, 3849)
 * optimize memtable iteration during range scan (CASSANDRA-3638)
 * introduce 'crc_check_chance' in CompressionParameters to support
   a checksum percentage checking chance similarly to read-repair (CASSANDRA-3611)
 * a way to deactivate global key/row cache on per-CF basis (CASSANDRA-3667)
 * fix LeveledCompactionStrategy broken because of generation pre-allocation
   in LeveledManifest (CASSANDRA-3691)
 * finer-grained control over data directories (CASSANDRA-2749)
 * Fix ClassCastException during hinted handoff (CASSANDRA-3694)
 * Upgrade Thrift to 0.7 (CASSANDRA-3213)
 * Make stress.java insert operation to use microseconds (CASSANDRA-3725)
 * Allows (internally) doing a range query with a limit of columns instead of
   rows (CASSANDRA-3742)
 * Allow rangeSlice queries to be start/end inclusive/exclusive (CASSANDRA-3749)
 * Fix BulkLoader to support new SSTable layout and add stream
   throttling to prevent an NPE when there is no yaml config (CASSANDRA-3752)
 * Allow concurrent schema migrations (CASSANDRA-1391, 3832)
 * Add SnapshotCommand to trigger snapshot on remote node (CASSANDRA-3721)
 * Make CFMetaData conversions to/from thrift/native schema inverses
   (CASSANDRA_3559)
 * Add initial code for CQL 3.0-beta (CASSANDRA-2474, 3781, 3753)
 * Add wide row support for ColumnFamilyInputFormat (CASSANDRA-3264)
 * Allow extending CompositeType comparator (CASSANDRA-3657)
 * Avoids over-paging during get_count (CASSANDRA-3798)
 * Add new command to rebuild a node without (repair) merkle tree calculations
   (CASSANDRA-3483, 3922)
 * respect not only row cache capacity but caching mode when
   trying to read data (CASSANDRA-3812)
 * fix system tests (CASSANDRA-3827)
 * CQL support for altering row key type in ALTER TABLE (CASSANDRA-3781)
 * turn compression on by default (CASSANDRA-3871)
 * make hexToBytes refuse invalid input (CASSANDRA-2851)
 * Make secondary indexes CF inherit compression and compaction from their
   parent CF (CASSANDRA-3877)
 * Finish cleanup up tombstone purge code (CASSANDRA-3872)
 * Avoid NPE on aboarted stream-out sessions (CASSANDRA-3904)
 * BulkRecordWriter throws NPE for counter columns (CASSANDRA-3906)
 * Support compression using BulkWriter (CASSANDRA-3907)


1.0.8
 * fix race between cleanup and flush on secondary index CFSes (CASSANDRA-3712)
 * avoid including non-queried nodes in rangeslice read repair
   (CASSANDRA-3843)
 * Only snapshot CF being compacted for snapshot_before_compaction
   (CASSANDRA-3803)
 * Log active compactions in StatusLogger (CASSANDRA-3703)
 * Compute more accurate compaction score per level (CASSANDRA-3790)
 * Return InvalidRequest when using a keyspace that doesn't exist
   (CASSANDRA-3764)
 * disallow user modification of System keyspace (CASSANDRA-3738)
 * allow using sstable2json on secondary index data (CASSANDRA-3738)
 * (cqlsh) add DESCRIBE COLUMNFAMILIES (CASSANDRA-3586)
 * (cqlsh) format blobs correctly and use colors to improve output
   readability (CASSANDRA-3726)
 * synchronize BiMap of bootstrapping tokens (CASSANDRA-3417)
 * show index options in CLI (CASSANDRA-3809)
 * add optional socket timeout for streaming (CASSANDRA-3838)
 * fix truncate not to leave behind non-CFS backed secondary indexes
   (CASSANDRA-3844)
 * make CLI `show schema` to use output stream directly instead
   of StringBuilder (CASSANDRA-3842)
 * remove the wait on hint future during write (CASSANDRA-3870)
 * (cqlsh) ignore missing CfDef opts (CASSANDRA-3933)
 * (cqlsh) look for cqlshlib relative to realpath (CASSANDRA-3767)
 * Fix short read protection (CASSANDRA-3934)
 * Make sure infered and actual schema match (CASSANDRA-3371)
 * Fix NPE during HH delivery (CASSANDRA-3677)
 * Don't put boostrapping node in 'hibernate' status (CASSANDRA-3737)
 * Fix double quotes in windows bat files (CASSANDRA-3744)
 * Fix bad validator lookup (CASSANDRA-3789)
 * Fix soft reset in EC2MultiRegionSnitch (CASSANDRA-3835)
 * Don't leave zombie connections with THSHA thrift server (CASSANDRA-3867)
 * (cqlsh) fix deserialization of data (CASSANDRA-3874)
 * Fix removetoken force causing an inconsistent state (CASSANDRA-3876)
 * Fix ahndling of some types with Pig (CASSANDRA-3886)
 * Don't allow to drop the system keyspace (CASSANDRA-3759)
 * Make Pig deletes disabled by default and configurable (CASSANDRA-3628)
Merged from 0.8:
 * (Pig) fix CassandraStorage to use correct comparator in Super ColumnFamily
   case (CASSANDRA-3251)
 * fix thread safety issues in commitlog replay, primarily affecting
   systems with many (100s) of CF definitions (CASSANDRA-3751)
 * Fix relevant tombstone ignored with super columns (CASSANDRA-3875)


1.0.7
 * fix regression in HH page size calculation (CASSANDRA-3624)
 * retry failed stream on IOException (CASSANDRA-3686)
 * allow configuring bloom_filter_fp_chance (CASSANDRA-3497)
 * attempt hint delivery every ten minutes, or when failure detector
   notifies us that a node is back up, whichever comes first.  hint
   handoff throttle delay default changed to 1ms, from 50 (CASSANDRA-3554)
 * add nodetool setstreamthroughput (CASSANDRA-3571)
 * fix assertion when dropping a columnfamily with no sstables (CASSANDRA-3614)
 * more efficient allocation of small bloom filters (CASSANDRA-3618)
 * CLibrary.createHardLinkWithExec() to check for errors (CASSANDRA-3101)
 * Avoid creating empty and non cleaned writer during compaction (CASSANDRA-3616)
 * stop thrift service in shutdown hook so we can quiesce MessagingService
   (CASSANDRA-3335)
 * (CQL) compaction_strategy_options and compression_parameters for
   CREATE COLUMNFAMILY statement (CASSANDRA-3374)
 * Reset min/max compaction threshold when creating size tiered compaction
   strategy (CASSANDRA-3666)
 * Don't ignore IOException during compaction (CASSANDRA-3655)
 * Fix assertion error for CF with gc_grace=0 (CASSANDRA-3579)
 * Shutdown ParallelCompaction reducer executor after use (CASSANDRA-3711)
 * Avoid < 0 value for pending tasks in leveled compaction (CASSANDRA-3693)
 * (Hadoop) Support TimeUUID in Pig CassandraStorage (CASSANDRA-3327)
 * Check schema is ready before continuing boostrapping (CASSANDRA-3629)
 * Catch overflows during parsing of chunk_length_kb (CASSANDRA-3644)
 * Improve stream protocol mismatch errors (CASSANDRA-3652)
 * Avoid multiple thread doing HH to the same target (CASSANDRA-3681)
 * Add JMX property for rp_timeout_in_ms (CASSANDRA-2940)
 * Allow DynamicCompositeType to compare component of different types
   (CASSANDRA-3625)
 * Flush non-cfs backed secondary indexes (CASSANDRA-3659)
 * Secondary Indexes should report memory consumption (CASSANDRA-3155)
 * fix for SelectStatement start/end key are not set correctly
   when a key alias is involved (CASSANDRA-3700)
 * fix CLI `show schema` command insert of an extra comma in
   column_metadata (CASSANDRA-3714)
Merged from 0.8:
 * avoid logging (harmless) exception when GC takes < 1ms (CASSANDRA-3656)
 * prevent new nodes from thinking down nodes are up forever (CASSANDRA-3626)
 * use correct list of replicas for LOCAL_QUORUM reads when read repair
   is disabled (CASSANDRA-3696)
 * block on flush before compacting hints (may prevent OOM) (CASSANDRA-3733)


1.0.6
 * (CQL) fix cqlsh support for replicate_on_write (CASSANDRA-3596)
 * fix adding to leveled manifest after streaming (CASSANDRA-3536)
 * filter out unavailable cipher suites when using encryption (CASSANDRA-3178)
 * (HADOOP) add old-style api support for CFIF and CFRR (CASSANDRA-2799)
 * Support TimeUUIDType column names in Stress.java tool (CASSANDRA-3541)
 * (CQL) INSERT/UPDATE/DELETE/TRUNCATE commands should allow CF names to
   be qualified by keyspace (CASSANDRA-3419)
 * always remove endpoints from delevery queue in HH (CASSANDRA-3546)
 * fix race between cf flush and its 2ndary indexes flush (CASSANDRA-3547)
 * fix potential race in AES when a repair fails (CASSANDRA-3548)
 * fix default value validation usage in CLI SET command (CASSANDRA-3553)
 * Optimize componentsFor method for compaction and startup time
   (CASSANDRA-3532)
 * (CQL) Proper ColumnFamily metadata validation on CREATE COLUMNFAMILY
   (CASSANDRA-3565)
 * fix compression "chunk_length_kb" option to set correct kb value for
   thrift/avro (CASSANDRA-3558)
 * fix missing response during range slice repair (CASSANDRA-3551)
 * 'describe ring' moved from CLI to nodetool and available through JMX (CASSANDRA-3220)
 * add back partitioner to sstable metadata (CASSANDRA-3540)
 * fix NPE in get_count for counters (CASSANDRA-3601)
Merged from 0.8:
 * remove invalid assertion that table was opened before dropping it
   (CASSANDRA-3580)
 * range and index scans now only send requests to enough replicas to
   satisfy requested CL + RR (CASSANDRA-3598)
 * use cannonical host for local node in nodetool info (CASSANDRA-3556)
 * remove nonlocal DC write optimization since it only worked with
   CL.ONE or CL.LOCAL_QUORUM (CASSANDRA-3577, 3585)
 * detect misuses of CounterColumnType (CASSANDRA-3422)
 * turn off string interning in json2sstable, take 2 (CASSANDRA-2189)
 * validate compression parameters on add/update of the ColumnFamily
   (CASSANDRA-3573)
 * Check for 0.0.0.0 is incorrect in CFIF (CASSANDRA-3584)
 * Increase vm.max_map_count in debian packaging (CASSANDRA-3563)
 * gossiper will never add itself to saved endpoints (CASSANDRA-3485)


1.0.5
 * revert CASSANDRA-3407 (see CASSANDRA-3540)
 * fix assertion error while forwarding writes to local nodes (CASSANDRA-3539)


1.0.4
 * fix self-hinting of timed out read repair updates and make hinted handoff
   less prone to OOMing a coordinator (CASSANDRA-3440)
 * expose bloom filter sizes via JMX (CASSANDRA-3495)
 * enforce RP tokens 0..2**127 (CASSANDRA-3501)
 * canonicalize paths exposed through JMX (CASSANDRA-3504)
 * fix "liveSize" stat when sstables are removed (CASSANDRA-3496)
 * add bloom filter FP rates to nodetool cfstats (CASSANDRA-3347)
 * record partitioner in sstable metadata component (CASSANDRA-3407)
 * add new upgradesstables nodetool command (CASSANDRA-3406)
 * skip --debug requirement to see common exceptions in CLI (CASSANDRA-3508)
 * fix incorrect query results due to invalid max timestamp (CASSANDRA-3510)
 * make sstableloader recognize compressed sstables (CASSANDRA-3521)
 * avoids race in OutboundTcpConnection in multi-DC setups (CASSANDRA-3530)
 * use SETLOCAL in cassandra.bat (CASSANDRA-3506)
 * fix ConcurrentModificationException in Table.all() (CASSANDRA-3529)
Merged from 0.8:
 * fix concurrence issue in the FailureDetector (CASSANDRA-3519)
 * fix array out of bounds error in counter shard removal (CASSANDRA-3514)
 * avoid dropping tombstones when they might still be needed to shadow
   data in a different sstable (CASSANDRA-2786)


1.0.3
 * revert name-based query defragmentation aka CASSANDRA-2503 (CASSANDRA-3491)
 * fix invalidate-related test failures (CASSANDRA-3437)
 * add next-gen cqlsh to bin/ (CASSANDRA-3188, 3131, 3493)
 * (CQL) fix handling of rows with no columns (CASSANDRA-3424, 3473)
 * fix querying supercolumns by name returning only a subset of
   subcolumns or old subcolumn versions (CASSANDRA-3446)
 * automatically compute sha1 sum for uncompressed data files (CASSANDRA-3456)
 * fix reading metadata/statistics component for version < h (CASSANDRA-3474)
 * add sstable forward-compatibility (CASSANDRA-3478)
 * report compression ratio in CFSMBean (CASSANDRA-3393)
 * fix incorrect size exception during streaming of counters (CASSANDRA-3481)
 * (CQL) fix for counter decrement syntax (CASSANDRA-3418)
 * Fix race introduced by CASSANDRA-2503 (CASSANDRA-3482)
 * Fix incomplete deletion of delivered hints (CASSANDRA-3466)
 * Avoid rescheduling compactions when no compaction was executed
   (CASSANDRA-3484)
 * fix handling of the chunk_length_kb compression options (CASSANDRA-3492)
Merged from 0.8:
 * fix updating CF row_cache_provider (CASSANDRA-3414)
 * CFMetaData.convertToThrift method to set RowCacheProvider (CASSANDRA-3405)
 * acquire compactionlock during truncate (CASSANDRA-3399)
 * fix displaying cfdef entries for super columnfamilies (CASSANDRA-3415)
 * Make counter shard merging thread safe (CASSANDRA-3178)
 * Revert CASSANDRA-2855
 * Fix bug preventing the use of efficient cross-DC writes (CASSANDRA-3472)
 * `describe ring` command for CLI (CASSANDRA-3220)
 * (Hadoop) skip empty rows when entire row is requested, redux (CASSANDRA-2855)


1.0.2
 * "defragment" rows for name-based queries under STCS (CASSANDRA-2503)
 * Add timing information to cassandra-cli GET/SET/LIST queries (CASSANDRA-3326)
 * Only create one CompressionMetadata object per sstable (CASSANDRA-3427)
 * cleanup usage of StorageService.setMode() (CASSANDRA-3388)
 * Avoid large array allocation for compressed chunk offsets (CASSANDRA-3432)
 * fix DecimalType bytebuffer marshalling (CASSANDRA-3421)
 * fix bug that caused first column in per row indexes to be ignored
   (CASSANDRA-3441)
 * add JMX call to clean (failed) repair sessions (CASSANDRA-3316)
 * fix sstableloader reference acquisition bug (CASSANDRA-3438)
 * fix estimated row size regression (CASSANDRA-3451)
 * make sure we don't return more columns than asked (CASSANDRA-3303, 3395)
Merged from 0.8:
 * acquire compactionlock during truncate (CASSANDRA-3399)
 * fix displaying cfdef entries for super columnfamilies (CASSANDRA-3415)


1.0.1
 * acquire references during index build to prevent delete problems
   on Windows (CASSANDRA-3314)
 * describe_ring should include datacenter/topology information (CASSANDRA-2882)
 * Thrift sockets are not properly buffered (CASSANDRA-3261)
 * performance improvement for bytebufferutil compare function (CASSANDRA-3286)
 * add system.versions ColumnFamily (CASSANDRA-3140)
 * reduce network copies (CASSANDRA-3333, 3373)
 * limit nodetool to 32MB of heap (CASSANDRA-3124)
 * (CQL) update parser to accept "timestamp" instead of "date" (CASSANDRA-3149)
 * Fix CLI `show schema` to include "compression_options" (CASSANDRA-3368)
 * Snapshot to include manifest under LeveledCompactionStrategy (CASSANDRA-3359)
 * (CQL) SELECT query should allow CF name to be qualified by keyspace (CASSANDRA-3130)
 * (CQL) Fix internal application error specifying 'using consistency ...'
   in lower case (CASSANDRA-3366)
 * fix Deflate compression when compression actually makes the data bigger
   (CASSANDRA-3370)
 * optimize UUIDGen to avoid lock contention on InetAddress.getLocalHost
   (CASSANDRA-3387)
 * tolerate index being dropped mid-mutation (CASSANDRA-3334, 3313)
 * CompactionManager is now responsible for checking for new candidates
   post-task execution, enabling more consistent leveled compaction
   (CASSANDRA-3391)
 * Cache HSHA threads (CASSANDRA-3372)
 * use CF/KS names as snapshot prefix for drop + truncate operations
   (CASSANDRA-2997)
 * Break bloom filters up to avoid heap fragmentation (CASSANDRA-2466)
 * fix cassandra hanging on jsvc stop (CASSANDRA-3302)
 * Avoid leveled compaction getting blocked on errors (CASSANDRA-3408)
 * Make reloading the compaction strategy safe (CASSANDRA-3409)
 * ignore 0.8 hints even if compaction begins before we try to purge
   them (CASSANDRA-3385)
 * remove procrun (bin\daemon) from Cassandra source tree and
   artifacts (CASSANDRA-3331)
 * make cassandra compile under JDK7 (CASSANDRA-3275)
 * remove dependency of clientutil.jar to FBUtilities (CASSANDRA-3299)
 * avoid truncation errors by using long math on long values (CASSANDRA-3364)
 * avoid clock drift on some Windows machine (CASSANDRA-3375)
 * display cache provider in cli 'describe keyspace' command (CASSANDRA-3384)
 * fix incomplete topology information in describe_ring (CASSANDRA-3403)
 * expire dead gossip states based on time (CASSANDRA-2961)
 * improve CompactionTask extensibility (CASSANDRA-3330)
 * Allow one leveled compaction task to kick off another (CASSANDRA-3363)
 * allow encryption only between datacenters (CASSANDRA-2802)
Merged from 0.8:
 * fix truncate allowing data to be replayed post-restart (CASSANDRA-3297)
 * make iwriter final in IndexWriter to avoid NPE (CASSANDRA-2863)
 * (CQL) update grammar to require key clause in DELETE statement
   (CASSANDRA-3349)
 * (CQL) allow numeric keyspace names in USE statement (CASSANDRA-3350)
 * (Hadoop) skip empty rows when slicing the entire row (CASSANDRA-2855)
 * Fix handling of tombstone by SSTableExport/Import (CASSANDRA-3357)
 * fix ColumnIndexer to use long offsets (CASSANDRA-3358)
 * Improved CLI exceptions (CASSANDRA-3312)
 * Fix handling of tombstone by SSTableExport/Import (CASSANDRA-3357)
 * Only count compaction as active (for throttling) when they have
   successfully acquired the compaction lock (CASSANDRA-3344)
 * Display CLI version string on startup (CASSANDRA-3196)
 * (Hadoop) make CFIF try rpc_address or fallback to listen_address
   (CASSANDRA-3214)
 * (Hadoop) accept comma delimited lists of initial thrift connections
   (CASSANDRA-3185)
 * ColumnFamily min_compaction_threshold should be >= 2 (CASSANDRA-3342)
 * (Pig) add 0.8+ types and key validation type in schema (CASSANDRA-3280)
 * Fix completely removing column metadata using CLI (CASSANDRA-3126)
 * CLI `describe cluster;` output should be on separate lines for separate versions
   (CASSANDRA-3170)
 * fix changing durable_writes keyspace option during CF creation
   (CASSANDRA-3292)
 * avoid locking on update when no indexes are involved (CASSANDRA-3386)
 * fix assertionError during repair with ordered partitioners (CASSANDRA-3369)
 * correctly serialize key_validation_class for avro (CASSANDRA-3391)
 * don't expire counter tombstone after streaming (CASSANDRA-3394)
 * prevent nodes that failed to join from hanging around forever
   (CASSANDRA-3351)
 * remove incorrect optimization from slice read path (CASSANDRA-3390)
 * Fix race in AntiEntropyService (CASSANDRA-3400)


1.0.0-final
 * close scrubbed sstable fd before deleting it (CASSANDRA-3318)
 * fix bug preventing obsolete commitlog segments from being removed
   (CASSANDRA-3269)
 * tolerate whitespace in seed CDL (CASSANDRA-3263)
 * Change default heap thresholds to max(min(1/2 ram, 1G), min(1/4 ram, 8GB))
   (CASSANDRA-3295)
 * Fix broken CompressedRandomAccessReaderTest (CASSANDRA-3298)
 * (CQL) fix type information returned for wildcard queries (CASSANDRA-3311)
 * add estimated tasks to LeveledCompactionStrategy (CASSANDRA-3322)
 * avoid including compaction cache-warming in keycache stats (CASSANDRA-3325)
 * run compaction and hinted handoff threads at MIN_PRIORITY (CASSANDRA-3308)
 * default hsha thrift server to cpu core count in rpc pool (CASSANDRA-3329)
 * add bin\daemon to binary tarball for Windows service (CASSANDRA-3331)
 * Fix places where uncompressed size of sstables was use in place of the
   compressed one (CASSANDRA-3338)
 * Fix hsha thrift server (CASSANDRA-3346)
 * Make sure repair only stream needed sstables (CASSANDRA-3345)


1.0.0-rc2
 * Log a meaningful warning when a node receives a message for a repair session
   that doesn't exist anymore (CASSANDRA-3256)
 * test for NUMA policy support as well as numactl presence (CASSANDRA-3245)
 * Fix FD leak when internode encryption is enabled (CASSANDRA-3257)
 * Remove incorrect assertion in mergeIterator (CASSANDRA-3260)
 * FBUtilities.hexToBytes(String) to throw NumberFormatException when string
   contains non-hex characters (CASSANDRA-3231)
 * Keep SimpleSnitch proximity ordering unchanged from what the Strategy
   generates, as intended (CASSANDRA-3262)
 * remove Scrub from compactionstats when finished (CASSANDRA-3255)
 * fix counter entry in jdbc TypesMap (CASSANDRA-3268)
 * fix full queue scenario for ParallelCompactionIterator (CASSANDRA-3270)
 * fix bootstrap process (CASSANDRA-3285)
 * don't try delivering hints if when there isn't any (CASSANDRA-3176)
 * CLI documentation change for ColumnFamily `compression_options` (CASSANDRA-3282)
 * ignore any CF ids sent by client for adding CF/KS (CASSANDRA-3288)
 * remove obsolete hints on first startup (CASSANDRA-3291)
 * use correct ISortedColumns for time-optimized reads (CASSANDRA-3289)
 * Evict gossip state immediately when a token is taken over by a new IP
   (CASSANDRA-3259)


1.0.0-rc1
 * Update CQL to generate microsecond timestamps by default (CASSANDRA-3227)
 * Fix counting CFMetadata towards Memtable liveRatio (CASSANDRA-3023)
 * Kill server on wrapped OOME such as from FileChannel.map (CASSANDRA-3201)
 * remove unnecessary copy when adding to row cache (CASSANDRA-3223)
 * Log message when a full repair operation completes (CASSANDRA-3207)
 * Fix streamOutSession keeping sstables references forever if the remote end
   dies (CASSANDRA-3216)
 * Remove dynamic_snitch boolean from example configuration (defaulting to
   true) and set default badness threshold to 0.1 (CASSANDRA-3229)
 * Base choice of random or "balanced" token on bootstrap on whether
   schema definitions were found (CASSANDRA-3219)
 * Fixes for LeveledCompactionStrategy score computation, prioritization,
   scheduling, and performance (CASSANDRA-3224, 3234)
 * parallelize sstable open at server startup (CASSANDRA-2988)
 * fix handling of exceptions writing to OutboundTcpConnection (CASSANDRA-3235)
 * Allow using quotes in "USE <keyspace>;" CLI command (CASSANDRA-3208)
 * Don't allow any cache loading exceptions to halt startup (CASSANDRA-3218)
 * Fix sstableloader --ignores option (CASSANDRA-3247)
 * File descriptor limit increased in packaging (CASSANDRA-3206)
 * Fix deadlock in commit log during flush (CASSANDRA-3253)


1.0.0-beta1
 * removed binarymemtable (CASSANDRA-2692)
 * add commitlog_total_space_in_mb to prevent fragmented logs (CASSANDRA-2427)
 * removed commitlog_rotation_threshold_in_mb configuration (CASSANDRA-2771)
 * make AbstractBounds.normalize de-overlapp overlapping ranges (CASSANDRA-2641)
 * replace CollatingIterator, ReducingIterator with MergeIterator
   (CASSANDRA-2062)
 * Fixed the ability to set compaction strategy in cli using create column
   family command (CASSANDRA-2778)
 * clean up tmp files after failed compaction (CASSANDRA-2468)
 * restrict repair streaming to specific columnfamilies (CASSANDRA-2280)
 * don't bother persisting columns shadowed by a row tombstone (CASSANDRA-2589)
 * reset CF and SC deletion times after gc_grace (CASSANDRA-2317)
 * optimize away seek when compacting wide rows (CASSANDRA-2879)
 * single-pass streaming (CASSANDRA-2677, 2906, 2916, 3003)
 * use reference counting for deleting sstables instead of relying on GC
   (CASSANDRA-2521, 3179)
 * store hints as serialized mutations instead of pointers to data row
   (CASSANDRA-2045)
 * store hints in the coordinator node instead of in the closest replica
   (CASSANDRA-2914)
 * add row_cache_keys_to_save CF option (CASSANDRA-1966)
 * check column family validity in nodetool repair (CASSANDRA-2933)
 * use lazy initialization instead of class initialization in NodeId
   (CASSANDRA-2953)
 * add paging to get_count (CASSANDRA-2894)
 * fix "short reads" in [multi]get (CASSANDRA-2643, 3157, 3192)
 * add optional compression for sstables (CASSANDRA-47, 2994, 3001, 3128)
 * add scheduler JMX metrics (CASSANDRA-2962)
 * add block level checksum for compressed data (CASSANDRA-1717)
 * make column family backed column map pluggable and introduce unsynchronized
   ArrayList backed one to speedup reads (CASSANDRA-2843, 3165, 3205)
 * refactoring of the secondary index api (CASSANDRA-2982)
 * make CL > ONE reads wait for digest reconciliation before returning
   (CASSANDRA-2494)
 * fix missing logging for some exceptions (CASSANDRA-2061)
 * refactor and optimize ColumnFamilyStore.files(...) and Descriptor.fromFilename(String)
   and few other places responsible for work with SSTable files (CASSANDRA-3040)
 * Stop reading from sstables once we know we have the most recent columns,
   for query-by-name requests (CASSANDRA-2498)
 * Add query-by-column mode to stress.java (CASSANDRA-3064)
 * Add "install" command to cassandra.bat (CASSANDRA-292)
 * clean up KSMetadata, CFMetadata from unnecessary
   Thrift<->Avro conversion methods (CASSANDRA-3032)
 * Add timeouts to client request schedulers (CASSANDRA-3079, 3096)
 * Cli to use hashes rather than array of hashes for strategy options (CASSANDRA-3081)
 * LeveledCompactionStrategy (CASSANDRA-1608, 3085, 3110, 3087, 3145, 3154, 3182)
 * Improvements of the CLI `describe` command (CASSANDRA-2630)
 * reduce window where dropped CF sstables may not be deleted (CASSANDRA-2942)
 * Expose gossip/FD info to JMX (CASSANDRA-2806)
 * Fix streaming over SSL when compressed SSTable involved (CASSANDRA-3051)
 * Add support for pluggable secondary index implementations (CASSANDRA-3078)
 * remove compaction_thread_priority setting (CASSANDRA-3104)
 * generate hints for replicas that timeout, not just replicas that are known
   to be down before starting (CASSANDRA-2034)
 * Add throttling for internode streaming (CASSANDRA-3080)
 * make the repair of a range repair all replica (CASSANDRA-2610, 3194)
 * expose the ability to repair the first range (as returned by the
   partitioner) of a node (CASSANDRA-2606)
 * Streams Compression (CASSANDRA-3015)
 * add ability to use multiple threads during a single compaction
   (CASSANDRA-2901)
 * make AbstractBounds.normalize support overlapping ranges (CASSANDRA-2641)
 * fix of the CQL count() behavior (CASSANDRA-3068)
 * use TreeMap backed column families for the SSTable simple writers
   (CASSANDRA-3148)
 * fix inconsistency of the CLI syntax when {} should be used instead of [{}]
   (CASSANDRA-3119)
 * rename CQL type names to match expected SQL behavior (CASSANDRA-3149, 3031)
 * Arena-based allocation for memtables (CASSANDRA-2252, 3162, 3163, 3168)
 * Default RR chance to 0.1 (CASSANDRA-3169)
 * Add RowLevel support to secondary index API (CASSANDRA-3147)
 * Make SerializingCacheProvider the default if JNA is available (CASSANDRA-3183)
 * Fix backwards compatibilty for CQL memtable properties (CASSANDRA-3190)
 * Add five-minute delay before starting compactions on a restarted server
   (CASSANDRA-3181)
 * Reduce copies done for intra-host messages (CASSANDRA-1788, 3144)
 * support of compaction strategy option for stress.java (CASSANDRA-3204)
 * make memtable throughput and column count thresholds no-ops (CASSANDRA-2449)
 * Return schema information along with the resultSet in CQL (CASSANDRA-2734)
 * Add new DecimalType (CASSANDRA-2883)
 * Fix assertion error in RowRepairResolver (CASSANDRA-3156)
 * Reduce unnecessary high buffer sizes (CASSANDRA-3171)
 * Pluggable compaction strategy (CASSANDRA-1610)
 * Add new broadcast_address config option (CASSANDRA-2491)


0.8.7
 * Kill server on wrapped OOME such as from FileChannel.map (CASSANDRA-3201)
 * Allow using quotes in "USE <keyspace>;" CLI command (CASSANDRA-3208)
 * Log message when a full repair operation completes (CASSANDRA-3207)
 * Don't allow any cache loading exceptions to halt startup (CASSANDRA-3218)
 * Fix sstableloader --ignores option (CASSANDRA-3247)
 * File descriptor limit increased in packaging (CASSANDRA-3206)
 * Log a meaningfull warning when a node receive a message for a repair session
   that doesn't exist anymore (CASSANDRA-3256)
 * Fix FD leak when internode encryption is enabled (CASSANDRA-3257)
 * FBUtilities.hexToBytes(String) to throw NumberFormatException when string
   contains non-hex characters (CASSANDRA-3231)
 * Keep SimpleSnitch proximity ordering unchanged from what the Strategy
   generates, as intended (CASSANDRA-3262)
 * remove Scrub from compactionstats when finished (CASSANDRA-3255)
 * Fix tool .bat files when CASSANDRA_HOME contains spaces (CASSANDRA-3258)
 * Force flush of status table when removing/updating token (CASSANDRA-3243)
 * Evict gossip state immediately when a token is taken over by a new IP (CASSANDRA-3259)
 * Fix bug where the failure detector can take too long to mark a host
   down (CASSANDRA-3273)
 * (Hadoop) allow wrapping ranges in queries (CASSANDRA-3137)
 * (Hadoop) check all interfaces for a match with split location
   before falling back to random replica (CASSANDRA-3211)
 * (Hadoop) Make Pig storage handle implements LoadMetadata (CASSANDRA-2777)
 * (Hadoop) Fix exception during PIG 'dump' (CASSANDRA-2810)
 * Fix stress COUNTER_GET option (CASSANDRA-3301)
 * Fix missing fields in CLI `show schema` output (CASSANDRA-3304)
 * Nodetool no longer leaks threads and closes JMX connections (CASSANDRA-3309)
 * fix truncate allowing data to be replayed post-restart (CASSANDRA-3297)
 * Move SimpleAuthority and SimpleAuthenticator to examples (CASSANDRA-2922)
 * Fix handling of tombstone by SSTableExport/Import (CASSANDRA-3357)
 * Fix transposition in cfHistograms (CASSANDRA-3222)
 * Allow using number as DC name when creating keyspace in CQL (CASSANDRA-3239)
 * Force flush of system table after updating/removing a token (CASSANDRA-3243)


0.8.6
 * revert CASSANDRA-2388
 * change TokenRange.endpoints back to listen/broadcast address to match
   pre-1777 behavior, and add TokenRange.rpc_endpoints instead (CASSANDRA-3187)
 * avoid trying to watch cassandra-topology.properties when loaded from jar
   (CASSANDRA-3138)
 * prevent users from creating keyspaces with LocalStrategy replication
   (CASSANDRA-3139)
 * fix CLI `show schema;` to output correct keyspace definition statement
   (CASSANDRA-3129)
 * CustomTThreadPoolServer to log TTransportException at DEBUG level
   (CASSANDRA-3142)
 * allow topology sort to work with non-unique rack names between
   datacenters (CASSANDRA-3152)
 * Improve caching of same-version Messages on digest and repair paths
   (CASSANDRA-3158)
 * Randomize choice of first replica for counter increment (CASSANDRA-2890)
 * Fix using read_repair_chance instead of merge_shard_change (CASSANDRA-3202)
 * Avoid streaming data to nodes that already have it, on move as well as
   decommission (CASSANDRA-3041)
 * Fix divide by zero error in GCInspector (CASSANDRA-3164)
 * allow quoting of the ColumnFamily name in CLI `create column family`
   statement (CASSANDRA-3195)
 * Fix rolling upgrade from 0.7 to 0.8 problem (CASSANDRA-3166)
 * Accomodate missing encryption_options in IncomingTcpConnection.stream
   (CASSANDRA-3212)


0.8.5
 * fix NPE when encryption_options is unspecified (CASSANDRA-3007)
 * include column name in validation failure exceptions (CASSANDRA-2849)
 * make sure truncate clears out the commitlog so replay won't re-
   populate with truncated data (CASSANDRA-2950)
 * fix NPE when debug logging is enabled and dropped CF is present
   in a commitlog segment (CASSANDRA-3021)
 * fix cassandra.bat when CASSANDRA_HOME contains spaces (CASSANDRA-2952)
 * fix to SSTableSimpleUnsortedWriter bufferSize calculation (CASSANDRA-3027)
 * make cleanup and normal compaction able to skip empty rows
   (rows containing nothing but expired tombstones) (CASSANDRA-3039)
 * work around native memory leak in com.sun.management.GarbageCollectorMXBean
   (CASSANDRA-2868)
 * validate that column names in column_metadata are not equal to key_alias
   on create/update of the ColumnFamily and CQL 'ALTER' statement (CASSANDRA-3036)
 * return an InvalidRequestException if an indexed column is assigned
   a value larger than 64KB (CASSANDRA-3057)
 * fix of numeric-only and string column names handling in CLI "drop index"
   (CASSANDRA-3054)
 * prune index scan resultset back to original request for lazy
   resultset expansion case (CASSANDRA-2964)
 * (Hadoop) fail jobs when Cassandra node has failed but TaskTracker
   has not (CASSANDRA-2388)
 * fix dynamic snitch ignoring nodes when read_repair_chance is zero
   (CASSANDRA-2662)
 * avoid retaining references to dropped CFS objects in
   CompactionManager.estimatedCompactions (CASSANDRA-2708)
 * expose rpc timeouts per host in MessagingServiceMBean (CASSANDRA-2941)
 * avoid including cwd in classpath for deb and rpm packages (CASSANDRA-2881)
 * remove gossip state when a new IP takes over a token (CASSANDRA-3071)
 * allow sstable2json to work on index sstable files (CASSANDRA-3059)
 * always hint counters (CASSANDRA-3099)
 * fix log4j initialization in EmbeddedCassandraService (CASSANDRA-2857)
 * remove gossip state when a new IP takes over a token (CASSANDRA-3071)
 * work around native memory leak in com.sun.management.GarbageCollectorMXBean
    (CASSANDRA-2868)
 * fix UnavailableException with writes at CL.EACH_QUORM (CASSANDRA-3084)
 * fix parsing of the Keyspace and ColumnFamily names in numeric
   and string representations in CLI (CASSANDRA-3075)
 * fix corner cases in Range.differenceToFetch (CASSANDRA-3084)
 * fix ip address String representation in the ring cache (CASSANDRA-3044)
 * fix ring cache compatibility when mixing pre-0.8.4 nodes with post-
   in the same cluster (CASSANDRA-3023)
 * make repair report failure when a node participating dies (instead of
   hanging forever) (CASSANDRA-2433)
 * fix handling of the empty byte buffer by ReversedType (CASSANDRA-3111)
 * Add validation that Keyspace names are case-insensitively unique (CASSANDRA-3066)
 * catch invalid key_validation_class before instantiating UpdateColumnFamily (CASSANDRA-3102)
 * make Range and Bounds objects client-safe (CASSANDRA-3108)
 * optionally skip log4j configuration (CASSANDRA-3061)
 * bundle sstableloader with the debian package (CASSANDRA-3113)
 * don't try to build secondary indexes when there is none (CASSANDRA-3123)
 * improve SSTableSimpleUnsortedWriter speed for large rows (CASSANDRA-3122)
 * handle keyspace arguments correctly in nodetool snapshot (CASSANDRA-3038)
 * Fix SSTableImportTest on windows (CASSANDRA-3043)
 * expose compactionThroughputMbPerSec through JMX (CASSANDRA-3117)
 * log keyspace and CF of large rows being compacted


0.8.4
 * change TokenRing.endpoints to be a list of rpc addresses instead of
   listen/broadcast addresses (CASSANDRA-1777)
 * include files-to-be-streamed in StreamInSession.getSources (CASSANDRA-2972)
 * use JAVA env var in cassandra-env.sh (CASSANDRA-2785, 2992)
 * avoid doing read for no-op replicate-on-write at CL=1 (CASSANDRA-2892)
 * refuse counter write for CL.ANY (CASSANDRA-2990)
 * switch back to only logging recent dropped messages (CASSANDRA-3004)
 * always deserialize RowMutation for counters (CASSANDRA-3006)
 * ignore saved replication_factor strategy_option for NTS (CASSANDRA-3011)
 * make sure pre-truncate CL segments are discarded (CASSANDRA-2950)


0.8.3
 * add ability to drop local reads/writes that are going to timeout
   (CASSANDRA-2943)
 * revamp token removal process, keep gossip states for 3 days (CASSANDRA-2496)
 * don't accept extra args for 0-arg nodetool commands (CASSANDRA-2740)
 * log unavailableexception details at debug level (CASSANDRA-2856)
 * expose data_dir though jmx (CASSANDRA-2770)
 * don't include tmp files as sstable when create cfs (CASSANDRA-2929)
 * log Java classpath on startup (CASSANDRA-2895)
 * keep gossipped version in sync with actual on migration coordinator
   (CASSANDRA-2946)
 * use lazy initialization instead of class initialization in NodeId
   (CASSANDRA-2953)
 * check column family validity in nodetool repair (CASSANDRA-2933)
 * speedup bytes to hex conversions dramatically (CASSANDRA-2850)
 * Flush memtables on shutdown when durable writes are disabled
   (CASSANDRA-2958)
 * improved POSIX compatibility of start scripts (CASsANDRA-2965)
 * add counter support to Hadoop InputFormat (CASSANDRA-2981)
 * fix bug where dirty commitlog segments were removed (and avoid keeping
   segments with no post-flush activity permanently dirty) (CASSANDRA-2829)
 * fix throwing exception with batch mutation of counter super columns
   (CASSANDRA-2949)
 * ignore system tables during repair (CASSANDRA-2979)
 * throw exception when NTS is given replication_factor as an option
   (CASSANDRA-2960)
 * fix assertion error during compaction of counter CFs (CASSANDRA-2968)
 * avoid trying to create index names, when no index exists (CASSANDRA-2867)
 * don't sample the system table when choosing a bootstrap token
   (CASSANDRA-2825)
 * gossiper notifies of local state changes (CASSANDRA-2948)
 * add asynchronous and half-sync/half-async (hsha) thrift servers
   (CASSANDRA-1405)
 * fix potential use of free'd native memory in SerializingCache
   (CASSANDRA-2951)
 * prune index scan resultset back to original request for lazy
   resultset expansion case (CASSANDRA-2964)
 * (Hadoop) fail jobs when Cassandra node has failed but TaskTracker
    has not (CASSANDRA-2388)


0.8.2
 * CQL:
   - include only one row per unique key for IN queries (CASSANDRA-2717)
   - respect client timestamp on full row deletions (CASSANDRA-2912)
 * improve thread-safety in StreamOutSession (CASSANDRA-2792)
 * allow deleting a row and updating indexed columns in it in the
   same mutation (CASSANDRA-2773)
 * Expose number of threads blocked on submitting memtable to flush
   in JMX (CASSANDRA-2817)
 * add ability to return "endpoints" to nodetool (CASSANDRA-2776)
 * Add support for multiple (comma-delimited) coordinator addresses
   to ColumnFamilyInputFormat (CASSANDRA-2807)
 * fix potential NPE while scheduling read repair for range slice
   (CASSANDRA-2823)
 * Fix race in SystemTable.getCurrentLocalNodeId (CASSANDRA-2824)
 * Correctly set default for replicate_on_write (CASSANDRA-2835)
 * improve nodetool compactionstats formatting (CASSANDRA-2844)
 * fix index-building status display (CASSANDRA-2853)
 * fix CLI perpetuating obsolete KsDef.replication_factor (CASSANDRA-2846)
 * improve cli treatment of multiline comments (CASSANDRA-2852)
 * handle row tombstones correctly in EchoedRow (CASSANDRA-2786)
 * add MessagingService.get[Recently]DroppedMessages and
   StorageService.getExceptionCount (CASSANDRA-2804)
 * fix possibility of spurious UnavailableException for LOCAL_QUORUM
   reads with dynamic snitch + read repair disabled (CASSANDRA-2870)
 * add ant-optional as dependence for the debian package (CASSANDRA-2164)
 * add option to specify limit for get_slice in the CLI (CASSANDRA-2646)
 * decrease HH page size (CASSANDRA-2832)
 * reset cli keyspace after dropping the current one (CASSANDRA-2763)
 * add KeyRange option to Hadoop inputformat (CASSANDRA-1125)
 * fix protocol versioning (CASSANDRA-2818, 2860)
 * support spaces in path to log4j configuration (CASSANDRA-2383)
 * avoid including inferred types in CF update (CASSANDRA-2809)
 * fix JMX bulkload call (CASSANDRA-2908)
 * fix updating KS with durable_writes=false (CASSANDRA-2907)
 * add simplified facade to SSTableWriter for bulk loading use
   (CASSANDRA-2911)
 * fix re-using index CF sstable names after drop/recreate (CASSANDRA-2872)
 * prepend CF to default index names (CASSANDRA-2903)
 * fix hint replay (CASSANDRA-2928)
 * Properly synchronize repair's merkle tree computation (CASSANDRA-2816)


0.8.1
 * CQL:
   - support for insert, delete in BATCH (CASSANDRA-2537)
   - support for IN to SELECT, UPDATE (CASSANDRA-2553)
   - timestamp support for INSERT, UPDATE, and BATCH (CASSANDRA-2555)
   - TTL support (CASSANDRA-2476)
   - counter support (CASSANDRA-2473)
   - ALTER COLUMNFAMILY (CASSANDRA-1709)
   - DROP INDEX (CASSANDRA-2617)
   - add SCHEMA/TABLE as aliases for KS/CF (CASSANDRA-2743)
   - server handles wait-for-schema-agreement (CASSANDRA-2756)
   - key alias support (CASSANDRA-2480)
 * add support for comparator parameters and a generic ReverseType
   (CASSANDRA-2355)
 * add CompositeType and DynamicCompositeType (CASSANDRA-2231)
 * optimize batches containing multiple updates to the same row
   (CASSANDRA-2583)
 * adjust hinted handoff page size to avoid OOM with large columns
   (CASSANDRA-2652)
 * mark BRAF buffer invalid post-flush so we don't re-flush partial
   buffers again, especially on CL writes (CASSANDRA-2660)
 * add DROP INDEX support to CLI (CASSANDRA-2616)
 * don't perform HH to client-mode [storageproxy] nodes (CASSANDRA-2668)
 * Improve forceDeserialize/getCompactedRow encapsulation (CASSANDRA-2659)
 * Don't write CounterUpdateColumn to disk in tests (CASSANDRA-2650)
 * Add sstable bulk loading utility (CASSANDRA-1278)
 * avoid replaying hints to dropped columnfamilies (CASSANDRA-2685)
 * add placeholders for missing rows in range query pseudo-RR (CASSANDRA-2680)
 * remove no-op HHOM.renameHints (CASSANDRA-2693)
 * clone super columns to avoid modifying them during flush (CASSANDRA-2675)
 * allow writes to bypass the commitlog for certain keyspaces (CASSANDRA-2683)
 * avoid NPE when bypassing commitlog during memtable flush (CASSANDRA-2781)
 * Added support for making bootstrap retry if nodes flap (CASSANDRA-2644)
 * Added statusthrift to nodetool to report if thrift server is running (CASSANDRA-2722)
 * Fixed rows being cached if they do not exist (CASSANDRA-2723)
 * Support passing tableName and cfName to RowCacheProviders (CASSANDRA-2702)
 * close scrub file handles (CASSANDRA-2669)
 * throttle migration replay (CASSANDRA-2714)
 * optimize column serializer creation (CASSANDRA-2716)
 * Added support for making bootstrap retry if nodes flap (CASSANDRA-2644)
 * Added statusthrift to nodetool to report if thrift server is running
   (CASSANDRA-2722)
 * Fixed rows being cached if they do not exist (CASSANDRA-2723)
 * fix truncate/compaction race (CASSANDRA-2673)
 * workaround large resultsets causing large allocation retention
   by nio sockets (CASSANDRA-2654)
 * fix nodetool ring use with Ec2Snitch (CASSANDRA-2733)
 * fix removing columns and subcolumns that are supressed by a row or
   supercolumn tombstone during replica resolution (CASSANDRA-2590)
 * support sstable2json against snapshot sstables (CASSANDRA-2386)
 * remove active-pull schema requests (CASSANDRA-2715)
 * avoid marking entire list of sstables as actively being compacted
   in multithreaded compaction (CASSANDRA-2765)
 * seek back after deserializing a row to update cache with (CASSANDRA-2752)
 * avoid skipping rows in scrub for counter column family (CASSANDRA-2759)
 * fix ConcurrentModificationException in repair when dealing with 0.7 node
   (CASSANDRA-2767)
 * use threadsafe collections for StreamInSession (CASSANDRA-2766)
 * avoid infinite loop when creating merkle tree (CASSANDRA-2758)
 * avoids unmarking compacting sstable prematurely in cleanup (CASSANDRA-2769)
 * fix NPE when the commit log is bypassed (CASSANDRA-2718)
 * don't throw an exception in SS.isRPCServerRunning (CASSANDRA-2721)
 * make stress.jar executable (CASSANDRA-2744)
 * add daemon mode to java stress (CASSANDRA-2267)
 * expose the DC and rack of a node through JMX and nodetool ring (CASSANDRA-2531)
 * fix cache mbean getSize (CASSANDRA-2781)
 * Add Date, Float, Double, and Boolean types (CASSANDRA-2530)
 * Add startup flag to renew counter node id (CASSANDRA-2788)
 * add jamm agent to cassandra.bat (CASSANDRA-2787)
 * fix repair hanging if a neighbor has nothing to send (CASSANDRA-2797)
 * purge tombstone even if row is in only one sstable (CASSANDRA-2801)
 * Fix wrong purge of deleted cf during compaction (CASSANDRA-2786)
 * fix race that could result in Hadoop writer failing to throw an
   exception encountered after close() (CASSANDRA-2755)
 * fix scan wrongly throwing assertion error (CASSANDRA-2653)
 * Always use even distribution for merkle tree with RandomPartitionner
   (CASSANDRA-2841)
 * fix describeOwnership for OPP (CASSANDRA-2800)
 * ensure that string tokens do not contain commas (CASSANDRA-2762)


0.8.0-final
 * fix CQL grammar warning and cqlsh regression from CASSANDRA-2622
 * add ant generate-cql-html target (CASSANDRA-2526)
 * update CQL consistency levels (CASSANDRA-2566)
 * debian packaging fixes (CASSANDRA-2481, 2647)
 * fix UUIDType, IntegerType for direct buffers (CASSANDRA-2682, 2684)
 * switch to native Thrift for Hadoop map/reduce (CASSANDRA-2667)
 * fix StackOverflowError when building from eclipse (CASSANDRA-2687)
 * only provide replication_factor to strategy_options "help" for
   SimpleStrategy, OldNetworkTopologyStrategy (CASSANDRA-2678, 2713)
 * fix exception adding validators to non-string columns (CASSANDRA-2696)
 * avoid instantiating DatabaseDescriptor in JDBC (CASSANDRA-2694)
 * fix potential stack overflow during compaction (CASSANDRA-2626)
 * clone super columns to avoid modifying them during flush (CASSANDRA-2675)
 * reset underlying iterator in EchoedRow constructor (CASSANDRA-2653)


0.8.0-rc1
 * faster flushes and compaction from fixing excessively pessimistic
   rebuffering in BRAF (CASSANDRA-2581)
 * fix returning null column values in the python cql driver (CASSANDRA-2593)
 * fix merkle tree splitting exiting early (CASSANDRA-2605)
 * snapshot_before_compaction directory name fix (CASSANDRA-2598)
 * Disable compaction throttling during bootstrap (CASSANDRA-2612)
 * fix CQL treatment of > and < operators in range slices (CASSANDRA-2592)
 * fix potential double-application of counter updates on commitlog replay
   by moving replay position from header to sstable metadata (CASSANDRA-2419)
 * JDBC CQL driver exposes getColumn for access to timestamp
 * JDBC ResultSetMetadata properties added to AbstractType
 * r/m clustertool (CASSANDRA-2607)
 * add support for presenting row key as a column in CQL result sets
   (CASSANDRA-2622)
 * Don't allow {LOCAL|EACH}_QUORUM unless strategy is NTS (CASSANDRA-2627)
 * validate keyspace strategy_options during CQL create (CASSANDRA-2624)
 * fix empty Result with secondary index when limit=1 (CASSANDRA-2628)
 * Fix regression where bootstrapping a node with no schema fails
   (CASSANDRA-2625)
 * Allow removing LocationInfo sstables (CASSANDRA-2632)
 * avoid attempting to replay mutations from dropped keyspaces (CASSANDRA-2631)
 * avoid using cached position of a key when GT is requested (CASSANDRA-2633)
 * fix counting bloom filter true positives (CASSANDRA-2637)
 * initialize local ep state prior to gossip startup if needed (CASSANDRA-2638)
 * fix counter increment lost after restart (CASSANDRA-2642)
 * add quote-escaping via backslash to CLI (CASSANDRA-2623)
 * fix pig example script (CASSANDRA-2487)
 * fix dynamic snitch race in adding latencies (CASSANDRA-2618)
 * Start/stop cassandra after more important services such as mdadm in
   debian packaging (CASSANDRA-2481)


0.8.0-beta2
 * fix NPE compacting index CFs (CASSANDRA-2528)
 * Remove checking all column families on startup for compaction candidates
   (CASSANDRA-2444)
 * validate CQL create keyspace options (CASSANDRA-2525)
 * fix nodetool setcompactionthroughput (CASSANDRA-2550)
 * move	gossip heartbeat back to its own thread (CASSANDRA-2554)
 * validate cql TRUNCATE columnfamily before truncating (CASSANDRA-2570)
 * fix batch_mutate for mixed standard-counter mutations (CASSANDRA-2457)
 * disallow making schema changes to system keyspace (CASSANDRA-2563)
 * fix sending mutation messages multiple times (CASSANDRA-2557)
 * fix incorrect use of NBHM.size in ReadCallback that could cause
   reads to time out even when responses were received (CASSANDRA-2552)
 * trigger read repair correctly for LOCAL_QUORUM reads (CASSANDRA-2556)
 * Allow configuring the number of compaction thread (CASSANDRA-2558)
 * forceUserDefinedCompaction will attempt to compact what it is given
   even if the pessimistic estimate is that there is not enough disk space;
   automatic compactions will only compact 2 or more sstables (CASSANDRA-2575)
 * refuse to apply migrations with older timestamps than the current
   schema (CASSANDRA-2536)
 * remove unframed Thrift transport option
 * include indexes in snapshots (CASSANDRA-2596)
 * improve ignoring of obsolete mutations in index maintenance (CASSANDRA-2401)
 * recognize attempt to drop just the index while leaving the column
   definition alone (CASSANDRA-2619)


0.8.0-beta1
 * remove Avro RPC support (CASSANDRA-926)
 * support for columns that act as incr/decr counters
   (CASSANDRA-1072, 1937, 1944, 1936, 2101, 2093, 2288, 2105, 2384, 2236, 2342,
   2454)
 * CQL (CASSANDRA-1703, 1704, 1705, 1706, 1707, 1708, 1710, 1711, 1940,
   2124, 2302, 2277, 2493)
 * avoid double RowMutation serialization on write path (CASSANDRA-1800)
 * make NetworkTopologyStrategy the default (CASSANDRA-1960)
 * configurable internode encryption (CASSANDRA-1567, 2152)
 * human readable column names in sstable2json output (CASSANDRA-1933)
 * change default JMX port to 7199 (CASSANDRA-2027)
 * backwards compatible internal messaging (CASSANDRA-1015)
 * atomic switch of memtables and sstables (CASSANDRA-2284)
 * add pluggable SeedProvider (CASSANDRA-1669)
 * Fix clustertool to not throw exception when calling get_endpoints (CASSANDRA-2437)
 * upgrade to thrift 0.6 (CASSANDRA-2412)
 * repair works on a token range instead of full ring (CASSANDRA-2324)
 * purge tombstones from row cache (CASSANDRA-2305)
 * push replication_factor into strategy_options (CASSANDRA-1263)
 * give snapshots the same name on each node (CASSANDRA-1791)
 * remove "nodetool loadbalance" (CASSANDRA-2448)
 * multithreaded compaction (CASSANDRA-2191)
 * compaction throttling (CASSANDRA-2156)
 * add key type information and alias (CASSANDRA-2311, 2396)
 * cli no longer divides read_repair_chance by 100 (CASSANDRA-2458)
 * made CompactionInfo.getTaskType return an enum (CASSANDRA-2482)
 * add a server-wide cap on measured memtable memory usage and aggressively
   flush to keep under that threshold (CASSANDRA-2006)
 * add unified UUIDType (CASSANDRA-2233)
 * add off-heap row cache support (CASSANDRA-1969)


0.7.5
 * improvements/fixes to PIG driver (CASSANDRA-1618, CASSANDRA-2387,
   CASSANDRA-2465, CASSANDRA-2484)
 * validate index names (CASSANDRA-1761)
 * reduce contention on Table.flusherLock (CASSANDRA-1954)
 * try harder to detect failures during streaming, cleaning up temporary
   files more reliably (CASSANDRA-2088)
 * shut down server for OOM on a Thrift thread (CASSANDRA-2269)
 * fix tombstone handling in repair and sstable2json (CASSANDRA-2279)
 * preserve version when streaming data from old sstables (CASSANDRA-2283)
 * don't start repair if a neighboring node is marked as dead (CASSANDRA-2290)
 * purge tombstones from row cache (CASSANDRA-2305)
 * Avoid seeking when sstable2json exports the entire file (CASSANDRA-2318)
 * clear Built flag in system table when dropping an index (CASSANDRA-2320)
 * don't allow arbitrary argument for stress.java (CASSANDRA-2323)
 * validate values for index predicates in get_indexed_slice (CASSANDRA-2328)
 * queue secondary indexes for flush before the parent (CASSANDRA-2330)
 * allow job configuration to set the CL used in Hadoop jobs (CASSANDRA-2331)
 * add memtable_flush_queue_size defaulting to 4 (CASSANDRA-2333)
 * Allow overriding of initial_token, storage_port and rpc_port from system
   properties (CASSANDRA-2343)
 * fix comparator used for non-indexed secondary expressions in index scan
   (CASSANDRA-2347)
 * ensure size calculation and write phase of large-row compaction use
   the same threshold for TTL expiration (CASSANDRA-2349)
 * fix race when iterating CFs during add/drop (CASSANDRA-2350)
 * add ConsistencyLevel command to CLI (CASSANDRA-2354)
 * allow negative numbers in the cli (CASSANDRA-2358)
 * hard code serialVersionUID for tokens class (CASSANDRA-2361)
 * fix potential infinite loop in ByteBufferUtil.inputStream (CASSANDRA-2365)
 * fix encoding bugs in HintedHandoffManager, SystemTable when default
   charset is not UTF8 (CASSANDRA-2367)
 * avoids having removed node reappearing in Gossip (CASSANDRA-2371)
 * fix incorrect truncation of long to int when reading columns via block
   index (CASSANDRA-2376)
 * fix NPE during stream session (CASSANDRA-2377)
 * fix race condition that could leave orphaned data files when dropping CF or
   KS (CASSANDRA-2381)
 * fsync statistics component on write (CASSANDRA-2382)
 * fix duplicate results from CFS.scan (CASSANDRA-2406)
 * add IntegerType to CLI help (CASSANDRA-2414)
 * avoid caching token-only decoratedkeys (CASSANDRA-2416)
 * convert mmap assertion to if/throw so scrub can catch it (CASSANDRA-2417)
 * don't overwrite gc log (CASSANDR-2418)
 * invalidate row cache for streamed row to avoid inconsitencies
   (CASSANDRA-2420)
 * avoid copies in range/index scans (CASSANDRA-2425)
 * make sure we don't wipe data during cleanup if the node has not join
   the ring (CASSANDRA-2428)
 * Try harder to close files after compaction (CASSANDRA-2431)
 * re-set bootstrapped flag after move finishes (CASSANDRA-2435)
 * display validation_class in CLI 'describe keyspace' (CASSANDRA-2442)
 * make cleanup compactions cleanup the row cache (CASSANDRA-2451)
 * add column fields validation to scrub (CASSANDRA-2460)
 * use 64KB flush buffer instead of in_memory_compaction_limit (CASSANDRA-2463)
 * fix backslash substitutions in CLI (CASSANDRA-2492)
 * disable cache saving for system CFS (CASSANDRA-2502)
 * fixes for verifying destination availability under hinted conditions
   so UE can be thrown intead of timing out (CASSANDRA-2514)
 * fix update of validation class in column metadata (CASSANDRA-2512)
 * support LOCAL_QUORUM, EACH_QUORUM CLs outside of NTS (CASSANDRA-2516)
 * preserve version when streaming data from old sstables (CASSANDRA-2283)
 * fix backslash substitutions in CLI (CASSANDRA-2492)
 * count a row deletion as one operation towards memtable threshold
   (CASSANDRA-2519)
 * support LOCAL_QUORUM, EACH_QUORUM CLs outside of NTS (CASSANDRA-2516)


0.7.4
 * add nodetool join command (CASSANDRA-2160)
 * fix secondary indexes on pre-existing or streamed data (CASSANDRA-2244)
 * initialize endpoint in gossiper earlier (CASSANDRA-2228)
 * add ability to write to Cassandra from Pig (CASSANDRA-1828)
 * add rpc_[min|max]_threads (CASSANDRA-2176)
 * add CL.TWO, CL.THREE (CASSANDRA-2013)
 * avoid exporting an un-requested row in sstable2json, when exporting
   a key that does not exist (CASSANDRA-2168)
 * add incremental_backups option (CASSANDRA-1872)
 * add configurable row limit to Pig loadfunc (CASSANDRA-2276)
 * validate column values in batches as well as single-Column inserts
   (CASSANDRA-2259)
 * move sample schema from cassandra.yaml to schema-sample.txt,
   a cli scripts (CASSANDRA-2007)
 * avoid writing empty rows when scrubbing tombstoned rows (CASSANDRA-2296)
 * fix assertion error in range and index scans for CL < ALL
   (CASSANDRA-2282)
 * fix commitlog replay when flush position refers to data that didn't
   get synced before server died (CASSANDRA-2285)
 * fix fd leak in sstable2json with non-mmap'd i/o (CASSANDRA-2304)
 * reduce memory use during streaming of multiple sstables (CASSANDRA-2301)
 * purge tombstoned rows from cache after GCGraceSeconds (CASSANDRA-2305)
 * allow zero replicas in a NTS datacenter (CASSANDRA-1924)
 * make range queries respect snitch for local replicas (CASSANDRA-2286)
 * fix HH delivery when column index is larger than 2GB (CASSANDRA-2297)
 * make 2ary indexes use parent CF flush thresholds during initial build
   (CASSANDRA-2294)
 * update memtable_throughput to be a long (CASSANDRA-2158)


0.7.3
 * Keep endpoint state until aVeryLongTime (CASSANDRA-2115)
 * lower-latency read repair (CASSANDRA-2069)
 * add hinted_handoff_throttle_delay_in_ms option (CASSANDRA-2161)
 * fixes for cache save/load (CASSANDRA-2172, -2174)
 * Handle whole-row deletions in CFOutputFormat (CASSANDRA-2014)
 * Make memtable_flush_writers flush in parallel (CASSANDRA-2178)
 * Add compaction_preheat_key_cache option (CASSANDRA-2175)
 * refactor stress.py to have only one copy of the format string
   used for creating row keys (CASSANDRA-2108)
 * validate index names for \w+ (CASSANDRA-2196)
 * Fix Cassandra cli to respect timeout if schema does not settle
   (CASSANDRA-2187)
 * fix for compaction and cleanup writing old-format data into new-version
   sstable (CASSANDRA-2211, -2216)
 * add nodetool scrub (CASSANDRA-2217, -2240)
 * fix sstable2json large-row pagination (CASSANDRA-2188)
 * fix EOFing on requests for the last bytes in a file (CASSANDRA-2213)
 * fix BufferedRandomAccessFile bugs (CASSANDRA-2218, -2241)
 * check for memtable flush_after_mins exceeded every 10s (CASSANDRA-2183)
 * fix cache saving on Windows (CASSANDRA-2207)
 * add validateSchemaAgreement call + synchronization to schema
   modification operations (CASSANDRA-2222)
 * fix for reversed slice queries on large rows (CASSANDRA-2212)
 * fat clients were writing local data (CASSANDRA-2223)
 * set DEFAULT_MEMTABLE_LIFETIME_IN_MINS to 24h
 * improve detection and cleanup of partially-written sstables
   (CASSANDRA-2206)
 * fix supercolumn de/serialization when subcolumn comparator is different
   from supercolumn's (CASSANDRA-2104)
 * fix starting up on Windows when CASSANDRA_HOME contains whitespace
   (CASSANDRA-2237)
 * add [get|set][row|key]cacheSavePeriod to JMX (CASSANDRA-2100)
 * fix Hadoop ColumnFamilyOutputFormat dropping of mutations
   when batch fills up (CASSANDRA-2255)
 * move file deletions off of scheduledtasks executor (CASSANDRA-2253)


0.7.2
 * copy DecoratedKey.key when inserting into caches to avoid retaining
   a reference to the underlying buffer (CASSANDRA-2102)
 * format subcolumn names with subcomparator (CASSANDRA-2136)
 * fix column bloom filter deserialization (CASSANDRA-2165)


0.7.1
 * refactor MessageDigest creation code. (CASSANDRA-2107)
 * buffer network stack to avoid inefficient small TCP messages while avoiding
   the nagle/delayed ack problem (CASSANDRA-1896)
 * check log4j configuration for changes every 10s (CASSANDRA-1525, 1907)
 * more-efficient cross-DC replication (CASSANDRA-1530, -2051, -2138)
 * avoid polluting page cache with commitlog or sstable writes
   and seq scan operations (CASSANDRA-1470)
 * add RMI authentication options to nodetool (CASSANDRA-1921)
 * make snitches configurable at runtime (CASSANDRA-1374)
 * retry hadoop split requests on connection failure (CASSANDRA-1927)
 * implement describeOwnership for BOP, COPP (CASSANDRA-1928)
 * make read repair behave as expected for ConsistencyLevel > ONE
   (CASSANDRA-982, 2038)
 * distributed test harness (CASSANDRA-1859, 1964)
 * reduce flush lock contention (CASSANDRA-1930)
 * optimize supercolumn deserialization (CASSANDRA-1891)
 * fix CFMetaData.apply to only compare objects of the same class
   (CASSANDRA-1962)
 * allow specifying specific SSTables to compact from JMX (CASSANDRA-1963)
 * fix race condition in MessagingService.targets (CASSANDRA-1959, 2094, 2081)
 * refuse to open sstables from a future version (CASSANDRA-1935)
 * zero-copy reads (CASSANDRA-1714)
 * fix copy bounds for word Text in wordcount demo (CASSANDRA-1993)
 * fixes for contrib/javautils (CASSANDRA-1979)
 * check more frequently for memtable expiration (CASSANDRA-2000)
 * fix writing SSTable column count statistics (CASSANDRA-1976)
 * fix streaming of multiple CFs during bootstrap (CASSANDRA-1992)
 * explicitly set JVM GC new generation size with -Xmn (CASSANDRA-1968)
 * add short options for CLI flags (CASSANDRA-1565)
 * make keyspace argument to "describe keyspace" in CLI optional
   when authenticated to keyspace already (CASSANDRA-2029)
 * added option to specify -Dcassandra.join_ring=false on startup
   to allow "warm spare" nodes or performing JMX maintenance before
   joining the ring (CASSANDRA-526)
 * log migrations at INFO (CASSANDRA-2028)
 * add CLI verbose option in file mode (CASSANDRA-2030)
 * add single-line "--" comments to CLI (CASSANDRA-2032)
 * message serialization tests (CASSANDRA-1923)
 * switch from ivy to maven-ant-tasks (CASSANDRA-2017)
 * CLI attempts to block for new schema to propagate (CASSANDRA-2044)
 * fix potential overflow in nodetool cfstats (CASSANDRA-2057)
 * add JVM shutdownhook to sync commitlog (CASSANDRA-1919)
 * allow nodes to be up without being part of  normal traffic (CASSANDRA-1951)
 * fix CLI "show keyspaces" with null options on NTS (CASSANDRA-2049)
 * fix possible ByteBuffer race conditions (CASSANDRA-2066)
 * reduce garbage generated by MessagingService to prevent load spikes
   (CASSANDRA-2058)
 * fix math in RandomPartitioner.describeOwnership (CASSANDRA-2071)
 * fix deletion of sstable non-data components (CASSANDRA-2059)
 * avoid blocking gossip while deleting handoff hints (CASSANDRA-2073)
 * ignore messages from newer versions, keep track of nodes in gossip
   regardless of version (CASSANDRA-1970)
 * cache writing moved to CompactionManager to reduce i/o contention and
   updated to use non-cache-polluting writes (CASSANDRA-2053)
 * page through large rows when exporting to JSON (CASSANDRA-2041)
 * add flush_largest_memtables_at and reduce_cache_sizes_at options
   (CASSANDRA-2142)
 * add cli 'describe cluster' command (CASSANDRA-2127)
 * add cli support for setting username/password at 'connect' command
   (CASSANDRA-2111)
 * add -D option to Stress.java to allow reading hosts from a file
   (CASSANDRA-2149)
 * bound hints CF throughput between 32M and 256M (CASSANDRA-2148)
 * continue starting when invalid saved cache entries are encountered
   (CASSANDRA-2076)
 * add max_hint_window_in_ms option (CASSANDRA-1459)


0.7.0-final
 * fix offsets to ByteBuffer.get (CASSANDRA-1939)


0.7.0-rc4
 * fix cli crash after backgrounding (CASSANDRA-1875)
 * count timeouts in storageproxy latencies, and include latency
   histograms in StorageProxyMBean (CASSANDRA-1893)
 * fix CLI get recognition of supercolumns (CASSANDRA-1899)
 * enable keepalive on intra-cluster sockets (CASSANDRA-1766)
 * count timeouts towards dynamicsnitch latencies (CASSANDRA-1905)
 * Expose index-building status in JMX + cli schema description
   (CASSANDRA-1871)
 * allow [LOCAL|EACH]_QUORUM to be used with non-NetworkTopology
   replication Strategies
 * increased amount of index locks for faster commitlog replay
 * collect secondary index tombstones immediately (CASSANDRA-1914)
 * revert commitlog changes from #1780 (CASSANDRA-1917)
 * change RandomPartitioner min token to -1 to avoid collision w/
   tokens on actual nodes (CASSANDRA-1901)
 * examine the right nibble when validating TimeUUID (CASSANDRA-1910)
 * include secondary indexes in cleanup (CASSANDRA-1916)
 * CFS.scrubDataDirectories should also cleanup invalid secondary indexes
   (CASSANDRA-1904)
 * ability to disable/enable gossip on nodes to force them down
   (CASSANDRA-1108)


0.7.0-rc3
 * expose getNaturalEndpoints in StorageServiceMBean taking byte[]
   key; RMI cannot serialize ByteBuffer (CASSANDRA-1833)
 * infer org.apache.cassandra.locator for replication strategy classes
   when not otherwise specified
 * validation that generates less garbage (CASSANDRA-1814)
 * add TTL support to CLI (CASSANDRA-1838)
 * cli defaults to bytestype for subcomparator when creating
   column families (CASSANDRA-1835)
 * unregister index MBeans when index is dropped (CASSANDRA-1843)
 * make ByteBufferUtil.clone thread-safe (CASSANDRA-1847)
 * change exception for read requests during bootstrap from
   InvalidRequest to Unavailable (CASSANDRA-1862)
 * respect row-level tombstones post-flush in range scans
   (CASSANDRA-1837)
 * ReadResponseResolver check digests against each other (CASSANDRA-1830)
 * return InvalidRequest when remove of subcolumn without supercolumn
   is requested (CASSANDRA-1866)
 * flush before repair (CASSANDRA-1748)
 * SSTableExport validates key order (CASSANDRA-1884)
 * large row support for SSTableExport (CASSANDRA-1867)
 * Re-cache hot keys post-compaction without hitting disk (CASSANDRA-1878)
 * manage read repair in coordinator instead of data source, to
   provide latency information to dynamic snitch (CASSANDRA-1873)


0.7.0-rc2
 * fix live-column-count of slice ranges including tombstoned supercolumn
   with live subcolumn (CASSANDRA-1591)
 * rename o.a.c.internal.AntientropyStage -> AntiEntropyStage,
   o.a.c.request.Request_responseStage -> RequestResponseStage,
   o.a.c.internal.Internal_responseStage -> InternalResponseStage
 * add AbstractType.fromString (CASSANDRA-1767)
 * require index_type to be present when specifying index_name
   on ColumnDef (CASSANDRA-1759)
 * fix add/remove index bugs in CFMetadata (CASSANDRA-1768)
 * rebuild Strategy during system_update_keyspace (CASSANDRA-1762)
 * cli updates prompt to ... in continuation lines (CASSANDRA-1770)
 * support multiple Mutations per key in hadoop ColumnFamilyOutputFormat
   (CASSANDRA-1774)
 * improvements to Debian init script (CASSANDRA-1772)
 * use local classloader to check for version.properties (CASSANDRA-1778)
 * Validate that column names in column_metadata are valid for the
   defined comparator, and decode properly in cli (CASSANDRA-1773)
 * use cross-platform newlines in cli (CASSANDRA-1786)
 * add ExpiringColumn support to sstable import/export (CASSANDRA-1754)
 * add flush for each append to periodic commitlog mode; added
   periodic_without_flush option to disable this (CASSANDRA-1780)
 * close file handle used for post-flush truncate (CASSANDRA-1790)
 * various code cleanup (CASSANDRA-1793, -1794, -1795)
 * fix range queries against wrapped range (CASSANDRA-1781)
 * fix consistencylevel calculations for NetworkTopologyStrategy
   (CASSANDRA-1804)
 * cli support index type enum names (CASSANDRA-1810)
 * improved validation of column_metadata (CASSANDRA-1813)
 * reads at ConsistencyLevel > 1 throw UnavailableException
   immediately if insufficient live nodes exist (CASSANDRA-1803)
 * copy bytebuffers for local writes to avoid retaining the entire
   Thrift frame (CASSANDRA-1801)
 * fix NPE adding index to column w/o prior metadata (CASSANDRA-1764)
 * reduce fat client timeout (CASSANDRA-1730)
 * fix botched merge of CASSANDRA-1316


0.7.0-rc1
 * fix compaction and flush races with schema updates (CASSANDRA-1715)
 * add clustertool, config-converter, sstablekeys, and schematool
   Windows .bat files (CASSANDRA-1723)
 * reject range queries received during bootstrap (CASSANDRA-1739)
 * fix wrapping-range queries on non-minimum token (CASSANDRA-1700)
 * add nodetool cfhistogram (CASSANDRA-1698)
 * limit repaired ranges to what the nodes have in common (CASSANDRA-1674)
 * index scan treats missing columns as not matching secondary
   expressions (CASSANDRA-1745)
 * Fix misuse of DataOutputBuffer.getData in AntiEntropyService
   (CASSANDRA-1729)
 * detect and warn when obsolete version of JNA is present (CASSANDRA-1760)
 * reduce fat client timeout (CASSANDRA-1730)
 * cleanup smallest CFs first to increase free temp space for larger ones
   (CASSANDRA-1811)
 * Update windows .bat files to work outside of main Cassandra
   directory (CASSANDRA-1713)
 * fix read repair regression from 0.6.7 (CASSANDRA-1727)
 * more-efficient read repair (CASSANDRA-1719)
 * fix hinted handoff replay (CASSANDRA-1656)
 * log type of dropped messages (CASSANDRA-1677)
 * upgrade to SLF4J 1.6.1
 * fix ByteBuffer bug in ExpiringColumn.updateDigest (CASSANDRA-1679)
 * fix IntegerType.getString (CASSANDRA-1681)
 * make -Djava.net.preferIPv4Stack=true the default (CASSANDRA-628)
 * add INTERNAL_RESPONSE verb to differentiate from responses related
   to client requests (CASSANDRA-1685)
 * log tpstats when dropping messages (CASSANDRA-1660)
 * include unreachable nodes in describeSchemaVersions (CASSANDRA-1678)
 * Avoid dropping messages off the client request path (CASSANDRA-1676)
 * fix jna errno reporting (CASSANDRA-1694)
 * add friendlier error for UnknownHostException on startup (CASSANDRA-1697)
 * include jna dependency in RPM package (CASSANDRA-1690)
 * add --skip-keys option to stress.py (CASSANDRA-1696)
 * improve cli handling of non-string keys and column names
   (CASSANDRA-1701, -1693)
 * r/m extra subcomparator line in cli keyspaces output (CASSANDRA-1712)
 * add read repair chance to cli "show keyspaces"
 * upgrade to ConcurrentLinkedHashMap 1.1 (CASSANDRA-975)
 * fix index scan routing (CASSANDRA-1722)
 * fix tombstoning of supercolumns in range queries (CASSANDRA-1734)
 * clear endpoint cache after updating keyspace metadata (CASSANDRA-1741)
 * fix wrapping-range queries on non-minimum token (CASSANDRA-1700)
 * truncate includes secondary indexes (CASSANDRA-1747)
 * retain reference to PendingFile sstables (CASSANDRA-1749)
 * fix sstableimport regression (CASSANDRA-1753)
 * fix for bootstrap when no non-system tables are defined (CASSANDRA-1732)
 * handle replica unavailability in index scan (CASSANDRA-1755)
 * fix service initialization order deadlock (CASSANDRA-1756)
 * multi-line cli commands (CASSANDRA-1742)
 * fix race between snapshot and compaction (CASSANDRA-1736)
 * add listEndpointsPendingHints, deleteHintsForEndpoint JMX methods
   (CASSANDRA-1551)


0.7.0-beta3
 * add strategy options to describe_keyspace output (CASSANDRA-1560)
 * log warning when using randomly generated token (CASSANDRA-1552)
 * re-organize JMX into .db, .net, .internal, .request (CASSANDRA-1217)
 * allow nodes to change IPs between restarts (CASSANDRA-1518)
 * remember ring state between restarts by default (CASSANDRA-1518)
 * flush index built flag so we can read it before log replay (CASSANDRA-1541)
 * lock row cache updates to prevent race condition (CASSANDRA-1293)
 * remove assertion causing rare (and harmless) error messages in
   commitlog (CASSANDRA-1330)
 * fix moving nodes with no keyspaces defined (CASSANDRA-1574)
 * fix unbootstrap when no data is present in a transfer range (CASSANDRA-1573)
 * take advantage of AVRO-495 to simplify our avro IDL (CASSANDRA-1436)
 * extend authorization hierarchy to column family (CASSANDRA-1554)
 * deletion support in secondary indexes (CASSANDRA-1571)
 * meaningful error message for invalid replication strategy class
   (CASSANDRA-1566)
 * allow keyspace creation with RF > N (CASSANDRA-1428)
 * improve cli error handling (CASSANDRA-1580)
 * add cache save/load ability (CASSANDRA-1417, 1606, 1647)
 * add StorageService.getDrainProgress (CASSANDRA-1588)
 * Disallow bootstrap to an in-use token (CASSANDRA-1561)
 * Allow dynamic secondary index creation and destruction (CASSANDRA-1532)
 * log auto-guessed memtable thresholds (CASSANDRA-1595)
 * add ColumnDef support to cli (CASSANDRA-1583)
 * reduce index sample time by 75% (CASSANDRA-1572)
 * add cli support for column, strategy metadata (CASSANDRA-1578, 1612)
 * add cli support for schema modification (CASSANDRA-1584)
 * delete temp files on failed compactions (CASSANDRA-1596)
 * avoid blocking for dead nodes during removetoken (CASSANDRA-1605)
 * remove ConsistencyLevel.ZERO (CASSANDRA-1607)
 * expose in-progress compaction type in jmx (CASSANDRA-1586)
 * removed IClock & related classes from internals (CASSANDRA-1502)
 * fix removing tokens from SystemTable on decommission and removetoken
   (CASSANDRA-1609)
 * include CF metadata in cli 'show keyspaces' (CASSANDRA-1613)
 * switch from Properties to HashMap in PropertyFileSnitch to
   avoid synchronization bottleneck (CASSANDRA-1481)
 * PropertyFileSnitch configuration file renamed to
   cassandra-topology.properties
 * add cli support for get_range_slices (CASSANDRA-1088, CASSANDRA-1619)
 * Make memtable flush thresholds per-CF instead of global
   (CASSANDRA-1007, 1637)
 * add cli support for binary data without CfDef hints (CASSANDRA-1603)
 * fix building SSTable statistics post-stream (CASSANDRA-1620)
 * fix potential infinite loop in 2ary index queries (CASSANDRA-1623)
 * allow creating NTS keyspaces with no replicas configured (CASSANDRA-1626)
 * add jmx histogram of sstables accessed per read (CASSANDRA-1624)
 * remove system_rename_column_family and system_rename_keyspace from the
   client API until races can be fixed (CASSANDRA-1630, CASSANDRA-1585)
 * add cli sanity tests (CASSANDRA-1582)
 * update GC settings in cassandra.bat (CASSANDRA-1636)
 * cli support for index queries (CASSANDRA-1635)
 * cli support for updating schema memtable settings (CASSANDRA-1634)
 * cli --file option (CASSANDRA-1616)
 * reduce automatically chosen memtable sizes by 50% (CASSANDRA-1641)
 * move endpoint cache from snitch to strategy (CASSANDRA-1643)
 * fix commitlog recovery deleting the newly-created segment as well as
   the old ones (CASSANDRA-1644)
 * upgrade to Thrift 0.5 (CASSANDRA-1367)
 * renamed CL.DCQUORUM to LOCAL_QUORUM and DCQUORUMSYNC to EACH_QUORUM
 * cli truncate support (CASSANDRA-1653)
 * update GC settings in cassandra.bat (CASSANDRA-1636)
 * avoid logging when a node's ip/token is gossipped back to it (CASSANDRA-1666)


0.7-beta2
 * always use UTF-8 for hint keys (CASSANDRA-1439)
 * remove cassandra.yaml dependency from Hadoop and Pig (CASSADRA-1322)
 * expose CfDef metadata in describe_keyspaces (CASSANDRA-1363)
 * restore use of mmap_index_only option (CASSANDRA-1241)
 * dropping a keyspace with no column families generated an error
   (CASSANDRA-1378)
 * rename RackAwareStrategy to OldNetworkTopologyStrategy, RackUnawareStrategy
   to SimpleStrategy, DatacenterShardStrategy to NetworkTopologyStrategy,
   AbstractRackAwareSnitch to AbstractNetworkTopologySnitch (CASSANDRA-1392)
 * merge StorageProxy.mutate, mutateBlocking (CASSANDRA-1396)
 * faster UUIDType, LongType comparisons (CASSANDRA-1386, 1393)
 * fix setting read_repair_chance from CLI addColumnFamily (CASSANDRA-1399)
 * fix updates to indexed columns (CASSANDRA-1373)
 * fix race condition leaving to FileNotFoundException (CASSANDRA-1382)
 * fix sharded lock hash on index write path (CASSANDRA-1402)
 * add support for GT/E, LT/E in subordinate index clauses (CASSANDRA-1401)
 * cfId counter got out of sync when CFs were added (CASSANDRA-1403)
 * less chatty schema updates (CASSANDRA-1389)
 * rename column family mbeans. 'type' will now include either
   'IndexColumnFamilies' or 'ColumnFamilies' depending on the CFS type.
   (CASSANDRA-1385)
 * disallow invalid keyspace and column family names. This includes name that
   matches a '^\w+' regex. (CASSANDRA-1377)
 * use JNA, if present, to take snapshots (CASSANDRA-1371)
 * truncate hints if starting 0.7 for the first time (CASSANDRA-1414)
 * fix FD leak in single-row slicepredicate queries (CASSANDRA-1416)
 * allow index expressions against columns that are not part of the
   SlicePredicate (CASSANDRA-1410)
 * config-converter properly handles snitches and framed support
   (CASSANDRA-1420)
 * remove keyspace argument from multiget_count (CASSANDRA-1422)
 * allow specifying cassandra.yaml location as (local or remote) URL
   (CASSANDRA-1126)
 * fix using DynamicEndpointSnitch with NetworkTopologyStrategy
   (CASSANDRA-1429)
 * Add CfDef.default_validation_class (CASSANDRA-891)
 * fix EstimatedHistogram.max (CASSANDRA-1413)
 * quorum read optimization (CASSANDRA-1622)
 * handle zero-length (or missing) rows during HH paging (CASSANDRA-1432)
 * include secondary indexes during schema migrations (CASSANDRA-1406)
 * fix commitlog header race during schema change (CASSANDRA-1435)
 * fix ColumnFamilyStoreMBeanIterator to use new type name (CASSANDRA-1433)
 * correct filename generated by xml->yaml converter (CASSANDRA-1419)
 * add CMSInitiatingOccupancyFraction=75 and UseCMSInitiatingOccupancyOnly
   to default JVM options
 * decrease jvm heap for cassandra-cli (CASSANDRA-1446)
 * ability to modify keyspaces and column family definitions on a live cluster
   (CASSANDRA-1285)
 * support for Hadoop Streaming [non-jvm map/reduce via stdin/out]
   (CASSANDRA-1368)
 * Move persistent sstable stats from the system table to an sstable component
   (CASSANDRA-1430)
 * remove failed bootstrap attempt from pending ranges when gossip times
   it out after 1h (CASSANDRA-1463)
 * eager-create tcp connections to other cluster members (CASSANDRA-1465)
 * enumerate stages and derive stage from message type instead of
   transmitting separately (CASSANDRA-1465)
 * apply reversed flag during collation from different data sources
   (CASSANDRA-1450)
 * make failure to remove commitlog segment non-fatal (CASSANDRA-1348)
 * correct ordering of drain operations so CL.recover is no longer
   necessary (CASSANDRA-1408)
 * removed keyspace from describe_splits method (CASSANDRA-1425)
 * rename check_schema_agreement to describe_schema_versions
   (CASSANDRA-1478)
 * fix QUORUM calculation for RF > 3 (CASSANDRA-1487)
 * remove tombstones during non-major compactions when bloom filter
   verifies that row does not exist in other sstables (CASSANDRA-1074)
 * nodes that coordinated a loadbalance in the past could not be seen by
   newly added nodes (CASSANDRA-1467)
 * exposed endpoint states (gossip details) via jmx (CASSANDRA-1467)
 * ensure that compacted sstables are not included when new readers are
   instantiated (CASSANDRA-1477)
 * by default, calculate heap size and memtable thresholds at runtime (CASSANDRA-1469)
 * fix races dealing with adding/dropping keyspaces and column families in
   rapid succession (CASSANDRA-1477)
 * clean up of Streaming system (CASSANDRA-1503, 1504, 1506)
 * add options to configure Thrift socket keepalive and buffer sizes (CASSANDRA-1426)
 * make contrib CassandraServiceDataCleaner recursive (CASSANDRA-1509)
 * min, max compaction threshold are configurable and persistent
   per-ColumnFamily (CASSANDRA-1468)
 * fix replaying the last mutation in a commitlog unnecessarily
   (CASSANDRA-1512)
 * invoke getDefaultUncaughtExceptionHandler from DTPE with the original
   exception rather than the ExecutionException wrapper (CASSANDRA-1226)
 * remove Clock from the Thrift (and Avro) API (CASSANDRA-1501)
 * Close intra-node sockets when connection is broken (CASSANDRA-1528)
 * RPM packaging spec file (CASSANDRA-786)
 * weighted request scheduler (CASSANDRA-1485)
 * treat expired columns as deleted (CASSANDRA-1539)
 * make IndexInterval configurable (CASSANDRA-1488)
 * add describe_snitch to Thrift API (CASSANDRA-1490)
 * MD5 authenticator compares plain text submitted password with MD5'd
   saved property, instead of vice versa (CASSANDRA-1447)
 * JMX MessagingService pending and completed counts (CASSANDRA-1533)
 * fix race condition processing repair responses (CASSANDRA-1511)
 * make repair blocking (CASSANDRA-1511)
 * create EndpointSnitchInfo and MBean to expose rack and DC (CASSANDRA-1491)
 * added option to contrib/word_count to output results back to Cassandra
   (CASSANDRA-1342)
 * rewrite Hadoop ColumnFamilyRecordWriter to pool connections, retry to
   multiple Cassandra nodes, and smooth impact on the Cassandra cluster
   by using smaller batch sizes (CASSANDRA-1434)
 * fix setting gc_grace_seconds via CLI (CASSANDRA-1549)
 * support TTL'd index values (CASSANDRA-1536)
 * make removetoken work like decommission (CASSANDRA-1216)
 * make cli comparator-aware and improve quote rules (CASSANDRA-1523,-1524)
 * make nodetool compact and cleanup blocking (CASSANDRA-1449)
 * add memtable, cache information to GCInspector logs (CASSANDRA-1558)
 * enable/disable HintedHandoff via JMX (CASSANDRA-1550)
 * Ignore stray files in the commit log directory (CASSANDRA-1547)
 * Disallow bootstrap to an in-use token (CASSANDRA-1561)


0.7-beta1
 * sstable versioning (CASSANDRA-389)
 * switched to slf4j logging (CASSANDRA-625)
 * add (optional) expiration time for column (CASSANDRA-699)
 * access levels for authentication/authorization (CASSANDRA-900)
 * add ReadRepairChance to CF definition (CASSANDRA-930)
 * fix heisenbug in system tests, especially common on OS X (CASSANDRA-944)
 * convert to byte[] keys internally and all public APIs (CASSANDRA-767)
 * ability to alter schema definitions on a live cluster (CASSANDRA-44)
 * renamed configuration file to cassandra.xml, and log4j.properties to
   log4j-server.properties, which must now be loaded from
   the classpath (which is how our scripts in bin/ have always done it)
   (CASSANDRA-971)
 * change get_count to require a SlicePredicate. create multi_get_count
   (CASSANDRA-744)
 * re-organized endpointsnitch implementations and added SimpleSnitch
   (CASSANDRA-994)
 * Added preload_row_cache option (CASSANDRA-946)
 * add CRC to commitlog header (CASSANDRA-999)
 * removed deprecated batch_insert and get_range_slice methods (CASSANDRA-1065)
 * add truncate thrift method (CASSANDRA-531)
 * http mini-interface using mx4j (CASSANDRA-1068)
 * optimize away copy of sliced row on memtable read path (CASSANDRA-1046)
 * replace constant-size 2GB mmaped segments and special casing for index
   entries spanning segment boundaries, with SegmentedFile that computes
   segments that always contain entire entries/rows (CASSANDRA-1117)
 * avoid reading large rows into memory during compaction (CASSANDRA-16)
 * added hadoop OutputFormat (CASSANDRA-1101)
 * efficient Streaming (no more anticompaction) (CASSANDRA-579)
 * split commitlog header into separate file and add size checksum to
   mutations (CASSANDRA-1179)
 * avoid allocating a new byte[] for each mutation on replay (CASSANDRA-1219)
 * revise HH schema to be per-endpoint (CASSANDRA-1142)
 * add joining/leaving status to nodetool ring (CASSANDRA-1115)
 * allow multiple repair sessions per node (CASSANDRA-1190)
 * optimize away MessagingService for local range queries (CASSANDRA-1261)
 * make framed transport the default so malformed requests can't OOM the
   server (CASSANDRA-475)
 * significantly faster reads from row cache (CASSANDRA-1267)
 * take advantage of row cache during range queries (CASSANDRA-1302)
 * make GCGraceSeconds a per-ColumnFamily value (CASSANDRA-1276)
 * keep persistent row size and column count statistics (CASSANDRA-1155)
 * add IntegerType (CASSANDRA-1282)
 * page within a single row during hinted handoff (CASSANDRA-1327)
 * push DatacenterShardStrategy configuration into keyspace definition,
   eliminating datacenter.properties. (CASSANDRA-1066)
 * optimize forward slices starting with '' and single-index-block name
   queries by skipping the column index (CASSANDRA-1338)
 * streaming refactor (CASSANDRA-1189)
 * faster comparison for UUID types (CASSANDRA-1043)
 * secondary index support (CASSANDRA-749 and subtasks)
 * make compaction buckets deterministic (CASSANDRA-1265)


0.6.6
 * Allow using DynamicEndpointSnitch with RackAwareStrategy (CASSANDRA-1429)
 * remove the remaining vestiges of the unfinished DatacenterShardStrategy
   (replaced by NetworkTopologyStrategy in 0.7)


0.6.5
 * fix key ordering in range query results with RandomPartitioner
   and ConsistencyLevel > ONE (CASSANDRA-1145)
 * fix for range query starting with the wrong token range (CASSANDRA-1042)
 * page within a single row during hinted handoff (CASSANDRA-1327)
 * fix compilation on non-sun JDKs (CASSANDRA-1061)
 * remove String.trim() call on row keys in batch mutations (CASSANDRA-1235)
 * Log summary of dropped messages instead of spamming log (CASSANDRA-1284)
 * add dynamic endpoint snitch (CASSANDRA-981)
 * fix streaming for keyspaces with hyphens in their name (CASSANDRA-1377)
 * fix errors in hard-coded bloom filter optKPerBucket by computing it
   algorithmically (CASSANDRA-1220
 * remove message deserialization stage, and uncap read/write stages
   so slow reads/writes don't block gossip processing (CASSANDRA-1358)
 * add jmx port configuration to Debian package (CASSANDRA-1202)
 * use mlockall via JNA, if present, to prevent Linux from swapping
   out parts of the JVM (CASSANDRA-1214)


0.6.4
 * avoid queuing multiple hint deliveries for the same endpoint
   (CASSANDRA-1229)
 * better performance for and stricter checking of UTF8 column names
   (CASSANDRA-1232)
 * extend option to lower compaction priority to hinted handoff
   as well (CASSANDRA-1260)
 * log errors in gossip instead of re-throwing (CASSANDRA-1289)
 * avoid aborting commitlog replay prematurely if a flushed-but-
   not-removed commitlog segment is encountered (CASSANDRA-1297)
 * fix duplicate rows being read during mapreduce (CASSANDRA-1142)
 * failure detection wasn't closing command sockets (CASSANDRA-1221)
 * cassandra-cli.bat works on windows (CASSANDRA-1236)
 * pre-emptively drop requests that cannot be processed within RPCTimeout
   (CASSANDRA-685)
 * add ack to Binary write verb and update CassandraBulkLoader
   to wait for acks for each row (CASSANDRA-1093)
 * added describe_partitioner Thrift method (CASSANDRA-1047)
 * Hadoop jobs no longer require the Cassandra storage-conf.xml
   (CASSANDRA-1280, CASSANDRA-1047)
 * log thread pool stats when GC is excessive (CASSANDRA-1275)
 * remove gossip message size limit (CASSANDRA-1138)
 * parallelize local and remote reads during multiget, and respect snitch
   when determining whether to do local read for CL.ONE (CASSANDRA-1317)
 * fix read repair to use requested consistency level on digest mismatch,
   rather than assuming QUORUM (CASSANDRA-1316)
 * process digest mismatch re-reads in parallel (CASSANDRA-1323)
 * switch hints CF comparator to BytesType (CASSANDRA-1274)


0.6.3
 * retry to make streaming connections up to 8 times. (CASSANDRA-1019)
 * reject describe_ring() calls on invalid keyspaces (CASSANDRA-1111)
 * fix cache size calculation for size of 100% (CASSANDRA-1129)
 * fix cache capacity only being recalculated once (CASSANDRA-1129)
 * remove hourly scan of all hints on the off chance that the gossiper
   missed a status change; instead, expose deliverHintsToEndpoint to JMX
   so it can be done manually, if necessary (CASSANDRA-1141)
 * don't reject reads at CL.ALL (CASSANDRA-1152)
 * reject deletions to supercolumns in CFs containing only standard
   columns (CASSANDRA-1139)
 * avoid preserving login information after client disconnects
   (CASSANDRA-1057)
 * prefer sun jdk to openjdk in debian init script (CASSANDRA-1174)
 * detect partioner config changes between restarts and fail fast
   (CASSANDRA-1146)
 * use generation time to resolve node token reassignment disagreements
   (CASSANDRA-1118)
 * restructure the startup ordering of Gossiper and MessageService to avoid
   timing anomalies (CASSANDRA-1160)
 * detect incomplete commit log hearders (CASSANDRA-1119)
 * force anti-entropy service to stream files on the stream stage to avoid
   sending streams out of order (CASSANDRA-1169)
 * remove inactive stream managers after AES streams files (CASSANDRA-1169)
 * allow removing entire row through batch_mutate Deletion (CASSANDRA-1027)
 * add JMX metrics for row-level bloom filter false positives (CASSANDRA-1212)
 * added a redhat init script to contrib (CASSANDRA-1201)
 * use midpoint when bootstrapping a new machine into range with not
   much data yet instead of random token (CASSANDRA-1112)
 * kill server on OOM in executor stage as well as Thrift (CASSANDRA-1226)
 * remove opportunistic repairs, when two machines with overlapping replica
   responsibilities happen to finish major compactions of the same CF near
   the same time.  repairs are now fully manual (CASSANDRA-1190)
 * add ability to lower compaction priority (default is no change from 0.6.2)
   (CASSANDRA-1181)


0.6.2
 * fix contrib/word_count build. (CASSANDRA-992)
 * split CommitLogExecutorService into BatchCommitLogExecutorService and
   PeriodicCommitLogExecutorService (CASSANDRA-1014)
 * add latency histograms to CFSMBean (CASSANDRA-1024)
 * make resolving timestamp ties deterministic by using value bytes
   as a tiebreaker (CASSANDRA-1039)
 * Add option to turn off Hinted Handoff (CASSANDRA-894)
 * fix windows startup (CASSANDRA-948)
 * make concurrent_reads, concurrent_writes configurable at runtime via JMX
   (CASSANDRA-1060)
 * disable GCInspector on non-Sun JVMs (CASSANDRA-1061)
 * fix tombstone handling in sstable rows with no other data (CASSANDRA-1063)
 * fix size of row in spanned index entries (CASSANDRA-1056)
 * install json2sstable, sstable2json, and sstablekeys to Debian package
 * StreamingService.StreamDestinations wouldn't empty itself after streaming
   finished (CASSANDRA-1076)
 * added Collections.shuffle(splits) before returning the splits in
   ColumnFamilyInputFormat (CASSANDRA-1096)
 * do not recalculate cache capacity post-compaction if it's been manually
   modified (CASSANDRA-1079)
 * better defaults for flush sorter + writer executor queue sizes
   (CASSANDRA-1100)
 * windows scripts for SSTableImport/Export (CASSANDRA-1051)
 * windows script for nodetool (CASSANDRA-1113)
 * expose PhiConvictThreshold (CASSANDRA-1053)
 * make repair of RF==1 a no-op (CASSANDRA-1090)
 * improve default JVM GC options (CASSANDRA-1014)
 * fix SlicePredicate serialization inside Hadoop jobs (CASSANDRA-1049)
 * close Thrift sockets in Hadoop ColumnFamilyRecordReader (CASSANDRA-1081)


0.6.1
 * fix NPE in sstable2json when no excluded keys are given (CASSANDRA-934)
 * keep the replica set constant throughout the read repair process
   (CASSANDRA-937)
 * allow querying getAllRanges with empty token list (CASSANDRA-933)
 * fix command line arguments inversion in clustertool (CASSANDRA-942)
 * fix race condition that could trigger a false-positive assertion
   during post-flush discard of old commitlog segments (CASSANDRA-936)
 * fix neighbor calculation for anti-entropy repair (CASSANDRA-924)
 * perform repair even for small entropy differences (CASSANDRA-924)
 * Use hostnames in CFInputFormat to allow Hadoop's naive string-based
   locality comparisons to work (CASSANDRA-955)
 * cache read-only BufferedRandomAccessFile length to avoid
   3 system calls per invocation (CASSANDRA-950)
 * nodes with IPv6 (and no IPv4) addresses could not join cluster
   (CASSANDRA-969)
 * Retrieve the correct number of undeleted columns, if any, from
   a supercolumn in a row that had been deleted previously (CASSANDRA-920)
 * fix index scans that cross the 2GB mmap boundaries for both mmap
   and standard i/o modes (CASSANDRA-866)
 * expose drain via nodetool (CASSANDRA-978)


0.6.0-RC1
 * JMX drain to flush memtables and run through commit log (CASSANDRA-880)
 * Bootstrapping can skip ranges under the right conditions (CASSANDRA-902)
 * fix merging row versions in range_slice for CL > ONE (CASSANDRA-884)
 * default write ConsistencyLeven chaned from ZERO to ONE
 * fix for index entries spanning mmap buffer boundaries (CASSANDRA-857)
 * use lexical comparison if time part of TimeUUIDs are the same
   (CASSANDRA-907)
 * bound read, mutation, and response stages to fix possible OOM
   during log replay (CASSANDRA-885)
 * Use microseconds-since-epoch (UTC) in cli, instead of milliseconds
 * Treat batch_mutate Deletion with null supercolumn as "apply this predicate
   to top level supercolumns" (CASSANDRA-834)
 * Streaming destination nodes do not update their JMX status (CASSANDRA-916)
 * Fix internal RPC timeout calculation (CASSANDRA-911)
 * Added Pig loadfunc to contrib/pig (CASSANDRA-910)


0.6.0-beta3
 * fix compaction bucketing bug (CASSANDRA-814)
 * update windows batch file (CASSANDRA-824)
 * deprecate KeysCachedFraction configuration directive in favor
   of KeysCached; move to unified-per-CF key cache (CASSANDRA-801)
 * add invalidateRowCache to ColumnFamilyStoreMBean (CASSANDRA-761)
 * send Handoff hints to natural locations to reduce load on
   remaining nodes in a failure scenario (CASSANDRA-822)
 * Add RowWarningThresholdInMB configuration option to warn before very
   large rows get big enough to threaten node stability, and -x option to
   be able to remove them with sstable2json if the warning is unheeded
   until it's too late (CASSANDRA-843)
 * Add logging of GC activity (CASSANDRA-813)
 * fix ConcurrentModificationException in commitlog discard (CASSANDRA-853)
 * Fix hardcoded row count in Hadoop RecordReader (CASSANDRA-837)
 * Add a jmx status to the streaming service and change several DEBUG
   messages to INFO (CASSANDRA-845)
 * fix classpath in cassandra-cli.bat for Windows (CASSANDRA-858)
 * allow re-specifying host, port to cassandra-cli if invalid ones
   are first tried (CASSANDRA-867)
 * fix race condition handling rpc timeout in the coordinator
   (CASSANDRA-864)
 * Remove CalloutLocation and StagingFileDirectory from storage-conf files
   since those settings are no longer used (CASSANDRA-878)
 * Parse a long from RowWarningThresholdInMB instead of an int (CASSANDRA-882)
 * Remove obsolete ControlPort code from DatabaseDescriptor (CASSANDRA-886)
 * move skipBytes side effect out of assert (CASSANDRA-899)
 * add "double getLoad" to StorageServiceMBean (CASSANDRA-898)
 * track row stats per CF at compaction time (CASSANDRA-870)
 * disallow CommitLogDirectory matching a DataFileDirectory (CASSANDRA-888)
 * default key cache size is 200k entries, changed from 10% (CASSANDRA-863)
 * add -Dcassandra-foreground=yes to cassandra.bat
 * exit if cluster name is changed unexpectedly (CASSANDRA-769)


0.6.0-beta1/beta2
 * add batch_mutate thrift command, deprecating batch_insert (CASSANDRA-336)
 * remove get_key_range Thrift API, deprecated in 0.5 (CASSANDRA-710)
 * add optional login() Thrift call for authentication (CASSANDRA-547)
 * support fat clients using gossiper and StorageProxy to perform
   replication in-process [jvm-only] (CASSANDRA-535)
 * support mmapped I/O for reads, on by default on 64bit JVMs
   (CASSANDRA-408, CASSANDRA-669)
 * improve insert concurrency, particularly during Hinted Handoff
   (CASSANDRA-658)
 * faster network code (CASSANDRA-675)
 * stress.py moved to contrib (CASSANDRA-635)
 * row caching [must be explicitly enabled per-CF in config] (CASSANDRA-678)
 * present a useful measure of compaction progress in JMX (CASSANDRA-599)
 * add bin/sstablekeys (CASSNADRA-679)
 * add ConsistencyLevel.ANY (CASSANDRA-687)
 * make removetoken remove nodes from gossip entirely (CASSANDRA-644)
 * add ability to set cache sizes at runtime (CASSANDRA-708)
 * report latency and cache hit rate statistics with lifetime totals
   instead of average over the last minute (CASSANDRA-702)
 * support get_range_slice for RandomPartitioner (CASSANDRA-745)
 * per-keyspace replication factory and replication strategy (CASSANDRA-620)
 * track latency in microseconds (CASSANDRA-733)
 * add describe_ Thrift methods, deprecating get_string_property and
   get_string_list_property
 * jmx interface for tracking operation mode and streams in general.
   (CASSANDRA-709)
 * keep memtables in sorted order to improve range query performance
   (CASSANDRA-799)
 * use while loop instead of recursion when trimming sstables compaction list
   to avoid blowing stack in pathological cases (CASSANDRA-804)
 * basic Hadoop map/reduce support (CASSANDRA-342)


0.5.1
 * ensure all files for an sstable are streamed to the same directory.
   (CASSANDRA-716)
 * more accurate load estimate for bootstrapping (CASSANDRA-762)
 * tolerate dead or unavailable bootstrap target on write (CASSANDRA-731)
 * allow larger numbers of keys (> 140M) in a sstable bloom filter
   (CASSANDRA-790)
 * include jvm argument improvements from CASSANDRA-504 in debian package
 * change streaming chunk size to 32MB to accomodate Windows XP limitations
   (was 64MB) (CASSANDRA-795)
 * fix get_range_slice returning results in the wrong order (CASSANDRA-781)


0.5.0 final
 * avoid attempting to delete temporary bootstrap files twice (CASSANDRA-681)
 * fix bogus NaN in nodeprobe cfstats output (CASSANDRA-646)
 * provide a policy for dealing with single thread executors w/ a full queue
   (CASSANDRA-694)
 * optimize inner read in MessagingService, vastly improving multiple-node
   performance (CASSANDRA-675)
 * wait for table flush before streaming data back to a bootstrapping node.
   (CASSANDRA-696)
 * keep track of bootstrapping sources by table so that bootstrapping doesn't
   give the indication of finishing early (CASSANDRA-673)


0.5.0 RC3
 * commit the correct version of the patch for CASSANDRA-663


0.5.0 RC2 (unreleased)
 * fix bugs in converting get_range_slice results to Thrift
   (CASSANDRA-647, CASSANDRA-649)
 * expose java.util.concurrent.TimeoutException in StorageProxy methods
   (CASSANDRA-600)
 * TcpConnectionManager was holding on to disconnected connections,
   giving the false indication they were being used. (CASSANDRA-651)
 * Remove duplicated write. (CASSANDRA-662)
 * Abort bootstrap if IP is already in the token ring (CASSANDRA-663)
 * increase default commitlog sync period, and wait for last sync to
   finish before submitting another (CASSANDRA-668)


0.5.0 RC1
 * Fix potential NPE in get_range_slice (CASSANDRA-623)
 * add CRC32 to commitlog entries (CASSANDRA-605)
 * fix data streaming on windows (CASSANDRA-630)
 * GC compacted sstables after cleanup and compaction (CASSANDRA-621)
 * Speed up anti-entropy validation (CASSANDRA-629)
 * Fix anti-entropy assertion error (CASSANDRA-639)
 * Fix pending range conflicts when bootstapping or moving
   multiple nodes at once (CASSANDRA-603)
 * Handle obsolete gossip related to node movement in the case where
   one or more nodes is down when the movement occurs (CASSANDRA-572)
 * Include dead nodes in gossip to avoid a variety of problems
   and fix HH to removed nodes (CASSANDRA-634)
 * return an InvalidRequestException for mal-formed SlicePredicates
   (CASSANDRA-643)
 * fix bug determining closest neighbor for use in multiple datacenters
   (CASSANDRA-648)
 * Vast improvements in anticompaction speed (CASSANDRA-607)
 * Speed up log replay and writes by avoiding redundant serializations
   (CASSANDRA-652)


0.5.0 beta 2
 * Bootstrap improvements (several tickets)
 * add nodeprobe repair anti-entropy feature (CASSANDRA-193, CASSANDRA-520)
 * fix possibility of partition when many nodes restart at once
   in clusters with multiple seeds (CASSANDRA-150)
 * fix NPE in get_range_slice when no data is found (CASSANDRA-578)
 * fix potential NPE in hinted handoff (CASSANDRA-585)
 * fix cleanup of local "system" keyspace (CASSANDRA-576)
 * improve computation of cluster load balance (CASSANDRA-554)
 * added super column read/write, column count, and column/row delete to
   cassandra-cli (CASSANDRA-567, CASSANDRA-594)
 * fix returning live subcolumns of deleted supercolumns (CASSANDRA-583)
 * respect JAVA_HOME in bin/ scripts (several tickets)
 * add StorageService.initClient for fat clients on the JVM (CASSANDRA-535)
   (see contrib/client_only for an example of use)
 * make consistency_level functional in get_range_slice (CASSANDRA-568)
 * optimize key deserialization for RandomPartitioner (CASSANDRA-581)
 * avoid GCing tombstones except on major compaction (CASSANDRA-604)
 * increase failure conviction threshold, resulting in less nodes
   incorrectly (and temporarily) marked as down (CASSANDRA-610)
 * respect memtable thresholds during log replay (CASSANDRA-609)
 * support ConsistencyLevel.ALL on read (CASSANDRA-584)
 * add nodeprobe removetoken command (CASSANDRA-564)


0.5.0 beta
 * Allow multiple simultaneous flushes, improving flush throughput
   on multicore systems (CASSANDRA-401)
 * Split up locks to improve write and read throughput on multicore systems
   (CASSANDRA-444, CASSANDRA-414)
 * More efficient use of memory during compaction (CASSANDRA-436)
 * autobootstrap option: when enabled, all non-seed nodes will attempt
   to bootstrap when started, until bootstrap successfully
   completes. -b option is removed.  (CASSANDRA-438)
 * Unless a token is manually specified in the configuration xml,
   a bootstraping node will use a token that gives it half the
   keys from the most-heavily-loaded node in the cluster,
   instead of generating a random token.
   (CASSANDRA-385, CASSANDRA-517)
 * Miscellaneous bootstrap fixes (several tickets)
 * Ability to change a node's token even after it has data on it
   (CASSANDRA-541)
 * Ability to decommission a live node from the ring (CASSANDRA-435)
 * Semi-automatic loadbalancing via nodeprobe (CASSANDRA-192)
 * Add ability to set compaction thresholds at runtime via
   JMX / nodeprobe.  (CASSANDRA-465)
 * Add "comment" field to ColumnFamily definition. (CASSANDRA-481)
 * Additional JMX metrics (CASSANDRA-482)
 * JSON based export and import tools (several tickets)
 * Hinted Handoff fixes (several tickets)
 * Add key cache to improve read performance (CASSANDRA-423)
 * Simplified construction of custom ReplicationStrategy classes
   (CASSANDRA-497)
 * Graphical application (Swing) for ring integrity verification and
   visualization was added to contrib (CASSANDRA-252)
 * Add DCQUORUM, DCQUORUMSYNC consistency levels and corresponding
   ReplicationStrategy / EndpointSnitch classes.  Experimental.
   (CASSANDRA-492)
 * Web client interface added to contrib (CASSANDRA-457)
 * More-efficient flush for Random, CollatedOPP partitioners
   for normal writes (CASSANDRA-446) and bulk load (CASSANDRA-420)
 * Add MemtableFlushAfterMinutes, a global replacement for the old
   per-CF FlushPeriodInMinutes setting (CASSANDRA-463)
 * optimizations to slice reading (CASSANDRA-350) and supercolumn
   queries (CASSANDRA-510)
 * force binding to given listenaddress for nodes with multiple
   interfaces (CASSANDRA-546)
 * stress.py benchmarking tool improvements (several tickets)
 * optimized replica placement code (CASSANDRA-525)
 * faster log replay on restart (CASSANDRA-539, CASSANDRA-540)
 * optimized local-node writes (CASSANDRA-558)
 * added get_range_slice, deprecating get_key_range (CASSANDRA-344)
 * expose TimedOutException to thrift (CASSANDRA-563)


0.4.2
 * Add validation disallowing null keys (CASSANDRA-486)
 * Fix race conditions in TCPConnectionManager (CASSANDRA-487)
 * Fix using non-utf8-aware comparison as a sanity check.
   (CASSANDRA-493)
 * Improve default garbage collector options (CASSANDRA-504)
 * Add "nodeprobe flush" (CASSANDRA-505)
 * remove NotFoundException from get_slice throws list (CASSANDRA-518)
 * fix get (not get_slice) of entire supercolumn (CASSANDRA-508)
 * fix null token during bootstrap (CASSANDRA-501)


0.4.1
 * Fix FlushPeriod columnfamily configuration regression
   (CASSANDRA-455)
 * Fix long column name support (CASSANDRA-460)
 * Fix for serializing a row that only contains tombstones
   (CASSANDRA-458)
 * Fix for discarding unneeded commitlog segments (CASSANDRA-459)
 * Add SnapshotBeforeCompaction configuration option (CASSANDRA-426)
 * Fix compaction abort under insufficient disk space (CASSANDRA-473)
 * Fix reading subcolumn slice from tombstoned CF (CASSANDRA-484)
 * Fix race condition in RVH causing occasional NPE (CASSANDRA-478)


0.4.0
 * fix get_key_range problems when a node is down (CASSANDRA-440)
   and add UnavailableException to more Thrift methods
 * Add example EndPointSnitch contrib code (several tickets)


0.4.0 RC2
 * fix SSTable generation clash during compaction (CASSANDRA-418)
 * reject method calls with null parameters (CASSANDRA-308)
 * properly order ranges in nodeprobe output (CASSANDRA-421)
 * fix logging of certain errors on executor threads (CASSANDRA-425)


0.4.0 RC1
 * Bootstrap feature is live; use -b on startup (several tickets)
 * Added multiget api (CASSANDRA-70)
 * fix Deadlock with SelectorManager.doProcess and TcpConnection.write
   (CASSANDRA-392)
 * remove key cache b/c of concurrency bugs in third-party
   CLHM library (CASSANDRA-405)
 * update non-major compaction logic to use two threshold values
   (CASSANDRA-407)
 * add periodic / batch commitlog sync modes (several tickets)
 * inline BatchMutation into batch_insert params (CASSANDRA-403)
 * allow setting the logging level at runtime via mbean (CASSANDRA-402)
 * change default comparator to BytesType (CASSANDRA-400)
 * add forwards-compatible ConsistencyLevel parameter to get_key_range
   (CASSANDRA-322)
 * r/m special case of blocking for local destination when writing with
   ConsistencyLevel.ZERO (CASSANDRA-399)
 * Fixes to make BinaryMemtable [bulk load interface] useful (CASSANDRA-337);
   see contrib/bmt_example for an example of using it.
 * More JMX properties added (several tickets)
 * Thrift changes (several tickets)
    - Merged _super get methods with the normal ones; return values
      are now of ColumnOrSuperColumn.
    - Similarly, merged batch_insert_super into batch_insert.



0.4.0 beta
 * On-disk data format has changed to allow billions of keys/rows per
   node instead of only millions
 * Multi-keyspace support
 * Scan all sstables for all queries to avoid situations where
   different types of operation on the same ColumnFamily could
   disagree on what data was present
 * Snapshot support via JMX
 * Thrift API has changed a _lot_:
    - removed time-sorted CFs; instead, user-defined comparators
      may be defined on the column names, which are now byte arrays.
      Default comparators are provided for UTF8, Bytes, Ascii, Long (i64),
      and UUID types.
    - removed colon-delimited strings in thrift api in favor of explicit
      structs such as ColumnPath, ColumnParent, etc.  Also normalized
      thrift struct and argument naming.
    - Added columnFamily argument to get_key_range.
    - Change signature of get_slice to accept starting and ending
      columns as well as an offset.  (This allows use of indexes.)
      Added "ascending" flag to allow reasonably-efficient reverse
      scans as well.  Removed get_slice_by_range as redundant.
    - get_key_range operates on one CF at a time
    - changed `block` boolean on insert methods to ConsistencyLevel enum,
      with options of NONE, ONE, QUORUM, and ALL.
    - added similar consistency_level parameter to read methods
    - column-name-set slice with no names given now returns zero columns
      instead of all of them.  ("all" can run your server out of memory.
      use a range-based slice with a high max column count instead.)
 * Removed the web interface. Node information can now be obtained by
   using the newly introduced nodeprobe utility.
 * More JMX stats
 * Remove magic values from internals (e.g. special key to indicate
   when to flush memtables)
 * Rename configuration "table" to "keyspace"
 * Moved to crash-only design; no more shutdown (just kill the process)
 * Lots of bug fixes

Full list of issues resolved in 0.4 is at https://issues.apache.org/jira/secure/IssueNavigator.jspa?reset=true&&pid=12310865&fixfor=12313862&resolution=1&sorter/field=issuekey&sorter/order=DESC


0.3.0 RC3
 * Fix potential deadlock under load in TCPConnection.
   (CASSANDRA-220)


0.3.0 RC2
 * Fix possible data loss when server is stopped after replaying
   log but before new inserts force memtable flush.
   (CASSANDRA-204)
 * Added BUGS file


0.3.0 RC1
 * Range queries on keys, including user-defined key collation
 * Remove support
 * Workarounds for a weird bug in JDK select/register that seems
   particularly common on VM environments. Cassandra should deploy
   fine on EC2 now
 * Much improved infrastructure: the beginnings of a decent test suite
   ("ant test" for unit tests; "nosetests" for system tests), code
   coverage reporting, etc.
 * Expanded node status reporting via JMX
 * Improved error reporting/logging on both server and client
 * Reduced memory footprint in default configuration
 * Combined blocking and non-blocking versions of insert APIs
 * Added FlushPeriodInMinutes configuration parameter to force
   flushing of infrequently-updated ColumnFamilies<|MERGE_RESOLUTION|>--- conflicted
+++ resolved
@@ -1,9 +1,6 @@
 3.10
-<<<<<<< HEAD
  * Make the fanout size for LeveledCompactionStrategy to be configurable (CASSANDRA-11550)
-=======
  * Add duration data type (CASSANDRA-11873)
->>>>>>> ecf05b88
  * Fix timeout in ReplicationAwareTokenAllocatorTest (CASSANDRA-12784)
  * Improve sum aggregate functions (CASSANDRA-12417)
  * Make cassandra.yaml docs for batch_size_*_threshold_in_kb reflect changes in CASSANDRA-10876 (CASSANDRA-12761)
