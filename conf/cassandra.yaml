--- conflicted
+++ resolved
@@ -957,9 +957,6 @@
 # Maximum size of any value in SSTables. Safety measure to detect SSTable corruption
 # early. Any value size larger than this threshold will result into marking an SSTable
 # as corrupted.
-<<<<<<< HEAD
-# max_value_size_in_mb: 256
-=======
 # max_value_size_in_mb: 256
 
 # Coalescing Strategies #
@@ -987,5 +984,4 @@
 # otc_coalescing_window_us: 200
 
 # Do not try to coalesce messages if we already got that many messages. This should be more than 2 and less than 128.
-# otc_coalescing_enough_coalesced_messages: 8
->>>>>>> 5725e2c4
+# otc_coalescing_enough_coalesced_messages: 8