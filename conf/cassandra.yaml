# Cassandra storage config YAML

# NOTE:
#   See http://wiki.apache.org/cassandra/StorageConfiguration for
#   full explanations of configuration directives
# /NOTE

# The name of the cluster. This is mainly used to prevent machines in
# one logical cluster from joining another.
cluster_name: 'Test Cluster'

# This defines the number of tokens randomly assigned to this node on the ring
# The more tokens, relative to other nodes, the larger the proportion of data
# that this node will store. You probably want all nodes to have the same number
# of tokens assuming they have equal hardware capability.
#
# If you leave this unspecified, Cassandra will use the default of 1 token for legacy compatibility,
# and will use the initial_token as described below.
#
# Specifying initial_token will override this setting on the node's initial start,
# on subsequent starts, this setting will apply even if initial token is set.
#
# If you already have a cluster with 1 token per node, and wish to migrate to 
# multiple tokens per node, see http://wiki.apache.org/cassandra/Operations
num_tokens: 256

# Triggers automatic allocation of num_tokens tokens for this node. The allocation
# algorithm attempts to choose tokens in a way that optimizes replicated load over
# the nodes in the datacenter for the replication strategy used by the specified
# keyspace.
#
# The load assigned to each node will be close to proportional to its number of
# vnodes.
#
# Only supported with the Murmur3Partitioner.
# allocate_tokens_for_keyspace: KEYSPACE

# initial_token allows you to specify tokens manually.  While you can use it with
# vnodes (num_tokens > 1, above) -- in which case you should provide a 
# comma-separated list -- it's primarily used when adding nodes to legacy clusters 
# that do not have vnodes enabled.
# initial_token:

# See http://wiki.apache.org/cassandra/HintedHandoff
# May either be "true" or "false" to enable globally
hinted_handoff_enabled: true

# When hinted_handoff_enabled is true, a black list of data centers that will not
# perform hinted handoff
# hinted_handoff_disabled_datacenters:
#    - DC1
#    - DC2

# this defines the maximum amount of time a dead host will have hints
# generated.  After it has been dead this long, new hints for it will not be
# created until it has been seen alive and gone down again.
max_hint_window_in_ms: 10800000 # 3 hours

# Maximum throttle in KBs per second, per delivery thread.  This will be
# reduced proportionally to the number of nodes in the cluster.  (If there
# are two nodes in the cluster, each delivery thread will use the maximum
# rate; if there are three, each will throttle to half of the maximum,
# since we expect two nodes to be delivering hints simultaneously.)
hinted_handoff_throttle_in_kb: 1024

# Number of threads with which to deliver hints;
# Consider increasing this number when you have multi-dc deployments, since
# cross-dc handoff tends to be slower
max_hints_delivery_threads: 2

# Directory where Cassandra should store hints.
# If not set, the default directory is $CASSANDRA_HOME/data/hints.
# hints_directory: /var/lib/cassandra/hints

# How often hints should be flushed from the internal buffers to disk.
# Will *not* trigger fsync.
hints_flush_period_in_ms: 10000

# Maximum size for a single hints file, in megabytes.
max_hints_file_size_in_mb: 128

# Compression to apply to the hint files. If omitted, hints files
# will be written uncompressed. LZ4, Snappy, and Deflate compressors
# are supported.
#hints_compression:
#   - class_name: LZ4Compressor
#     parameters:
#         -

# Maximum throttle in KBs per second, total. This will be
# reduced proportionally to the number of nodes in the cluster.
batchlog_replay_throttle_in_kb: 1024

# Authentication backend, implementing IAuthenticator; used to identify users
# Out of the box, Cassandra provides org.apache.cassandra.auth.{AllowAllAuthenticator,
# PasswordAuthenticator}.
#
# - AllowAllAuthenticator performs no checks - set it to disable authentication.
# - PasswordAuthenticator relies on username/password pairs to authenticate
#   users. It keeps usernames and hashed passwords in system_auth.roles table.
#   Please increase system_auth keyspace replication factor if you use this authenticator.
#   If using PasswordAuthenticator, CassandraRoleManager must also be used (see below)
authenticator: AllowAllAuthenticator

# Authorization backend, implementing IAuthorizer; used to limit access/provide permissions
# Out of the box, Cassandra provides org.apache.cassandra.auth.{AllowAllAuthorizer,
# CassandraAuthorizer}.
#
# - AllowAllAuthorizer allows any action to any user - set it to disable authorization.
# - CassandraAuthorizer stores permissions in system_auth.role_permissions table. Please
#   increase system_auth keyspace replication factor if you use this authorizer.
authorizer: AllowAllAuthorizer

# Part of the Authentication & Authorization backend, implementing IRoleManager; used
# to maintain grants and memberships between roles.
# Out of the box, Cassandra provides org.apache.cassandra.auth.CassandraRoleManager,
# which stores role information in the system_auth keyspace. Most functions of the
# IRoleManager require an authenticated login, so unless the configured IAuthenticator
# actually implements authentication, most of this functionality will be unavailable.
#
# - CassandraRoleManager stores role data in the system_auth keyspace. Please
#   increase system_auth keyspace replication factor if you use this role manager.
role_manager: CassandraRoleManager

# Validity period for roles cache (fetching granted roles can be an expensive
# operation depending on the role manager, CassandraRoleManager is one example)
# Granted roles are cached for authenticated sessions in AuthenticatedUser and
# after the period specified here, become eligible for (async) reload.
# Defaults to 2000, set to 0 to disable caching entirely.
# Will be disabled automatically for AllowAllAuthenticator.
roles_validity_in_ms: 2000

# Refresh interval for roles cache (if enabled).
# After this interval, cache entries become eligible for refresh. Upon next
# access, an async reload is scheduled and the old value returned until it
# completes. If roles_validity_in_ms is non-zero, then this must be
# also.
# Defaults to the same value as roles_validity_in_ms.
# roles_update_interval_in_ms: 2000

# Validity period for permissions cache (fetching permissions can be an
# expensive operation depending on the authorizer, CassandraAuthorizer is
# one example). Defaults to 2000, set to 0 to disable.
# Will be disabled automatically for AllowAllAuthorizer.
permissions_validity_in_ms: 2000

# Refresh interval for permissions cache (if enabled).
# After this interval, cache entries become eligible for refresh. Upon next
# access, an async reload is scheduled and the old value returned until it
# completes. If permissions_validity_in_ms is non-zero, then this must be
# also.
# Defaults to the same value as permissions_validity_in_ms.
# permissions_update_interval_in_ms: 2000

# Validity period for credentials cache. This cache is tightly coupled to
# the provided PasswordAuthenticator implementation of IAuthenticator. If
# another IAuthenticator implementation is configured, this cache will not
# be automatically used and so the following settings will have no effect.
# Please note, credentials are cached in their encrypted form, so while
# activating this cache may reduce the number of queries made to the
# underlying table, it may not  bring a significant reduction in the
# latency of individual authentication attempts.
# Defaults to 2000, set to 0 to disable credentials caching.
credentials_validity_in_ms: 2000

# Refresh interval for credentials cache (if enabled).
# After this interval, cache entries become eligible for refresh. Upon next
# access, an async reload is scheduled and the old value returned until it
# completes. If credentials_validity_in_ms is non-zero, then this must be
# also.
# Defaults to the same value as credentials_validity_in_ms.
# credentials_update_interval_in_ms: 2000

# The partitioner is responsible for distributing groups of rows (by
# partition key) across nodes in the cluster.  You should leave this
# alone for new clusters.  The partitioner can NOT be changed without
# reloading all data, so when upgrading you should set this to the
# same partitioner you were already using.
#
# Besides Murmur3Partitioner, partitioners included for backwards
# compatibility include RandomPartitioner, ByteOrderedPartitioner, and
# OrderPreservingPartitioner.
#
partitioner: org.apache.cassandra.dht.Murmur3Partitioner

# Directories where Cassandra should store data on disk.  Cassandra
# will spread data evenly across them, subject to the granularity of
# the configured compaction strategy.
# If not set, the default directory is $CASSANDRA_HOME/data/data.
# data_file_directories:
#     - /var/lib/cassandra/data

# commit log.  when running on magnetic HDD, this should be a
# separate spindle than the data directories.
# If not set, the default directory is $CASSANDRA_HOME/data/commitlog.
# commitlog_directory: /var/lib/cassandra/commitlog

# Enable / disable CDC functionality on a per-node basis. This modifies the logic used
# for write path allocation rejection (standard: never reject. cdc: reject Mutation
# containing a CDC-enabled table if at space limit in cdc_raw_directory).
cdc_enabled: false

# CommitLogSegments are moved to this directory on flush if cdc_enabled: true and the
# segment contains mutations for a CDC-enabled table. This should be placed on a
# separate spindle than the data directories. If not set, the default directory is
# $CASSANDRA_HOME/data/cdc_raw.
# cdc_raw_directory: /var/lib/cassandra/cdc_raw

# Policy for data disk failures:
#
# die
#   shut down gossip and client transports and kill the JVM for any fs errors or
#   single-sstable errors, so the node can be replaced.
#
# stop_paranoid
#   shut down gossip and client transports even for single-sstable errors,
#   kill the JVM for errors during startup.
#
# stop
#   shut down gossip and client transports, leaving the node effectively dead, but
#   can still be inspected via JMX, kill the JVM for errors during startup.
#
# best_effort
#    stop using the failed disk and respond to requests based on
#    remaining available sstables.  This means you WILL see obsolete
#    data at CL.ONE!
#
# ignore
#    ignore fatal errors and let requests fail, as in pre-1.2 Cassandra
disk_failure_policy: stop

# Policy for commit disk failures:
#
# die
#   shut down gossip and Thrift and kill the JVM, so the node can be replaced.
#
# stop
#   shut down gossip and Thrift, leaving the node effectively dead, but
#   can still be inspected via JMX.
#
# stop_commit
#   shutdown the commit log, letting writes collect but
#   continuing to service reads, as in pre-2.0.5 Cassandra
#
# ignore
#   ignore fatal errors and let the batches fail
commit_failure_policy: stop

# Maximum size of the native protocol prepared statement cache
#
# Valid values are either "auto" (omitting the value) or a value greater 0.
#
# Note that specifying a too large value will result in long running GCs and possbily
# out-of-memory errors. Keep the value at a small fraction of the heap.
#
# If you constantly see "prepared statements discarded in the last minute because
# cache limit reached" messages, the first step is to investigate the root cause
# of these messages and check whether prepared statements are used correctly -
# i.e. use bind markers for variable parts.
#
# Do only change the default value, if you really have more prepared statements than
# fit in the cache. In most cases it is not neccessary to change this value.
# Constantly re-preparing statements is a performance penalty.
#
# Default value ("auto") is 1/256th of the heap or 10MB, whichever is greater
prepared_statements_cache_size_mb:

# Maximum size of the Thrift prepared statement cache
#
# If you do not use Thrift at all, it is safe to leave this value at "auto".
#
# See description of 'prepared_statements_cache_size_mb' above for more information.
#
# Default value ("auto") is 1/256th of the heap or 10MB, whichever is greater
thrift_prepared_statements_cache_size_mb:

# Maximum size of the key cache in memory.
#
# Each key cache hit saves 1 seek and each row cache hit saves 2 seeks at the
# minimum, sometimes more. The key cache is fairly tiny for the amount of
# time it saves, so it's worthwhile to use it at large numbers.
# The row cache saves even more time, but must contain the entire row,
# so it is extremely space-intensive. It's best to only use the
# row cache if you have hot rows or static rows.
#
# NOTE: if you reduce the size, you may not get you hottest keys loaded on startup.
#
# Default value is empty to make it "auto" (min(5% of Heap (in MB), 100MB)). Set to 0 to disable key cache.
key_cache_size_in_mb:

# Duration in seconds after which Cassandra should
# save the key cache. Caches are saved to saved_caches_directory as
# specified in this configuration file.
#
# Saved caches greatly improve cold-start speeds, and is relatively cheap in
# terms of I/O for the key cache. Row cache saving is much more expensive and
# has limited use.
#
# Default is 14400 or 4 hours.
key_cache_save_period: 14400

# Number of keys from the key cache to save
# Disabled by default, meaning all keys are going to be saved
# key_cache_keys_to_save: 100

# Row cache implementation class name. Available implementations:
#
# org.apache.cassandra.cache.OHCProvider
#   Fully off-heap row cache implementation (default).
#
# org.apache.cassandra.cache.SerializingCacheProvider
#   This is the row cache implementation availabile
#   in previous releases of Cassandra.
# row_cache_class_name: org.apache.cassandra.cache.OHCProvider

# Maximum size of the row cache in memory.
# Please note that OHC cache implementation requires some additional off-heap memory to manage
# the map structures and some in-flight memory during operations before/after cache entries can be
# accounted against the cache capacity. This overhead is usually small compared to the whole capacity.
# Do not specify more memory that the system can afford in the worst usual situation and leave some
# headroom for OS block level cache. Do never allow your system to swap.
#
# Default value is 0, to disable row caching.
row_cache_size_in_mb: 0

# Duration in seconds after which Cassandra should save the row cache.
# Caches are saved to saved_caches_directory as specified in this configuration file.
#
# Saved caches greatly improve cold-start speeds, and is relatively cheap in
# terms of I/O for the key cache. Row cache saving is much more expensive and
# has limited use.
#
# Default is 0 to disable saving the row cache.
row_cache_save_period: 0

# Number of keys from the row cache to save.
# Specify 0 (which is the default), meaning all keys are going to be saved
# row_cache_keys_to_save: 100

# Maximum size of the counter cache in memory.
#
# Counter cache helps to reduce counter locks' contention for hot counter cells.
# In case of RF = 1 a counter cache hit will cause Cassandra to skip the read before
# write entirely. With RF > 1 a counter cache hit will still help to reduce the duration
# of the lock hold, helping with hot counter cell updates, but will not allow skipping
# the read entirely. Only the local (clock, count) tuple of a counter cell is kept
# in memory, not the whole counter, so it's relatively cheap.
#
# NOTE: if you reduce the size, you may not get you hottest keys loaded on startup.
#
# Default value is empty to make it "auto" (min(2.5% of Heap (in MB), 50MB)). Set to 0 to disable counter cache.
# NOTE: if you perform counter deletes and rely on low gcgs, you should disable the counter cache.
counter_cache_size_in_mb:

# Duration in seconds after which Cassandra should
# save the counter cache (keys only). Caches are saved to saved_caches_directory as
# specified in this configuration file.
#
# Default is 7200 or 2 hours.
counter_cache_save_period: 7200

# Number of keys from the counter cache to save
# Disabled by default, meaning all keys are going to be saved
# counter_cache_keys_to_save: 100

# saved caches
# If not set, the default directory is $CASSANDRA_HOME/data/saved_caches.
# saved_caches_directory: /var/lib/cassandra/saved_caches

# commitlog_sync may be either "periodic" or "batch." 
# 
# When in batch mode, Cassandra won't ack writes until the commit log
# has been fsynced to disk.  It will wait
# commitlog_sync_batch_window_in_ms milliseconds between fsyncs.
# This window should be kept short because the writer threads will
# be unable to do extra work while waiting.  (You may need to increase
# concurrent_writes for the same reason.)
#
# commitlog_sync: batch
# commitlog_sync_batch_window_in_ms: 2
#
# the other option is "periodic" where writes may be acked immediately
# and the CommitLog is simply synced every commitlog_sync_period_in_ms
# milliseconds.
commitlog_sync: periodic
commitlog_sync_period_in_ms: 10000

# The size of the individual commitlog file segments.  A commitlog
# segment may be archived, deleted, or recycled once all the data
# in it (potentially from each columnfamily in the system) has been
# flushed to sstables.
#
# The default size is 32, which is almost always fine, but if you are
# archiving commitlog segments (see commitlog_archiving.properties),
# then you probably want a finer granularity of archiving; 8 or 16 MB
# is reasonable.
# Max mutation size is also configurable via max_mutation_size_in_kb setting in
# cassandra.yaml. The default is half the size commitlog_segment_size_in_mb * 1024.
# This should be positive and less than 2048.
#
# NOTE: If max_mutation_size_in_kb is set explicitly then commitlog_segment_size_in_mb must
# be set to at least twice the size of max_mutation_size_in_kb / 1024
#
commitlog_segment_size_in_mb: 32

# Compression to apply to the commit log. If omitted, the commit log
# will be written uncompressed.  LZ4, Snappy, and Deflate compressors
# are supported.
# commitlog_compression:
#   - class_name: LZ4Compressor
#     parameters:
#         -

# any class that implements the SeedProvider interface and has a
# constructor that takes a Map<String, String> of parameters will do.
seed_provider:
    # Addresses of hosts that are deemed contact points. 
    # Cassandra nodes use this list of hosts to find each other and learn
    # the topology of the ring.  You must change this if you are running
    # multiple nodes!
    - class_name: org.apache.cassandra.locator.SimpleSeedProvider
      parameters:
          # seeds is actually a comma-delimited list of addresses.
          # Ex: "<ip1>,<ip2>,<ip3>"
          - seeds: "127.0.0.1"

# For workloads with more data than can fit in memory, Cassandra's
# bottleneck will be reads that need to fetch data from
# disk. "concurrent_reads" should be set to (16 * number_of_drives) in
# order to allow the operations to enqueue low enough in the stack
# that the OS and drives can reorder them. Same applies to
# "concurrent_counter_writes", since counter writes read the current
# values before incrementing and writing them back.
#
# On the other hand, since writes are almost never IO bound, the ideal
# number of "concurrent_writes" is dependent on the number of cores in
# your system; (8 * number_of_cores) is a good rule of thumb.
concurrent_reads: 32
concurrent_writes: 32
concurrent_counter_writes: 32

# For materialized view writes, as there is a read involved, so this should
# be limited by the less of concurrent reads or concurrent writes.
concurrent_materialized_view_writes: 32

# Maximum memory to use for sstable chunk cache and buffer pooling.
# 32MB of this are reserved for pooling buffers, the rest is used as an
# cache that holds uncompressed sstable chunks.
# Defaults to the smaller of 1/4 of heap or 512MB. This pool is allocated off-heap,
# so is in addition to the memory allocated for heap. The cache also has on-heap
# overhead which is roughly 128 bytes per chunk (i.e. 0.2% of the reserved size
# if the default 64k chunk size is used).
# Memory is only allocated when needed.
# file_cache_size_in_mb: 512

# Flag indicating whether to allocate on or off heap when the sstable buffer
# pool is exhausted, that is when it has exceeded the maximum memory
# file_cache_size_in_mb, beyond which it will not cache buffers but allocate on request.

# buffer_pool_use_heap_if_exhausted: true

# The strategy for optimizing disk read
# Possible values are:
# ssd (for solid state disks, the default)
# spinning (for spinning disks)
# disk_optimization_strategy: ssd

# Total permitted memory to use for memtables. Cassandra will stop
# accepting writes when the limit is exceeded until a flush completes,
# and will trigger a flush based on memtable_cleanup_threshold
# If omitted, Cassandra will set both to 1/4 the size of the heap.
# memtable_heap_space_in_mb: 2048
# memtable_offheap_space_in_mb: 2048

# memtable_cleanup_threshold is deprecated. The default calculation
# is the only reasonable choice. See the comments on  memtable_flush_writers
# for more information.
#
# Ratio of occupied non-flushing memtable size to total permitted size
# that will trigger a flush of the largest memtable. Larger mct will
# mean larger flushes and hence less compaction, but also less concurrent
# flush activity which can make it difficult to keep your disks fed
# under heavy write load.
#
# memtable_cleanup_threshold defaults to 1 / (memtable_flush_writers + 1)
# memtable_cleanup_threshold: 0.11

# Specify the way Cassandra allocates and manages memtable memory.
# Options are:
#
# heap_buffers
#   on heap nio buffers
#
# offheap_buffers
#   off heap (direct) nio buffers
#
# offheap_objects
#    off heap objects
memtable_allocation_type: heap_buffers

# Limits the maximum Merkle tree depth to avoid consuming too much
# memory during repairs.
#
# The default setting of 18 generates trees of maximum size around
# 50 MiB / tree. If you are running out of memory during repairs consider
# lowering this to 15 (~6 MiB / tree) or lower, but try not to lower it
# too much past that or you will lose too much resolution and stream
# too much redundant data during repair. Cannot be set lower than 10.
#
# For more details see https://issues.apache.org/jira/browse/CASSANDRA-14096.
#
# repair_session_max_tree_depth: 18

# Total space to use for commit logs on disk.
#
# If space gets above this value, Cassandra will flush every dirty CF
# in the oldest segment and remove it.  So a small total commitlog space
# will tend to cause more flush activity on less-active columnfamilies.
#
# The default value is the smaller of 8192, and 1/4 of the total space
# of the commitlog volume.
#
# commitlog_total_space_in_mb: 8192

# This sets the number of memtable flush writer threads per disk
# as well as the total number of memtables that can be flushed concurrently.
# These are generally a combination of compute and IO bound.
#
# Memtable flushing is more CPU efficient than memtable ingest and a single thread
# can keep up with the ingest rate of a whole server on a single fast disk
# until it temporarily becomes IO bound under contention typically with compaction.
# At that point you need multiple flush threads. At some point in the future
# it may become CPU bound all the time.
#
# You can tell if flushing is falling behind using the MemtablePool.BlockedOnAllocation
# metric which should be 0, but will be non-zero if threads are blocked waiting on flushing
# to free memory.
#
# memtable_flush_writers defaults to two for a single data directory.
# This means that two  memtables can be flushed concurrently to the single data directory.
# If you have multiple data directories the default is one memtable flushing at a time
# but the flush will use a thread per data directory so you will get two or more writers.
#
# Two is generally enough to flush on a fast disk [array] mounted as a single data directory.
# Adding more flush writers will result in smaller more frequent flushes that introduce more
# compaction overhead.
#
# There is a direct tradeoff between number of memtables that can be flushed concurrently
# and flush size and frequency. More is not better you just need enough flush writers
# to never stall waiting for flushing to free memory.
#
#memtable_flush_writers: 2

# Total space to use for change-data-capture logs on disk.
#
# If space gets above this value, Cassandra will throw WriteTimeoutException
# on Mutations including tables with CDC enabled. A CDCCompactor is responsible
# for parsing the raw CDC logs and deleting them when parsing is completed.
#
# The default value is the min of 4096 mb and 1/8th of the total space
# of the drive where cdc_raw_directory resides.
# cdc_total_space_in_mb: 4096

# When we hit our cdc_raw limit and the CDCCompactor is either running behind
# or experiencing backpressure, we check at the following interval to see if any
# new space for cdc-tracked tables has been made available. Default to 250ms
# cdc_free_space_check_interval_ms: 250

# A fixed memory pool size in MB for for SSTable index summaries. If left
# empty, this will default to 5% of the heap size. If the memory usage of
# all index summaries exceeds this limit, SSTables with low read rates will
# shrink their index summaries in order to meet this limit.  However, this
# is a best-effort process. In extreme conditions Cassandra may need to use
# more than this amount of memory.
index_summary_capacity_in_mb:

# How frequently index summaries should be resampled.  This is done
# periodically to redistribute memory from the fixed-size pool to sstables
# proportional their recent read rates.  Setting to -1 will disable this
# process, leaving existing index summaries at their current sampling level.
index_summary_resize_interval_in_minutes: 60

# Whether to, when doing sequential writing, fsync() at intervals in
# order to force the operating system to flush the dirty
# buffers. Enable this to avoid sudden dirty buffer flushing from
# impacting read latencies. Almost always a good idea on SSDs; not
# necessarily on platters.
trickle_fsync: false
trickle_fsync_interval_in_kb: 10240

# TCP port, for commands and data
# For security reasons, you should not expose this port to the internet.  Firewall it if needed.
storage_port: 7000

# SSL port, for encrypted communication.  Unused unless enabled in
# encryption_options
# For security reasons, you should not expose this port to the internet.  Firewall it if needed.
ssl_storage_port: 7001

# Address or interface to bind to and tell other Cassandra nodes to connect to.
# You _must_ change this if you want multiple nodes to be able to communicate!
#
# Set listen_address OR listen_interface, not both.
#
# Leaving it blank leaves it up to InetAddress.getLocalHost(). This
# will always do the Right Thing _if_ the node is properly configured
# (hostname, name resolution, etc), and the Right Thing is to use the
# address associated with the hostname (it might not be).
#
# Setting listen_address to 0.0.0.0 is always wrong.
#
listen_address: localhost

# Set listen_address OR listen_interface, not both. Interfaces must correspond
# to a single address, IP aliasing is not supported.
# listen_interface: eth0

# If you choose to specify the interface by name and the interface has an ipv4 and an ipv6 address
# you can specify which should be chosen using listen_interface_prefer_ipv6. If false the first ipv4
# address will be used. If true the first ipv6 address will be used. Defaults to false preferring
# ipv4. If there is only one address it will be selected regardless of ipv4/ipv6.
# listen_interface_prefer_ipv6: false

# Address to broadcast to other Cassandra nodes
# Leaving this blank will set it to the same value as listen_address
# broadcast_address: 1.2.3.4

# When using multiple physical network interfaces, set this
# to true to listen on broadcast_address in addition to
# the listen_address, allowing nodes to communicate in both
# interfaces.
# Ignore this property if the network configuration automatically
# routes  between the public and private networks such as EC2.
# listen_on_broadcast_address: false

# Internode authentication backend, implementing IInternodeAuthenticator;
# used to allow/disallow connections from peer nodes.
# internode_authenticator: org.apache.cassandra.auth.AllowAllInternodeAuthenticator

# Whether to start the native transport server.
# Please note that the address on which the native transport is bound is the
# same as the rpc_address. The port however is different and specified below.
start_native_transport: true
# port for the CQL native transport to listen for clients on
# For security reasons, you should not expose this port to the internet.  Firewall it if needed.
native_transport_port: 9042
# Enabling native transport encryption in client_encryption_options allows you to either use
# encryption for the standard port or to use a dedicated, additional port along with the unencrypted
# standard native_transport_port.
# Enabling client encryption and keeping native_transport_port_ssl disabled will use encryption
# for native_transport_port. Setting native_transport_port_ssl to a different value
# from native_transport_port will use encryption for native_transport_port_ssl while
# keeping native_transport_port unencrypted.
# native_transport_port_ssl: 9142
# The maximum threads for handling requests when the native transport is used.
# This is similar to rpc_max_threads though the default differs slightly (and
# there is no native_transport_min_threads, idle threads will always be stopped
# after 30 seconds).
# native_transport_max_threads: 128
#
# The maximum size of allowed frame. Frame (requests) larger than this will
# be rejected as invalid. The default is 256MB. If you're changing this parameter,
# you may want to adjust max_value_size_in_mb accordingly. This should be positive and less than 2048.
# native_transport_max_frame_size_in_mb: 256

# The maximum number of concurrent client connections.
# The default is -1, which means unlimited.
# native_transport_max_concurrent_connections: -1

# The maximum number of concurrent client connections per source ip.
# The default is -1, which means unlimited.
# native_transport_max_concurrent_connections_per_ip: -1

# Whether to start the thrift rpc server.
start_rpc: false

# The address or interface to bind the Thrift RPC service and native transport
# server to.
#
# Set rpc_address OR rpc_interface, not both.
#
# Leaving rpc_address blank has the same effect as on listen_address
# (i.e. it will be based on the configured hostname of the node).
#
# Note that unlike listen_address, you can specify 0.0.0.0, but you must also
# set broadcast_rpc_address to a value other than 0.0.0.0.
#
# For security reasons, you should not expose this port to the internet.  Firewall it if needed.
rpc_address: localhost

# Set rpc_address OR rpc_interface, not both. Interfaces must correspond
# to a single address, IP aliasing is not supported.
# rpc_interface: eth1

# If you choose to specify the interface by name and the interface has an ipv4 and an ipv6 address
# you can specify which should be chosen using rpc_interface_prefer_ipv6. If false the first ipv4
# address will be used. If true the first ipv6 address will be used. Defaults to false preferring
# ipv4. If there is only one address it will be selected regardless of ipv4/ipv6.
# rpc_interface_prefer_ipv6: false

# port for Thrift to listen for clients on
rpc_port: 9160

# RPC address to broadcast to drivers and other Cassandra nodes. This cannot
# be set to 0.0.0.0. If left blank, this will be set to the value of
# rpc_address. If rpc_address is set to 0.0.0.0, broadcast_rpc_address must
# be set.
# broadcast_rpc_address: 1.2.3.4

# enable or disable keepalive on rpc/native connections
rpc_keepalive: true

# Cassandra provides two out-of-the-box options for the RPC Server:
#
# sync
#   One thread per thrift connection. For a very large number of clients, memory
#   will be your limiting factor. On a 64 bit JVM, 180KB is the minimum stack size
#   per thread, and that will correspond to your use of virtual memory (but physical memory
#   may be limited depending on use of stack space).
#
# hsha
#   Stands for "half synchronous, half asynchronous." All thrift clients are handled
#   asynchronously using a small number of threads that does not vary with the amount
#   of thrift clients (and thus scales well to many clients). The rpc requests are still
#   synchronous (one thread per active request). If hsha is selected then it is essential
#   that rpc_max_threads is changed from the default value of unlimited.
#
# The default is sync because on Windows hsha is about 30% slower.  On Linux,
# sync/hsha performance is about the same, with hsha of course using less memory.
#
# Alternatively,  can provide your own RPC server by providing the fully-qualified class name
# of an o.a.c.t.TServerFactory that can create an instance of it.
rpc_server_type: sync

# Uncomment rpc_min|max_thread to set request pool size limits.
#
# Regardless of your choice of RPC server (see above), the number of maximum requests in the
# RPC thread pool dictates how many concurrent requests are possible (but if you are using the sync
# RPC server, it also dictates the number of clients that can be connected at all).
#
# The default is unlimited and thus provides no protection against clients overwhelming the server. You are
# encouraged to set a maximum that makes sense for you in production, but do keep in mind that
# rpc_max_threads represents the maximum number of client requests this server may execute concurrently.
#
# rpc_min_threads: 16
# rpc_max_threads: 2048

# uncomment to set socket buffer sizes on rpc connections
# rpc_send_buff_size_in_bytes:
# rpc_recv_buff_size_in_bytes:

# Uncomment to set socket buffer size for internode communication
# Note that when setting this, the buffer size is limited by net.core.wmem_max
# and when not setting it it is defined by net.ipv4.tcp_wmem
# See also:
# /proc/sys/net/core/wmem_max
# /proc/sys/net/core/rmem_max
# /proc/sys/net/ipv4/tcp_wmem
# /proc/sys/net/ipv4/tcp_wmem
# and 'man tcp'
# internode_send_buff_size_in_bytes:

# Uncomment to set socket buffer size for internode communication
# Note that when setting this, the buffer size is limited by net.core.wmem_max
# and when not setting it it is defined by net.ipv4.tcp_wmem
# internode_recv_buff_size_in_bytes:

# Frame size for thrift (maximum message length).
thrift_framed_transport_size_in_mb: 15

# Set to true to have Cassandra create a hard link to each sstable
# flushed or streamed locally in a backups/ subdirectory of the
# keyspace data.  Removing these links is the operator's
# responsibility.
incremental_backups: false

# Whether or not to take a snapshot before each compaction.  Be
# careful using this option, since Cassandra won't clean up the
# snapshots for you.  Mostly useful if you're paranoid when there
# is a data format change.
snapshot_before_compaction: false

# Whether or not a snapshot is taken of the data before keyspace truncation
# or dropping of column families. The STRONGLY advised default of true 
# should be used to provide data safety. If you set this flag to false, you will
# lose data on truncation or drop.
auto_snapshot: true

<<<<<<< HEAD
=======
# When executing a scan, within or across a partition, we need to keep the
# tombstones seen in memory so we can return them to the coordinator, which
# will use them to make sure other replicas also know about the deleted rows.
# With workloads that generate a lot of tombstones, this can cause performance
# problems and even exaust the server heap.
# (http://www.datastax.com/dev/blog/cassandra-anti-patterns-queues-and-queue-like-datasets)
# Adjust the thresholds here if you understand the dangers and want to
# scan more tombstones anyway.  These thresholds may also be adjusted at runtime
# using the StorageService mbean.
tombstone_warn_threshold: 1000
tombstone_failure_threshold: 100000

# Filtering and secondary index queries at read consistency levels above ONE/LOCAL_ONE use a
# mechanism called replica filtering protection to ensure that results from stale replicas do
# not violate consistency. (See CASSANDRA-8272 and CASSANDRA-15907 for more details.) This 
# mechanism materializes replica results by partition on-heap at the coordinator. The more possibly
# stale results returned by the replicas, the more rows materialized during the query.
replica_filtering_protection:
    # These thresholds exist to limit the damage severely out-of-date replicas can cause during these
    # queries. They limit the number of rows from all replicas individual index and filtering queries
    # can materialize on-heap to return correct results at the desired read consistency level.
    #
    # "cached_replica_rows_warn_threshold" is the per-query threshold at which a warning will be logged.
    # "cached_replica_rows_fail_threshold" is the per-query threshold at which the query will fail.
    #
    # These thresholds may also be adjusted at runtime using the StorageService mbean.
    # 
    # If the failure threshold is breached, it is likely that either the current page/fetch size
    # is too large or one or more replicas is severely out-of-sync and in need of repair.
    cached_rows_warn_threshold: 2000
    cached_rows_fail_threshold: 32000

>>>>>>> e5c3d08a
# Granularity of the collation index of rows within a partition.
# Increase if your rows are large, or if you have a very large
# number of rows per partition.  The competing goals are these:
#
# - a smaller granularity means more index entries are generated
#   and looking up rows withing the partition by collation column
#   is faster
# - but, Cassandra will keep the collation index in memory for hot
#   rows (as part of the key cache), so a larger granularity means
#   you can cache more hot rows
column_index_size_in_kb: 64

# Per sstable indexed key cache entries (the collation index in memory
# mentioned above) exceeding this size will not be held on heap.
# This means that only partition information is held on heap and the
# index entries are read from disk.
#
# Note that this size refers to the size of the
# serialized index information and not the size of the partition.
column_index_cache_size_in_kb: 2

# Number of simultaneous compactions to allow, NOT including
# validation "compactions" for anti-entropy repair.  Simultaneous
# compactions can help preserve read performance in a mixed read/write
# workload, by mitigating the tendency of small sstables to accumulate
# during a single long running compactions. The default is usually
# fine and if you experience problems with compaction running too
# slowly or too fast, you should look at
# compaction_throughput_mb_per_sec first.
#
# concurrent_compactors defaults to the smaller of (number of disks,
# number of cores), with a minimum of 2 and a maximum of 8.
# 
# If your data directories are backed by SSD, you should increase this
# to the number of cores.
#concurrent_compactors: 1

# Throttles compaction to the given total throughput across the entire
# system. The faster you insert data, the faster you need to compact in
# order to keep the sstable count down, but in general, setting this to
# 16 to 32 times the rate you are inserting data is more than sufficient.
# Setting this to 0 disables throttling. Note that this account for all types
# of compaction, including validation compaction.
compaction_throughput_mb_per_sec: 16

# When compacting, the replacement sstable(s) can be opened before they
# are completely written, and used in place of the prior sstables for
# any range that has been written. This helps to smoothly transfer reads 
# between the sstables, reducing page cache churn and keeping hot rows hot
sstable_preemptive_open_interval_in_mb: 50

# Throttles all outbound streaming file transfers on this node to the
# given total throughput in Mbps. This is necessary because Cassandra does
# mostly sequential IO when streaming data during bootstrap or repair, which
# can lead to saturating the network connection and degrading rpc performance.
# When unset, the default is 200 Mbps or 25 MB/s.
# stream_throughput_outbound_megabits_per_sec: 200

# Throttles all streaming file transfer between the datacenters,
# this setting allows users to throttle inter dc stream throughput in addition
# to throttling all network stream traffic as configured with
# stream_throughput_outbound_megabits_per_sec
# When unset, the default is 200 Mbps or 25 MB/s
# inter_dc_stream_throughput_outbound_megabits_per_sec: 200

# How long the coordinator should wait for read operations to complete
read_request_timeout_in_ms: 5000
# How long the coordinator should wait for seq or index scans to complete
range_request_timeout_in_ms: 10000
# How long the coordinator should wait for writes to complete
write_request_timeout_in_ms: 2000
# How long the coordinator should wait for counter writes to complete
counter_write_request_timeout_in_ms: 5000
# How long a coordinator should continue to retry a CAS operation
# that contends with other proposals for the same row
cas_contention_timeout_in_ms: 1000
# How long the coordinator should wait for truncates to complete
# (This can be much longer, because unless auto_snapshot is disabled
# we need to flush first so we can snapshot before removing the data.)
truncate_request_timeout_in_ms: 60000
# The default timeout for other, miscellaneous operations
request_timeout_in_ms: 10000

# How long before a node logs slow queries. Select queries that take longer than
# this timeout to execute, will generate an aggregated log message, so that slow queries
# can be identified. Set this value to zero to disable slow query logging.
slow_query_log_timeout_in_ms: 500

# Enable operation timeout information exchange between nodes to accurately
# measure request timeouts.  If disabled, replicas will assume that requests
# were forwarded to them instantly by the coordinator, which means that
# under overload conditions we will waste that much extra time processing 
# already-timed-out requests.
#
# Warning: before enabling this property make sure to ntp is installed
# and the times are synchronized between the nodes.
cross_node_timeout: false

# Set keep-alive period for streaming
# This node will send a keep-alive message periodically with this period.
# If the node does not receive a keep-alive message from the peer for
# 2 keep-alive cycles the stream session times out and fail
# Default value is 300s (5 minutes), which means stalled stream
# times out in 10 minutes by default
# streaming_keep_alive_period_in_secs: 300

# phi value that must be reached for a host to be marked down.
# most users should never need to adjust this.
# phi_convict_threshold: 8

# endpoint_snitch -- Set this to a class that implements
# IEndpointSnitch.  The snitch has two functions:
#
# - it teaches Cassandra enough about your network topology to route
#   requests efficiently
# - it allows Cassandra to spread replicas around your cluster to avoid
#   correlated failures. It does this by grouping machines into
#   "datacenters" and "racks."  Cassandra will do its best not to have
#   more than one replica on the same "rack" (which may not actually
#   be a physical location)
#
# CASSANDRA WILL NOT ALLOW YOU TO SWITCH TO AN INCOMPATIBLE SNITCH
# ONCE DATA IS INSERTED INTO THE CLUSTER.  This would cause data loss.
# This means that if you start with the default SimpleSnitch, which
# locates every node on "rack1" in "datacenter1", your only options
# if you need to add another datacenter are GossipingPropertyFileSnitch
# (and the older PFS).  From there, if you want to migrate to an
# incompatible snitch like Ec2Snitch you can do it by adding new nodes
# under Ec2Snitch (which will locate them in a new "datacenter") and
# decommissioning the old ones.
#
# Out of the box, Cassandra provides:
#
# SimpleSnitch:
#    Treats Strategy order as proximity. This can improve cache
#    locality when disabling read repair.  Only appropriate for
#    single-datacenter deployments.
#
# GossipingPropertyFileSnitch
#    This should be your go-to snitch for production use.  The rack
#    and datacenter for the local node are defined in
#    cassandra-rackdc.properties and propagated to other nodes via
#    gossip.  If cassandra-topology.properties exists, it is used as a
#    fallback, allowing migration from the PropertyFileSnitch.
#
# PropertyFileSnitch:
#    Proximity is determined by rack and data center, which are
#    explicitly configured in cassandra-topology.properties.
#
# Ec2Snitch:
#    Appropriate for EC2 deployments in a single Region. Loads Region
#    and Availability Zone information from the EC2 API. The Region is
#    treated as the datacenter, and the Availability Zone as the rack.
#    Only private IPs are used, so this will not work across multiple
#    Regions.
#
# Ec2MultiRegionSnitch:
#    Uses public IPs as broadcast_address to allow cross-region
#    connectivity.  (Thus, you should set seed addresses to the public
#    IP as well.) You will need to open the storage_port or
#    ssl_storage_port on the public IP firewall.  (For intra-Region
#    traffic, Cassandra will switch to the private IP after
#    establishing a connection.)
#
# RackInferringSnitch:
#    Proximity is determined by rack and data center, which are
#    assumed to correspond to the 3rd and 2nd octet of each node's IP
#    address, respectively.  Unless this happens to match your
#    deployment conventions, this is best used as an example of
#    writing a custom Snitch class and is provided in that spirit.
#
# You can use a custom Snitch by setting this to the full class name
# of the snitch, which will be assumed to be on your classpath.
endpoint_snitch: SimpleSnitch

# controls how often to perform the more expensive part of host score
# calculation
dynamic_snitch_update_interval_in_ms: 100 
# controls how often to reset all host scores, allowing a bad host to
# possibly recover
dynamic_snitch_reset_interval_in_ms: 600000
# if set greater than zero and read_repair_chance is < 1.0, this will allow
# 'pinning' of replicas to hosts in order to increase cache capacity.
# The badness threshold will control how much worse the pinned host has to be
# before the dynamic snitch will prefer other replicas over it.  This is
# expressed as a double which represents a percentage.  Thus, a value of
# 0.2 means Cassandra would continue to prefer the static snitch values
# until the pinned host was 20% worse than the fastest.
dynamic_snitch_badness_threshold: 0.1

# request_scheduler -- Set this to a class that implements
# RequestScheduler, which will schedule incoming client requests
# according to the specific policy. This is useful for multi-tenancy
# with a single Cassandra cluster.
# NOTE: This is specifically for requests from the client and does
# not affect inter node communication.
# org.apache.cassandra.scheduler.NoScheduler - No scheduling takes place
# org.apache.cassandra.scheduler.RoundRobinScheduler - Round robin of
# client requests to a node with a separate queue for each
# request_scheduler_id. The scheduler is further customized by
# request_scheduler_options as described below.
request_scheduler: org.apache.cassandra.scheduler.NoScheduler

# Scheduler Options vary based on the type of scheduler
#
# NoScheduler
#   Has no options
#
# RoundRobin
#   throttle_limit
#     The throttle_limit is the number of in-flight
#     requests per client.  Requests beyond 
#     that limit are queued up until
#     running requests can complete.
#     The value of 80 here is twice the number of
#     concurrent_reads + concurrent_writes.
#   default_weight
#     default_weight is optional and allows for
#     overriding the default which is 1.
#   weights
#     Weights are optional and will default to 1 or the
#     overridden default_weight. The weight translates into how
#     many requests are handled during each turn of the
#     RoundRobin, based on the scheduler id.
#
# request_scheduler_options:
#    throttle_limit: 80
#    default_weight: 5
#    weights:
#      Keyspace1: 1
#      Keyspace2: 5

# request_scheduler_id -- An identifier based on which to perform
# the request scheduling. Currently the only valid option is keyspace.
# request_scheduler_id: keyspace

# Enable or disable inter-node encryption
# JVM defaults for supported SSL socket protocols and cipher suites can
# be replaced using custom encryption options. This is not recommended
# unless you have policies in place that dictate certain settings, or
# need to disable vulnerable ciphers or protocols in case the JVM cannot
# be updated.
# FIPS compliant settings can be configured at JVM level and should not
# involve changing encryption settings here:
# https://docs.oracle.com/javase/8/docs/technotes/guides/security/jsse/FIPS.html
# *NOTE* No custom encryption options are enabled at the moment
# The available internode options are : all, none, dc, rack
#
# If set to dc cassandra will encrypt the traffic between the DCs
# If set to rack cassandra will encrypt the traffic between the racks
#
# The passwords used in these options must match the passwords used when generating
# the keystore and truststore.  For instructions on generating these files, see:
# http://download.oracle.com/javase/6/docs/technotes/guides/security/jsse/JSSERefGuide.html#CreateKeystore
#
server_encryption_options:
    internode_encryption: none
    keystore: conf/.keystore
    keystore_password: cassandra
    truststore: conf/.truststore
    truststore_password: cassandra
    # More advanced defaults below:
    # protocol: TLS
    # algorithm: SunX509
    # store_type: JKS
    # cipher_suites: [TLS_RSA_WITH_AES_128_CBC_SHA,TLS_RSA_WITH_AES_256_CBC_SHA,TLS_DHE_RSA_WITH_AES_128_CBC_SHA,TLS_DHE_RSA_WITH_AES_256_CBC_SHA,TLS_ECDHE_RSA_WITH_AES_128_CBC_SHA,TLS_ECDHE_RSA_WITH_AES_256_CBC_SHA]
    # require_client_auth: false
    # require_endpoint_verification: false

# enable or disable client/server encryption.
client_encryption_options:
    enabled: false
    # If enabled and optional is set to true encrypted and unencrypted connections are handled.
    optional: false
    keystore: conf/.keystore
    keystore_password: cassandra
    # require_client_auth: false
    # Set trustore and truststore_password if require_client_auth is true
    # truststore: conf/.truststore
    # truststore_password: cassandra
    # More advanced defaults below:
    # protocol: TLS
    # algorithm: SunX509
    # store_type: JKS
    # cipher_suites: [TLS_RSA_WITH_AES_128_CBC_SHA,TLS_RSA_WITH_AES_256_CBC_SHA,TLS_DHE_RSA_WITH_AES_128_CBC_SHA,TLS_DHE_RSA_WITH_AES_256_CBC_SHA,TLS_ECDHE_RSA_WITH_AES_128_CBC_SHA,TLS_ECDHE_RSA_WITH_AES_256_CBC_SHA]

# internode_compression controls whether traffic between nodes is
# compressed.
# Can be:
#
# all
#   all traffic is compressed
#
# dc
#   traffic between different datacenters is compressed
#
# none
#   nothing is compressed.
internode_compression: dc

# Enable or disable tcp_nodelay for inter-dc communication.
# Disabling it will result in larger (but fewer) network packets being sent,
# reducing overhead from the TCP protocol itself, at the cost of increasing
# latency if you block for cross-datacenter responses.
inter_dc_tcp_nodelay: false

# TTL for different trace types used during logging of the repair process.
tracetype_query_ttl: 86400
tracetype_repair_ttl: 604800

# By default, Cassandra logs GC Pauses greater than 200 ms at INFO level
# This threshold can be adjusted to minimize logging if necessary
# gc_log_threshold_in_ms: 200

# If unset, all GC Pauses greater than gc_log_threshold_in_ms will log at
# INFO level
# UDFs (user defined functions) are disabled by default.
# As of Cassandra 3.0 there is a sandbox in place that should prevent execution of evil code.
enable_user_defined_functions: false

# Enables scripted UDFs (JavaScript UDFs).
# Java UDFs are always enabled, if enable_user_defined_functions is true.
# Enable this option to be able to use UDFs with "language javascript" or any custom JSR-223 provider.
# This option has no effect, if enable_user_defined_functions is false.
enable_scripted_user_defined_functions: false

# The default Windows kernel timer and scheduling resolution is 15.6ms for power conservation.
# Lowering this value on Windows can provide much tighter latency and better throughput, however
# some virtualized environments may see a negative performance impact from changing this setting
# below their system default. The sysinternals 'clockres' tool can confirm your system's default
# setting.
windows_timer_interval: 1


# Enables encrypting data at-rest (on disk). Different key providers can be plugged in, but the default reads from
# a JCE-style keystore. A single keystore can hold multiple keys, but the one referenced by
# the "key_alias" is the only key that will be used for encrypt opertaions; previously used keys
# can still (and should!) be in the keystore and will be used on decrypt operations
# (to handle the case of key rotation).
#
# It is strongly recommended to download and install Java Cryptography Extension (JCE)
# Unlimited Strength Jurisdiction Policy Files for your version of the JDK.
# (current link: http://www.oracle.com/technetwork/java/javase/downloads/jce8-download-2133166.html)
#
# Currently, only the following file types are supported for transparent data encryption, although
# more are coming in future cassandra releases: commitlog, hints
transparent_data_encryption_options:
    enabled: false
    chunk_length_kb: 64
    cipher: AES/CBC/PKCS5Padding
    key_alias: testing:1
    # CBC IV length for AES needs to be 16 bytes (which is also the default size)
    # iv_length: 16
    key_provider: 
      - class_name: org.apache.cassandra.security.JKSKeyProvider
        parameters: 
          - keystore: conf/.keystore
            keystore_password: cassandra
            store_type: JCEKS
            key_password: cassandra


#####################
# SAFETY THRESHOLDS #
#####################

# When executing a scan, within or across a partition, we need to keep the
# tombstones seen in memory so we can return them to the coordinator, which
# will use them to make sure other replicas also know about the deleted rows.
# With workloads that generate a lot of tombstones, this can cause performance
# problems and even exaust the server heap.
# (http://www.datastax.com/dev/blog/cassandra-anti-patterns-queues-and-queue-like-datasets)
# Adjust the thresholds here if you understand the dangers and want to
# scan more tombstones anyway.  These thresholds may also be adjusted at runtime
# using the StorageService mbean.
tombstone_warn_threshold: 1000
tombstone_failure_threshold: 100000

# Log WARN on any multiple-partition batch size exceeding this value. 5kb per batch by default.
# Caution should be taken on increasing the size of this threshold as it can lead to node instability.
batch_size_warn_threshold_in_kb: 5

# Fail any multiple-partition batch exceeding this value. 50kb (10x warn threshold) by default.
batch_size_fail_threshold_in_kb: 50

# Log WARN on any batches not of type LOGGED than span across more partitions than this limit
unlogged_batch_across_partitions_warn_threshold: 10

# Log a warning when compacting partitions larger than this value
compaction_large_partition_warning_threshold_mb: 100

# GC Pauses greater than gc_warn_threshold_in_ms will be logged at WARN level
# Adjust the threshold based on your application throughput requirement
# By default, Cassandra logs GC Pauses greater than 200 ms at INFO level
gc_warn_threshold_in_ms: 1000

# Maximum size of any value in SSTables. Safety measure to detect SSTable corruption
# early. Any value size larger than this threshold will result into marking an SSTable
# as corrupted. This should be positive and less than 2048.
# max_value_size_in_mb: 256

# Back-pressure settings #
# If enabled, the coordinator will apply the back-pressure strategy specified below to each mutation
# sent to replicas, with the aim of reducing pressure on overloaded replicas.
back_pressure_enabled: false
# The back-pressure strategy applied.
# The default implementation, RateBasedBackPressure, takes three arguments:
# high ratio, factor, and flow type, and uses the ratio between incoming mutation responses and outgoing mutation requests.
# If below high ratio, outgoing mutations are rate limited according to the incoming rate decreased by the given factor;
# if above high ratio, the rate limiting is increased by the given factor;
# such factor is usually best configured between 1 and 10, use larger values for a faster recovery
# at the expense of potentially more dropped mutations;
# the rate limiting is applied according to the flow type: if FAST, it's rate limited at the speed of the fastest replica,
# if SLOW at the speed of the slowest one.
# New strategies can be added. Implementors need to implement org.apache.cassandra.net.BackpressureStrategy and
# provide a public constructor accepting a Map<String, Object>.
back_pressure_strategy:
    - class_name: org.apache.cassandra.net.RateBasedBackPressure
      parameters:
        - high_ratio: 0.90
          factor: 5
          flow: FAST

# Coalescing Strategies #
# Coalescing multiples messages turns out to significantly boost message processing throughput (think doubling or more).
# On bare metal, the floor for packet processing throughput is high enough that many applications won't notice, but in
# virtualized environments, the point at which an application can be bound by network packet processing can be
# surprisingly low compared to the throughput of task processing that is possible inside a VM. It's not that bare metal
# doesn't benefit from coalescing messages, it's that the number of packets a bare metal network interface can process
# is sufficient for many applications such that no load starvation is experienced even without coalescing.
# There are other benefits to coalescing network messages that are harder to isolate with a simple metric like messages
# per second. By coalescing multiple tasks together, a network thread can process multiple messages for the cost of one
# trip to read from a socket, and all the task submission work can be done at the same time reducing context switching
# and increasing cache friendliness of network message processing.
# See CASSANDRA-8692 for details.

# Strategy to use for coalescing messages in OutboundTcpConnection.
# Can be fixed, movingaverage, timehorizon, disabled (default).
# You can also specify a subclass of CoalescingStrategies.CoalescingStrategy by name.
# otc_coalescing_strategy: DISABLED

# How many microseconds to wait for coalescing. For fixed strategy this is the amount of time after the first
# message is received before it will be sent with any accompanying messages. For moving average this is the
# maximum amount of time that will be waited as well as the interval at which messages must arrive on average
# for coalescing to be enabled.
# otc_coalescing_window_us: 200

# Do not try to coalesce messages if we already got that many messages. This should be more than 2 and less than 128.
# otc_coalescing_enough_coalesced_messages: 8

# How many milliseconds to wait between two expiration runs on the backlog (queue) of the OutboundTcpConnection.
# Expiration is done if messages are piling up in the backlog. Droppable messages are expired to free the memory
# taken by expired messages. The interval should be between 0 and 1000, and in most installations the default value
# will be appropriate. A smaller value could potentially expire messages slightly sooner at the expense of more CPU
# time and queue contention while iterating the backlog of messages.
# An interval of 0 disables any wait time, which is the behavior of former Cassandra versions.
#
# otc_backlog_expiration_interval_ms: 200


#########################
# EXPERIMENTAL FEATURES #
#########################

# Enables materialized view creation on this node.
# Materialized views are considered experimental and are not recommended for production use.
enable_materialized_views: true

# Enables SASI index creation on this node.
# SASI indexes are considered experimental and are not recommended for production use.
enable_sasi_indexes: true<|MERGE_RESOLUTION|>--- conflicted
+++ resolved
@@ -786,41 +786,6 @@
 # lose data on truncation or drop.
 auto_snapshot: true
 
-<<<<<<< HEAD
-=======
-# When executing a scan, within or across a partition, we need to keep the
-# tombstones seen in memory so we can return them to the coordinator, which
-# will use them to make sure other replicas also know about the deleted rows.
-# With workloads that generate a lot of tombstones, this can cause performance
-# problems and even exaust the server heap.
-# (http://www.datastax.com/dev/blog/cassandra-anti-patterns-queues-and-queue-like-datasets)
-# Adjust the thresholds here if you understand the dangers and want to
-# scan more tombstones anyway.  These thresholds may also be adjusted at runtime
-# using the StorageService mbean.
-tombstone_warn_threshold: 1000
-tombstone_failure_threshold: 100000
-
-# Filtering and secondary index queries at read consistency levels above ONE/LOCAL_ONE use a
-# mechanism called replica filtering protection to ensure that results from stale replicas do
-# not violate consistency. (See CASSANDRA-8272 and CASSANDRA-15907 for more details.) This 
-# mechanism materializes replica results by partition on-heap at the coordinator. The more possibly
-# stale results returned by the replicas, the more rows materialized during the query.
-replica_filtering_protection:
-    # These thresholds exist to limit the damage severely out-of-date replicas can cause during these
-    # queries. They limit the number of rows from all replicas individual index and filtering queries
-    # can materialize on-heap to return correct results at the desired read consistency level.
-    #
-    # "cached_replica_rows_warn_threshold" is the per-query threshold at which a warning will be logged.
-    # "cached_replica_rows_fail_threshold" is the per-query threshold at which the query will fail.
-    #
-    # These thresholds may also be adjusted at runtime using the StorageService mbean.
-    # 
-    # If the failure threshold is breached, it is likely that either the current page/fetch size
-    # is too large or one or more replicas is severely out-of-sync and in need of repair.
-    cached_rows_warn_threshold: 2000
-    cached_rows_fail_threshold: 32000
-
->>>>>>> e5c3d08a
 # Granularity of the collation index of rows within a partition.
 # Increase if your rows are large, or if you have a very large
 # number of rows per partition.  The competing goals are these:
@@ -1198,6 +1163,26 @@
 # using the StorageService mbean.
 tombstone_warn_threshold: 1000
 tombstone_failure_threshold: 100000
+
+# Filtering and secondary index queries at read consistency levels above ONE/LOCAL_ONE use a
+# mechanism called replica filtering protection to ensure that results from stale replicas do
+# not violate consistency. (See CASSANDRA-8272 and CASSANDRA-15907 for more details.) This
+# mechanism materializes replica results by partition on-heap at the coordinator. The more possibly
+# stale results returned by the replicas, the more rows materialized during the query.
+replica_filtering_protection:
+    # These thresholds exist to limit the damage severely out-of-date replicas can cause during these
+    # queries. They limit the number of rows from all replicas individual index and filtering queries
+    # can materialize on-heap to return correct results at the desired read consistency level.
+    #
+    # "cached_replica_rows_warn_threshold" is the per-query threshold at which a warning will be logged.
+    # "cached_replica_rows_fail_threshold" is the per-query threshold at which the query will fail.
+    #
+    # These thresholds may also be adjusted at runtime using the StorageService mbean.
+    #
+    # If the failure threshold is breached, it is likely that either the current page/fetch size
+    # is too large or one or more replicas is severely out-of-sync and in need of repair.
+    cached_rows_warn_threshold: 2000
+    cached_rows_fail_threshold: 32000
 
 # Log WARN on any multiple-partition batch size exceeding this value. 5kb per batch by default.
 # Caution should be taken on increasing the size of this threshold as it can lead to node instability.
