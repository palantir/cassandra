--- conflicted
+++ resolved
@@ -17,7 +17,6 @@
 apply from: "${project.rootDir}/gradle/generate-pom-from-existing-file.gradle"
 apply plugin: 'com.palantir.external-publish-custom'
 
-<<<<<<< HEAD
 externalPublishing {
     publication('bom') {
         artifactId 'cassandra-all-bom'
@@ -29,44 +28,16 @@
         artifactId 'cassandra-all'
 
         def jarFileNameRoot = "${project.rootDir}/build/palantir-cassandra-${project.version}"
-
         artifact(file("${jarFileNameRoot}.jar"))
-
         artifact(file("${jarFileNameRoot}-sources.jar")) {
             classifier 'sources'
         }
-
         artifact(file("${jarFileNameRoot}-javadoc.jar")) {
             classifier 'javadoc'
         }
 
         pom.withXml {
             generatePomFromExisting(asNode(), "${project.rootDir}/build/palantir-cassandra-${project.version}.pom")
-=======
-afterEvaluate {
-    publishing {
-        publications {
-            bom(MavenPublication) {
-                artifactId 'cassandra-all-bom'
-                pom.withXml {
-                    generateBomFromExisting(asNode(), "${project.rootDir}/build/palantir-cassandra-${project.version}.pom")
-                }
-            }
-            nebula(MavenPublication) {
-                artifacts = []
-                artifact(file("${project.rootDir}/build/palantir-cassandra-${project.version}.jar"))
-                artifact(file("${project.rootDir}/build/palantir-cassandra-${project.version}-sources.jar")) {
-                    classifier "sources"
-                }
-                artifact(file("${project.rootDir}/build/palantir-cassandra-${project.version}-javadoc.jar")) {
-                    classifier "javadoc"
-                }
-                artifactId 'cassandra-all'
-                pom.withXml {
-                    generatePomFromExisting(asNode(), "${project.rootDir}/build/palantir-cassandra-${project.version}.pom")
-                }
-            }
->>>>>>> bdfeaf5f
         }
     }
 }
