/*
 * Licensed to the Apache Software Foundation (ASF) under one
 * or more contributor license agreements.  See the NOTICE file
 * distributed with this work for additional information
 * regarding copyright ownership.  The ASF licenses this file
 * to you under the Apache License, Version 2.0 (the
 * "License"); you may not use this file except in compliance
 * with the License.  You may obtain a copy of the License at
 *
 *     http://www.apache.org/licenses/LICENSE-2.0
 *
 * Unless required by applicable law or agreed to in writing, software
 * distributed under the License is distributed on an "AS IS" BASIS,
 * WITHOUT WARRANTIES OR CONDITIONS OF ANY KIND, either express or implied.
 * See the License for the specific language governing permissions and
 * limitations under the License.
 */
package org.apache.cassandra.cql3.restrictions;

import java.nio.ByteBuffer;
import java.util.*;

import com.google.common.collect.Iterables;

import org.apache.cassandra.config.ColumnDefinition;
import org.apache.cassandra.cql3.*;
import org.apache.cassandra.cql3.Term.Terminal;
import org.apache.cassandra.cql3.functions.Function;
import org.apache.cassandra.cql3.statements.Bound;
import org.apache.cassandra.db.MultiCBuilder;
import org.apache.cassandra.db.filter.RowFilter;
import org.apache.cassandra.db.index.SecondaryIndex;
import org.apache.cassandra.db.index.SecondaryIndexManager;
import org.apache.cassandra.exceptions.InvalidRequestException;
import static org.apache.cassandra.cql3.statements.RequestValidations.checkBindValueSet;
import static org.apache.cassandra.cql3.statements.RequestValidations.checkFalse;
import static org.apache.cassandra.cql3.statements.RequestValidations.checkNotNull;
import static org.apache.cassandra.cql3.statements.RequestValidations.checkTrue;
import static org.apache.cassandra.cql3.statements.RequestValidations.invalidRequest;

public abstract class SingleColumnRestriction extends AbstractRestriction
{
    /**
     * The definition of the column to which apply the restriction.
     */
    protected final ColumnDefinition columnDef;

    public SingleColumnRestriction(ColumnDefinition columnDef)
    {
        this.columnDef = columnDef;
    }

    @Override
    public Collection<ColumnDefinition> getColumnDefs()
    {
        return Collections.singletonList(columnDef);
    }

    @Override
    public ColumnDefinition getFirstColumn()
    {
        return columnDef;
    }

    @Override
    public ColumnDefinition getLastColumn()
    {
        return columnDef;
    }

    @Override
    public boolean hasSupportingIndex(SecondaryIndexManager indexManager)
    {
        SecondaryIndex index = indexManager.getIndexForColumn(columnDef);
        return index != null && isSupportedBy(index);
    }

    @Override
    public final Restriction mergeWith(Restriction otherRestriction) throws InvalidRequestException
    {
        // We want to allow query like: b > ? AND (b,c) < (?, ?)
        if (otherRestriction.isMultiColumn() && canBeConvertedToMultiColumnRestriction())
        {
            return toMultiColumnRestriction().mergeWith(otherRestriction);
        }

        return doMergeWith(otherRestriction);
    }

    protected abstract Restriction doMergeWith(Restriction otherRestriction) throws InvalidRequestException;

    /**
     * Converts this <code>SingleColumnRestriction</code> into a {@link MultiColumnRestriction}
     *
     * @return the <code>MultiColumnRestriction</code> corresponding to this
     */
    abstract MultiColumnRestriction toMultiColumnRestriction();

    /**
     * Checks if this <code>Restriction</code> can be converted into a {@link MultiColumnRestriction}
     *
     * @return <code>true</code> if this <code>Restriction</code> can be converted into a
     * {@link MultiColumnRestriction}, <code>false</code> otherwise.
     */
    boolean canBeConvertedToMultiColumnRestriction()
    {
        return true;
    }

    /**
     * Check if this type of restriction is supported by the specified index.
     *
     * @param index the Secondary index
     * @return <code>true</code> this type of restriction is supported by the specified index,
     * <code>false</code> otherwise.
     */
    protected abstract boolean isSupportedBy(SecondaryIndex index);

    public static final class EQRestriction extends SingleColumnRestriction
    {
        private final Term value;

        public EQRestriction(ColumnDefinition columnDef, Term value)
        {
            super(columnDef);
            this.value = value;
        }

        @Override
        public Iterable<Function> getFunctions()
        {
            return value.getFunctions();
        }

        @Override
        public boolean isEQ()
        {
            return true;
        }

        @Override
<<<<<<< HEAD
        public void addRowFilterTo(RowFilter filter,
                                   SecondaryIndexManager indexManager,
                                   QueryOptions options) throws InvalidRequestException
=======
        MultiColumnRestriction toMultiColumnRestriction()
        {
            return new MultiColumnRestriction.EQ(Collections.singletonList(columnDef), value);
        }

        @Override
        public void addIndexExpressionTo(List<IndexExpression> expressions,
                                         SecondaryIndexManager indexManager,
                                         QueryOptions options) throws InvalidRequestException
>>>>>>> 6d0cf7db
        {
            filter.add(columnDef, Operator.EQ, value.bindAndGet(options));
        }

        @Override
        public MultiCBuilder appendTo(MultiCBuilder builder, QueryOptions options)
        {
            builder.addElementToAll(value.bindAndGet(options));
            checkFalse(builder.containsNull(), "Invalid null value in condition for column %s", columnDef.name);
            checkFalse(builder.containsUnset(), "Invalid unset value for column %s", columnDef.name);
            return builder;
        }

        @Override
        public String toString()
        {
            return String.format("EQ(%s)", value);
        }

        @Override
        public Restriction doMergeWith(Restriction otherRestriction) throws InvalidRequestException
        {
            throw invalidRequest("%s cannot be restricted by more than one relation if it includes an Equal", columnDef.name);
        }

        @Override
        protected boolean isSupportedBy(SecondaryIndex index)
        {
            return index.supportsOperator(Operator.EQ);
        }
    }

    public static abstract class INRestriction extends SingleColumnRestriction
    {
        public INRestriction(ColumnDefinition columnDef)
        {
            super(columnDef);
        }

        @Override
        public final boolean isIN()
        {
            return true;
        }

        @Override
        public final Restriction doMergeWith(Restriction otherRestriction) throws InvalidRequestException
        {
            throw invalidRequest("%s cannot be restricted by more than one relation if it includes a IN", columnDef.name);
        }

        @Override
        public MultiCBuilder appendTo(MultiCBuilder builder, QueryOptions options)
        {
            builder.addEachElementToAll(getValues(options));
            checkFalse(builder.containsNull(), "Invalid null value in condition for column %s", columnDef.name);
            checkFalse(builder.containsUnset(), "Invalid unset value for column %s", columnDef.name);
            return builder;
        }

        @Override
        public void addRowFilterTo(RowFilter filter,
                                   SecondaryIndexManager indexManager,
                                   QueryOptions options) throws InvalidRequestException
        {
            List<ByteBuffer> values = getValues(options);
            checkTrue(values.size() == 1, "IN restrictions are not supported on indexed columns");

            filter.add(columnDef, Operator.EQ, values.get(0));
        }

        @Override
        protected final boolean isSupportedBy(SecondaryIndex index)
        {
            return index.supportsOperator(Operator.IN);
        }

        protected abstract List<ByteBuffer> getValues(QueryOptions options) throws InvalidRequestException;
    }

    public static class InRestrictionWithValues extends INRestriction
    {
        protected final List<Term> values;

        public InRestrictionWithValues(ColumnDefinition columnDef, List<Term> values)
        {
            super(columnDef);
            this.values = values;
        }

        @Override
        MultiColumnRestriction toMultiColumnRestriction()
        {
            return new MultiColumnRestriction.InWithValues(Collections.singletonList(columnDef), values);
        }

        @Override
        public Iterable<Function> getFunctions()
        {
            return Terms.getFunctions(values);
        }

        @Override
        protected List<ByteBuffer> getValues(QueryOptions options) throws InvalidRequestException
        {
            List<ByteBuffer> buffers = new ArrayList<>(values.size());
            for (Term value : values)
                buffers.add(value.bindAndGet(options));
            return buffers;
        }

        @Override
        public String toString()
        {
            return String.format("IN(%s)", values);
        }
    }

    public static class InRestrictionWithMarker extends INRestriction
    {
        protected final AbstractMarker marker;

        public InRestrictionWithMarker(ColumnDefinition columnDef, AbstractMarker marker)
        {
            super(columnDef);
            this.marker = marker;
        }

        @Override
        public Iterable<Function> getFunctions()
        {
            return Collections.emptySet();
        }

        @Override
        MultiColumnRestriction toMultiColumnRestriction()
        {
            return new MultiColumnRestriction.InWithMarker(Collections.singletonList(columnDef), marker);
        }

        @Override
        protected List<ByteBuffer> getValues(QueryOptions options) throws InvalidRequestException
        {
            Terminal term = marker.bind(options);
            checkNotNull(term, "Invalid null value for column %s", columnDef.name);
            checkFalse(term == Constants.UNSET_VALUE, "Invalid unset value for column %s", columnDef.name);
            Term.MultiItemTerminal lval = (Term.MultiItemTerminal) term;
            return lval.getElements();
        }

        @Override
        public String toString()
        {
            return "IN ?";
        }
    }

<<<<<<< HEAD
    public static class SliceRestriction extends SingleColumnRestriction
=======
    public static final class Slice extends SingleColumnRestriction
>>>>>>> 6d0cf7db
    {
        private final TermSlice slice;

        public SliceRestriction(ColumnDefinition columnDef, Bound bound, boolean inclusive, Term term)
        {
            super(columnDef);
            slice = TermSlice.newInstance(bound, inclusive, term);
        }

        @Override
        public Iterable<Function> getFunctions()
        {
            return slice.getFunctions();
        }

        @Override
        MultiColumnRestriction toMultiColumnRestriction()
        {
            return new MultiColumnRestriction.Slice(Collections.singletonList(columnDef), slice);
        }

        @Override
        public boolean isSlice()
        {
            return true;
        }

        @Override
        public MultiCBuilder appendTo(MultiCBuilder builder, QueryOptions options)
        {
            throw new UnsupportedOperationException();
        }

        @Override
        public boolean hasBound(Bound b)
        {
            return slice.hasBound(b);
        }

        @Override
        public MultiCBuilder appendBoundTo(MultiCBuilder builder, Bound bound, QueryOptions options)
        {
            ByteBuffer value = slice.bound(bound).bindAndGet(options);
            checkBindValueSet(value, "Invalid unset value for column %s", columnDef.name);
            return builder.addElementToAll(value);

        }

        @Override
        public boolean isInclusive(Bound b)
        {
            return slice.isInclusive(b);
        }

        @Override
        public Restriction doMergeWith(Restriction otherRestriction) throws InvalidRequestException
        {
            checkTrue(otherRestriction.isSlice(),
                      "Column \"%s\" cannot be restricted by both an equality and an inequality relation",
                      columnDef.name);

            SingleColumnRestriction.SliceRestriction otherSlice = (SingleColumnRestriction.SliceRestriction) otherRestriction;

            checkFalse(hasBound(Bound.START) && otherSlice.hasBound(Bound.START),
                       "More than one restriction was found for the start bound on %s", columnDef.name);

            checkFalse(hasBound(Bound.END) && otherSlice.hasBound(Bound.END),
                       "More than one restriction was found for the end bound on %s", columnDef.name);

            return new SliceRestriction(columnDef,  slice.merge(otherSlice.slice));
        }

        @Override
        public void addRowFilterTo(RowFilter filter, SecondaryIndexManager indexManager, QueryOptions options) throws InvalidRequestException
        {
            for (Bound b : Bound.values())
                if (hasBound(b))
                    filter.add(columnDef, slice.getIndexOperator(b), slice.bound(b).bindAndGet(options));
        }

        @Override
        protected boolean isSupportedBy(SecondaryIndex index)
        {
            return slice.isSupportedBy(index);
        }

        @Override
        public String toString()
        {
            return String.format("SLICE%s", slice);
        }

        private SliceRestriction(ColumnDefinition columnDef, TermSlice slice)
        {
            super(columnDef);
            this.slice = slice;
        }
    }

    // This holds CONTAINS, CONTAINS_KEY, and map[key] = value restrictions because we might want to have any combination of them.
    public static final class ContainsRestriction extends SingleColumnRestriction
    {
        private List<Term> values = new ArrayList<>(); // for CONTAINS
        private List<Term> keys = new ArrayList<>(); // for CONTAINS_KEY
        private List<Term> entryKeys = new ArrayList<>(); // for map[key] = value
        private List<Term> entryValues = new ArrayList<>(); // for map[key] = value

        public ContainsRestriction(ColumnDefinition columnDef, Term t, boolean isKey)
        {
            super(columnDef);
            if (isKey)
                keys.add(t);
            else
                values.add(t);
        }

        public ContainsRestriction(ColumnDefinition columnDef, Term mapKey, Term mapValue)
        {
            super(columnDef);
            entryKeys.add(mapKey);
            entryValues.add(mapValue);
        }

        @Override
<<<<<<< HEAD
        public MultiCBuilder appendTo(MultiCBuilder builder, QueryOptions options)
=======
        MultiColumnRestriction toMultiColumnRestriction()
        {
            throw new UnsupportedOperationException();
        }

        @Override
        boolean canBeConvertedToMultiColumnRestriction()
        {
            return false;
        }

        @Override
        public CompositesBuilder appendTo(CompositesBuilder builder, QueryOptions options)
>>>>>>> 6d0cf7db
        {
            throw new UnsupportedOperationException();
        }

        @Override
        public boolean isContains()
        {
            return true;
        }

        @Override
        public Restriction doMergeWith(Restriction otherRestriction) throws InvalidRequestException
        {
            checkTrue(otherRestriction.isContains(),
                      "Collection column %s can only be restricted by CONTAINS, CONTAINS KEY, or map-entry equality",
                      columnDef.name);

            SingleColumnRestriction.ContainsRestriction newContains = new ContainsRestriction(columnDef);

            copyKeysAndValues(this, newContains);
            copyKeysAndValues((ContainsRestriction) otherRestriction, newContains);

            return newContains;
        }

        @Override
        public void addRowFilterTo(RowFilter filter, SecondaryIndexManager indexManager, QueryOptions options) throws InvalidRequestException
        {
            for (ByteBuffer value : bindAndGet(values, options))
                filter.add(columnDef, Operator.CONTAINS, value);
            for (ByteBuffer key : bindAndGet(keys, options))
                filter.add(columnDef, Operator.CONTAINS_KEY, key);

            List<ByteBuffer> eks = bindAndGet(entryKeys, options);
            List<ByteBuffer> evs = bindAndGet(entryValues, options);
            assert eks.size() == evs.size();
            for (int i = 0; i < eks.size(); i++)
                filter.addMapEquality(columnDef, eks.get(i), Operator.EQ, evs.get(i));
        }

        @Override
        protected boolean isSupportedBy(SecondaryIndex index)
        {
            boolean supported = false;

            if (numberOfValues() > 0)
                supported |= index.supportsOperator(Operator.CONTAINS);

            if (numberOfKeys() > 0)
                supported |= index.supportsOperator(Operator.CONTAINS_KEY);

            if (numberOfEntries() > 0)
                supported |= index.supportsOperator(Operator.EQ);

            return supported;
        }

        public int numberOfValues()
        {
            return values.size();
        }

        public int numberOfKeys()
        {
            return keys.size();
        }

        public int numberOfEntries()
        {
            return entryKeys.size();
        }

        @Override
        public Iterable<Function> getFunctions()
        {
            return Iterables.concat(Terms.getFunctions(values),
                                    Terms.getFunctions(keys),
                                    Terms.getFunctions(entryKeys),
                                    Terms.getFunctions(entryValues));
        }

        @Override
        public String toString()
        {
            return String.format("CONTAINS(values=%s, keys=%s, entryKeys=%s, entryValues=%s)", values, keys, entryKeys, entryValues);
        }

        @Override
        public boolean hasBound(Bound b)
        {
            throw new UnsupportedOperationException();
        }

        @Override
        public MultiCBuilder appendBoundTo(MultiCBuilder builder, Bound bound, QueryOptions options)
        {
            throw new UnsupportedOperationException();
        }

        @Override
        public boolean isInclusive(Bound b)
        {
            throw new UnsupportedOperationException();
        }

        /**
         * Binds the query options to the specified terms and returns the resulting values.
         *
         * @param terms the terms
         * @param options the query options
         * @return the value resulting from binding the query options to the specified terms
         * @throws InvalidRequestException if a problem occurs while binding the query options
         */
        private static List<ByteBuffer> bindAndGet(List<Term> terms, QueryOptions options) throws InvalidRequestException
        {
            List<ByteBuffer> buffers = new ArrayList<>(terms.size());
            for (Term value : terms)
                buffers.add(value.bindAndGet(options));
            return buffers;
        }

        /**
         * Copies the keys and value from the first <code>Contains</code> to the second one.
         *
         * @param from the <code>Contains</code> to copy from
         * @param to the <code>Contains</code> to copy to
         */
        private static void copyKeysAndValues(ContainsRestriction from, ContainsRestriction to)
        {
            to.values.addAll(from.values);
            to.keys.addAll(from.keys);
            to.entryKeys.addAll(from.entryKeys);
            to.entryValues.addAll(from.entryValues);
        }

        private ContainsRestriction(ColumnDefinition columnDef)
        {
            super(columnDef);
        }
    }
}<|MERGE_RESOLUTION|>--- conflicted
+++ resolved
@@ -139,21 +139,15 @@
         }
 
         @Override
-<<<<<<< HEAD
+        MultiColumnRestriction toMultiColumnRestriction()
+        {
+            return new MultiColumnRestriction.EQRestriction(Collections.singletonList(columnDef), value);
+        }
+
+        @Override
         public void addRowFilterTo(RowFilter filter,
                                    SecondaryIndexManager indexManager,
-                                   QueryOptions options) throws InvalidRequestException
-=======
-        MultiColumnRestriction toMultiColumnRestriction()
-        {
-            return new MultiColumnRestriction.EQ(Collections.singletonList(columnDef), value);
-        }
-
-        @Override
-        public void addIndexExpressionTo(List<IndexExpression> expressions,
-                                         SecondaryIndexManager indexManager,
-                                         QueryOptions options) throws InvalidRequestException
->>>>>>> 6d0cf7db
+                                   QueryOptions options)
         {
             filter.add(columnDef, Operator.EQ, value.bindAndGet(options));
         }
@@ -247,7 +241,7 @@
         @Override
         MultiColumnRestriction toMultiColumnRestriction()
         {
-            return new MultiColumnRestriction.InWithValues(Collections.singletonList(columnDef), values);
+            return new MultiColumnRestriction.InRestrictionWithValues(Collections.singletonList(columnDef), values);
         }
 
         @Override
@@ -291,7 +285,7 @@
         @Override
         MultiColumnRestriction toMultiColumnRestriction()
         {
-            return new MultiColumnRestriction.InWithMarker(Collections.singletonList(columnDef), marker);
+            return new MultiColumnRestriction.InRestrictionWithMarker(Collections.singletonList(columnDef), marker);
         }
 
         @Override
@@ -311,11 +305,7 @@
         }
     }
 
-<<<<<<< HEAD
     public static class SliceRestriction extends SingleColumnRestriction
-=======
-    public static final class Slice extends SingleColumnRestriction
->>>>>>> 6d0cf7db
     {
         private final TermSlice slice;
 
@@ -334,7 +324,7 @@
         @Override
         MultiColumnRestriction toMultiColumnRestriction()
         {
-            return new MultiColumnRestriction.Slice(Collections.singletonList(columnDef), slice);
+            return new MultiColumnRestriction.SliceRestriction(Collections.singletonList(columnDef), slice);
         }
 
         @Override
@@ -440,23 +430,19 @@
         }
 
         @Override
-<<<<<<< HEAD
+        MultiColumnRestriction toMultiColumnRestriction()
+        {
+            throw new UnsupportedOperationException();
+        }
+
+        @Override
+        boolean canBeConvertedToMultiColumnRestriction()
+        {
+            return false;
+        }
+
+        @Override
         public MultiCBuilder appendTo(MultiCBuilder builder, QueryOptions options)
-=======
-        MultiColumnRestriction toMultiColumnRestriction()
-        {
-            throw new UnsupportedOperationException();
-        }
-
-        @Override
-        boolean canBeConvertedToMultiColumnRestriction()
-        {
-            return false;
-        }
-
-        @Override
-        public CompositesBuilder appendTo(CompositesBuilder builder, QueryOptions options)
->>>>>>> 6d0cf7db
         {
             throw new UnsupportedOperationException();
         }
