/*
 * Licensed to the Apache Software Foundation (ASF) under one
 * or more contributor license agreements.  See the NOTICE file
 * distributed with this work for additional information
 * regarding copyright ownership.  The ASF licenses this file
 * to you under the Apache License, Version 2.0 (the
 * "License"); you may not use this file except in compliance
 * with the License.  You may obtain a copy of the License at
 *
 *     http://www.apache.org/licenses/LICENSE-2.0
 *
 * Unless required by applicable law or agreed to in writing, software
 * distributed under the License is distributed on an "AS IS" BASIS,
 * WITHOUT WARRANTIES OR CONDITIONS OF ANY KIND, either express or implied.
 * See the License for the specific language governing permissions and
 * limitations under the License.
 */
package org.apache.cassandra.db;

import java.io.*;
import java.lang.management.ManagementFactory;
import java.nio.ByteBuffer;
import java.util.*;
import java.util.concurrent.*;
import java.util.concurrent.atomic.AtomicInteger;
import java.util.regex.Pattern;
import javax.management.*;

import com.google.common.annotations.VisibleForTesting;
import com.google.common.base.Function;
import com.google.common.base.Predicate;
import com.google.common.collect.*;
import com.google.common.util.concurrent.*;
import com.google.common.util.concurrent.Futures;
import com.google.common.util.concurrent.Uninterruptibles;
import org.apache.cassandra.io.FSWriteError;
import org.json.simple.*;
import org.slf4j.Logger;
import org.slf4j.LoggerFactory;

import org.apache.cassandra.cache.*;
import org.apache.cassandra.concurrent.JMXEnabledThreadPoolExecutor;
import org.apache.cassandra.concurrent.NamedThreadFactory;
import org.apache.cassandra.concurrent.StageManager;
import org.apache.cassandra.config.*;
import org.apache.cassandra.config.CFMetaData.SpeculativeRetry;
import org.apache.cassandra.db.commitlog.CommitLog;
import org.apache.cassandra.db.commitlog.ReplayPosition;
import org.apache.cassandra.db.compaction.*;
import org.apache.cassandra.db.composites.CellName;
import org.apache.cassandra.db.composites.CellNameType;
import org.apache.cassandra.db.composites.Composite;
import org.apache.cassandra.db.filter.ColumnSlice;
import org.apache.cassandra.db.filter.ExtendedFilter;
import org.apache.cassandra.db.filter.IDiskAtomFilter;
import org.apache.cassandra.db.filter.QueryFilter;
import org.apache.cassandra.db.filter.SliceQueryFilter;
import org.apache.cassandra.db.index.SecondaryIndex;
import org.apache.cassandra.db.index.SecondaryIndexManager;
import org.apache.cassandra.dht.*;
import org.apache.cassandra.dht.Range;
import org.apache.cassandra.exceptions.ConfigurationException;
import org.apache.cassandra.io.FSReadError;
import org.apache.cassandra.io.compress.CompressionParameters;
import org.apache.cassandra.io.sstable.*;
import org.apache.cassandra.io.sstable.Descriptor;
import org.apache.cassandra.io.sstable.metadata.CompactionMetadata;
import org.apache.cassandra.io.sstable.metadata.MetadataType;
import org.apache.cassandra.io.util.FileUtils;
import org.apache.cassandra.metrics.ColumnFamilyMetrics;
import org.apache.cassandra.service.CacheService;
import org.apache.cassandra.service.StorageService;
import org.apache.cassandra.streaming.StreamLockfile;
import org.apache.cassandra.tracing.Tracing;
import org.apache.cassandra.utils.*;
import org.apache.cassandra.utils.concurrent.OpOrder;
import org.apache.cassandra.utils.memory.MemtableAllocator;

public class ColumnFamilyStore implements ColumnFamilyStoreMBean
{
    private static final Logger logger = LoggerFactory.getLogger(ColumnFamilyStore.class);

    private static final ExecutorService flushExecutor = new JMXEnabledThreadPoolExecutor(DatabaseDescriptor.getFlushWriters(),
                                                                                          StageManager.KEEPALIVE,
                                                                                          TimeUnit.SECONDS,
                                                                                          new LinkedBlockingQueue<Runnable>(),
                                                                                          new NamedThreadFactory("MemtableFlushWriter"),
                                                                                          "internal");
    // post-flush executor is single threaded to provide guarantee that any flush Future on a CF will never return until prior flushes have completed
    public static final ExecutorService postFlushExecutor = new JMXEnabledThreadPoolExecutor(1,
                                                                                             StageManager.KEEPALIVE,
                                                                                             TimeUnit.SECONDS,
                                                                                             new LinkedBlockingQueue<Runnable>(),
                                                                                             new NamedThreadFactory("MemtablePostFlush"),
                                                                                             "internal");
    public static final ExecutorService reclaimExecutor = new JMXEnabledThreadPoolExecutor(1, StageManager.KEEPALIVE,
                                                                                           TimeUnit.SECONDS,
                                                                                           new LinkedBlockingQueue<Runnable>(),
                                                                                           new NamedThreadFactory("MemtableReclaimMemory"),
                                                                                           "internal");

    public final Keyspace keyspace;
    public final String name;
    public final CFMetaData metadata;
    public final IPartitioner partitioner;
    private final String mbeanName;
    private volatile boolean valid = true;

    /**
     * Memtables and SSTables on disk for this column family.
     *
     * We synchronize on the DataTracker to ensure isolation when we want to make sure
     * that the memtable we're acting on doesn't change out from under us.  I.e., flush
     * syncronizes on it to make sure it can submit on both executors atomically,
     * so anyone else who wants to make sure flush doesn't interfere should as well.
     */
    private final DataTracker data;

    /* The read order, used to track accesses to off-heap memtable storage */
    public final OpOrder readOrdering = new OpOrder();

    /* This is used to generate the next index for a SSTable */
    private final AtomicInteger fileIndexGenerator = new AtomicInteger(0);

    public final SecondaryIndexManager indexManager;

    /* These are locally held copies to be changed from the config during runtime */
    private volatile DefaultInteger minCompactionThreshold;
    private volatile DefaultInteger maxCompactionThreshold;
    private volatile AbstractCompactionStrategy compactionStrategy;

    public final Directories directories;

    public final ColumnFamilyMetrics metric;
    public volatile long sampleLatencyNanos;

    public void reload()
    {
        // metadata object has been mutated directly. make all the members jibe with new settings.

        // only update these runtime-modifiable settings if they have not been modified.
        if (!minCompactionThreshold.isModified())
            for (ColumnFamilyStore cfs : concatWithIndexes())
                cfs.minCompactionThreshold = new DefaultInteger(metadata.getMinCompactionThreshold());
        if (!maxCompactionThreshold.isModified())
            for (ColumnFamilyStore cfs : concatWithIndexes())
                cfs.maxCompactionThreshold = new DefaultInteger(metadata.getMaxCompactionThreshold());

        maybeReloadCompactionStrategy();

        scheduleFlush();

        indexManager.reload();

        // If the CF comparator has changed, we need to change the memtable,
        // because the old one still aliases the previous comparator.
        if (data.getView().getCurrentMemtable().initialComparator != metadata.comparator)
            switchMemtable();
    }

    private void maybeReloadCompactionStrategy()
    {
        // Check if there is a need for reloading
        if (metadata.compactionStrategyClass.equals(compactionStrategy.getClass()) && metadata.compactionStrategyOptions.equals(compactionStrategy.options))
            return;

        // synchronize vs runWithCompactionsDisabled calling pause/resume.  otherwise, letting old compactions
        // finish should be harmless and possibly useful.
        synchronized (this)
        {
            compactionStrategy.shutdown();
            compactionStrategy = metadata.createCompactionStrategyInstance(this);
            compactionStrategy.startup();
        }
    }

    void scheduleFlush()
    {
        int period = metadata.getMemtableFlushPeriod();
        if (period > 0)
        {
            logger.debug("scheduling flush in {} ms", period);
            WrappedRunnable runnable = new WrappedRunnable()
            {
                protected void runMayThrow() throws Exception
                {
                    synchronized (data)
                    {
                        Memtable current = data.getView().getCurrentMemtable();
                        // if we're not expired, we've been hit by a scheduled flush for an already flushed memtable, so ignore
                        if (current.isExpired())
                        {
                            if (current.isClean())
                            {
                                // if we're still clean, instead of swapping just reschedule a flush for later
                                scheduleFlush();
                            }
                            else
                            {
                                // we'll be rescheduled by the constructor of the Memtable.
                                forceFlush();
                            }
                        }
                    }
                }
            };
            StorageService.scheduledTasks.schedule(runnable, period, TimeUnit.MILLISECONDS);
        }
    }

    public void setCompactionStrategyClass(String compactionStrategyClass)
    {
        try
        {
            metadata.compactionStrategyClass = CFMetaData.createCompactionStrategy(compactionStrategyClass);
            maybeReloadCompactionStrategy();
        }
        catch (ConfigurationException e)
        {
            throw new IllegalArgumentException(e.getMessage());
        }
    }

    public String getCompactionStrategyClass()
    {
        return metadata.compactionStrategyClass.getName();
    }

    public Map<String,String> getCompressionParameters()
    {
        return metadata.compressionParameters().asThriftOptions();
    }

    public void setCompressionParameters(Map<String,String> opts)
    {
        try
        {
            metadata.compressionParameters = CompressionParameters.create(opts);
        }
        catch (ConfigurationException e)
        {
            throw new IllegalArgumentException(e.getMessage());
        }
    }

    public void setCrcCheckChance(double crcCheckChance)
    {
        try
        {
            for (SSTableReader sstable : keyspace.getAllSSTables())
                if (sstable.compression)
                    sstable.getCompressionMetadata().parameters.setCrcCheckChance(crcCheckChance);
        }
        catch (ConfigurationException e)
        {
            throw new IllegalArgumentException(e.getMessage());
        }
    }

    private ColumnFamilyStore(Keyspace keyspace,
                              String columnFamilyName,
                              IPartitioner partitioner,
                              int generation,
                              CFMetaData metadata,
                              Directories directories,
                              boolean loadSSTables)
    {
        assert metadata != null : "null metadata for " + keyspace + ":" + columnFamilyName;

        this.keyspace = keyspace;
        name = columnFamilyName;
        this.metadata = metadata;
        this.minCompactionThreshold = new DefaultInteger(metadata.getMinCompactionThreshold());
        this.maxCompactionThreshold = new DefaultInteger(metadata.getMaxCompactionThreshold());
        this.partitioner = partitioner;
        this.directories = directories;
        this.indexManager = new SecondaryIndexManager(this);
        this.metric = new ColumnFamilyMetrics(this);
        fileIndexGenerator.set(generation);
        sampleLatencyNanos = DatabaseDescriptor.getReadRpcTimeout() / 2;

        CachingOptions caching = metadata.getCaching();

        logger.info("Initializing {}.{}", keyspace.getName(), name);

        // scan for sstables corresponding to this cf and load them
        data = new DataTracker(this);

        if (loadSSTables)
        {
            Directories.SSTableLister sstableFiles = directories.sstableLister().skipTemporary(true);
            Collection<SSTableReader> sstables = SSTableReader.openAll(sstableFiles.list().entrySet(), metadata, this.partitioner);
            data.addInitialSSTables(sstables);
        }

        if (caching.keyCache.isEnabled())
            CacheService.instance.keyCache.loadSaved(this);

        // compaction strategy should be created after the CFS has been prepared
        this.compactionStrategy = metadata.createCompactionStrategyInstance(this);
        this.compactionStrategy.startup();

        if (maxCompactionThreshold.value() <= 0 || minCompactionThreshold.value() <=0)
        {
            logger.warn("Disabling compaction strategy by setting compaction thresholds to 0 is deprecated, set the compaction option 'enabled' to 'false' instead.");
            this.compactionStrategy.disable();
        }

        // create the private ColumnFamilyStores for the secondary column indexes
        for (ColumnDefinition info : metadata.allColumns())
        {
            if (info.getIndexType() != null)
                indexManager.addIndexedColumn(info);
        }

        // register the mbean
        String type = this.partitioner instanceof LocalPartitioner ? "IndexColumnFamilies" : "ColumnFamilies";
        mbeanName = "org.apache.cassandra.db:type=" + type + ",keyspace=" + this.keyspace.getName() + ",columnfamily=" + name;
        try
        {
            MBeanServer mbs = ManagementFactory.getPlatformMBeanServer();
            ObjectName nameObj = new ObjectName(mbeanName);
            mbs.registerMBean(this, nameObj);
        }
        catch (Exception e)
        {
            throw new RuntimeException(e);
        }
        logger.debug("retryPolicy for {} is {}", name, this.metadata.getSpeculativeRetry());
        StorageService.optionalTasks.scheduleWithFixedDelay(new Runnable()
        {
            public void run()
            {
                SpeculativeRetry retryPolicy = ColumnFamilyStore.this.metadata.getSpeculativeRetry();
                switch (retryPolicy.type)
                {
                    case PERCENTILE:
                        // get percentile in nanos
                        assert metric.coordinatorReadLatency.durationUnit() == TimeUnit.MICROSECONDS;
                        sampleLatencyNanos = (long) (metric.coordinatorReadLatency.getSnapshot().getValue(retryPolicy.value) * 1000d);
                        break;
                    case CUSTOM:
                        // convert to nanos, since configuration is in millisecond
                        sampleLatencyNanos = (long) (retryPolicy.value * 1000d * 1000d);
                        break;
                    default:
                        sampleLatencyNanos = Long.MAX_VALUE;
                        break;
                }
            }
        }, DatabaseDescriptor.getReadRpcTimeout(), DatabaseDescriptor.getReadRpcTimeout(), TimeUnit.MILLISECONDS);
    }

    /** call when dropping or renaming a CF. Performs mbean housekeeping and invalidates CFS to other operations */
    public void invalidate()
    {
        valid = false;

        try
        {
            unregisterMBean();
        }
        catch (Exception e)
        {
            // this shouldn't block anything.
            logger.warn("Failed unregistering mbean: {}", mbeanName, e);
        }

        compactionStrategy.shutdown();

        SystemKeyspace.removeTruncationRecord(metadata.cfId);
        data.unreferenceSSTables();
        indexManager.invalidate();

        CacheService.instance.invalidateRowCacheForCf(metadata.cfId);
        CacheService.instance.invalidateKeyCacheForCf(metadata.cfId);
    }

    /**
     * Removes every SSTable in the directory from the DataTracker's view.
     * @param directory the unreadable directory, possibly with SSTables in it, but not necessarily.
     */
    void maybeRemoveUnreadableSSTables(File directory)
    {
        data.removeUnreadableSSTables(directory);
    }

    void unregisterMBean() throws MalformedObjectNameException, InstanceNotFoundException, MBeanRegistrationException
    {
        MBeanServer mbs = ManagementFactory.getPlatformMBeanServer();
        ObjectName nameObj = new ObjectName(mbeanName);
        if (mbs.isRegistered(nameObj))
            mbs.unregisterMBean(nameObj);

        // unregister metrics
        metric.release();
    }

    public long getMinRowSize()
    {
        return metric.minRowSize.value();
    }

    public long getMaxRowSize()
    {
        return metric.maxRowSize.value();
    }

    public long getMeanRowSize()
    {
        return metric.meanRowSize.value();
    }

    public int getMeanColumns()
    {
        return data.getMeanColumns();
    }

    public static ColumnFamilyStore createColumnFamilyStore(Keyspace keyspace, String columnFamily, boolean loadSSTables)
    {
        return createColumnFamilyStore(keyspace, columnFamily, StorageService.getPartitioner(), Schema.instance.getCFMetaData(keyspace.getName(), columnFamily), loadSSTables);
    }

    public static ColumnFamilyStore createColumnFamilyStore(Keyspace keyspace, String columnFamily, IPartitioner partitioner, CFMetaData metadata)
    {
        return createColumnFamilyStore(keyspace, columnFamily, partitioner, metadata, true);
    }

    private static synchronized ColumnFamilyStore createColumnFamilyStore(Keyspace keyspace,
                                                                         String columnFamily,
                                                                         IPartitioner partitioner,
                                                                         CFMetaData metadata,
                                                                         boolean loadSSTables)
    {
        // get the max generation number, to prevent generation conflicts
        Directories directories = new Directories(metadata);
        Directories.SSTableLister lister = directories.sstableLister().includeBackups(true);
        List<Integer> generations = new ArrayList<Integer>();
        for (Map.Entry<Descriptor, Set<Component>> entry : lister.list().entrySet())
        {
            Descriptor desc = entry.getKey();
            generations.add(desc.generation);
            if (!desc.isCompatible())
                throw new RuntimeException(String.format("Incompatible SSTable found. Current version %s is unable to read file: %s. Please run upgradesstables.",
                                                          Descriptor.Version.CURRENT, desc));
        }
        Collections.sort(generations);
        int value = (generations.size() > 0) ? (generations.get(generations.size() - 1)) : 0;

        return new ColumnFamilyStore(keyspace, columnFamily, partitioner, value, metadata, directories, loadSSTables);
    }

    /**
     * Removes unnecessary files from the cf directory at startup: these include temp files, orphans, zero-length files
     * and compacted sstables. Files that cannot be recognized will be ignored.
     */
    public static void scrubDataDirectories(CFMetaData metadata)
    {
        Directories directories = new Directories(metadata);

        // remove any left-behind SSTables from failed/stalled streaming
        FileFilter filter = new FileFilter()
        {
            public boolean accept(File pathname)
            {
                return pathname.toString().endsWith(StreamLockfile.FILE_EXT);
            }
        };
        for (File dir : directories.getCFDirectories())
        {
            File[] lockfiles = dir.listFiles(filter);
            // lock files can be null if I/O error happens
            if (lockfiles == null || lockfiles.length == 0)
                continue;
            logger.info("Removing SSTables from failed streaming session. Found {} files to cleanup.", lockfiles.length);

            for (File lockfile : lockfiles)
            {
                StreamLockfile streamLockfile = new StreamLockfile(lockfile);
                streamLockfile.cleanup();
                streamLockfile.delete();
            }
        }

        logger.debug("Removing compacted SSTable files from {} (see http://wiki.apache.org/cassandra/MemtableSSTable)", metadata.cfName);

        for (Map.Entry<Descriptor,Set<Component>> sstableFiles : directories.sstableLister().list().entrySet())
        {
            Descriptor desc = sstableFiles.getKey();
            Set<Component> components = sstableFiles.getValue();

            if (desc.type.isTemporary)
            {
                SSTable.delete(desc, components);
                continue;
            }

            File dataFile = new File(desc.filenameFor(Component.DATA));
            if (components.contains(Component.DATA) && dataFile.length() > 0)
                // everything appears to be in order... moving on.
                continue;

            // missing the DATA file! all components are orphaned
            logger.warn("Removing orphans for {}: {}", desc, components);
            for (Component component : components)
            {
                FileUtils.deleteWithConfirm(desc.filenameFor(component));
            }
        }

        // cleanup incomplete saved caches
        Pattern tmpCacheFilePattern = Pattern.compile(metadata.ksName + "-" + metadata.cfName + "-(Key|Row)Cache.*\\.tmp$");
        File dir = new File(DatabaseDescriptor.getSavedCachesLocation());

        if (dir.exists())
        {
            assert dir.isDirectory();
            for (File file : dir.listFiles())
                if (tmpCacheFilePattern.matcher(file.getName()).matches())
                    if (!file.delete())
                        logger.warn("could not delete {}", file.getAbsolutePath());
        }

        // also clean out any index leftovers.
        for (ColumnDefinition def : metadata.allColumns())
        {
            if (def.isIndexed())
            {
                CellNameType indexComparator = SecondaryIndex.getIndexComparator(metadata, def);
                if (indexComparator != null)
                {
                    CFMetaData indexMetadata = CFMetaData.newIndexMetadata(metadata, def, indexComparator);
                    scrubDataDirectories(indexMetadata);
                }
            }
        }
    }

    /**
     * Replacing compacted sstables is atomic as far as observers of DataTracker are concerned, but not on the
     * filesystem: first the new sstables are renamed to "live" status (i.e., the tmp marker is removed), then
     * their ancestors are removed.
     *
     * If an unclean shutdown happens at the right time, we can thus end up with both the new ones and their
     * ancestors "live" in the system.  This is harmless for normal data, but for counters it can cause overcounts.
     *
     * To prevent this, we record sstables being compacted in the system keyspace.  If we find unfinished
     * compactions, we remove the new ones (since those may be incomplete -- under LCS, we may create multiple
     * sstables from any given ancestor).
     */
    public static void removeUnfinishedCompactionLeftovers(CFMetaData metadata, Map<Integer, UUID> unfinishedCompactions)
    {
        Directories directories = new Directories(metadata);

        Set<Integer> allGenerations = new HashSet<>();
        for (Descriptor desc : directories.sstableLister().list().keySet())
            allGenerations.add(desc.generation);

        // sanity-check unfinishedCompactions
        Set<Integer> unfinishedGenerations = unfinishedCompactions.keySet();
        if (!allGenerations.containsAll(unfinishedGenerations))
        {
            HashSet<Integer> missingGenerations = new HashSet<>(unfinishedGenerations);
            missingGenerations.removeAll(allGenerations);
            logger.debug("Unfinished compactions of {}.{} reference missing sstables of generations {}",
                         metadata.ksName, metadata.cfName, missingGenerations);
        }

        // remove new sstables from compactions that didn't complete, and compute
        // set of ancestors that shouldn't exist anymore
        Set<Integer> completedAncestors = new HashSet<>();
        for (Map.Entry<Descriptor, Set<Component>> sstableFiles : directories.sstableLister().skipTemporary(true).list().entrySet())
        {
            Descriptor desc = sstableFiles.getKey();

            Set<Integer> ancestors;
            try
            {
                CompactionMetadata compactionMetadata = (CompactionMetadata) desc.getMetadataSerializer().deserialize(desc, MetadataType.COMPACTION);
                ancestors = compactionMetadata.ancestors;
            }
            catch (IOException e)
            {
                throw new FSReadError(e, desc.filenameFor(Component.STATS));
            }

            if (!ancestors.isEmpty()
                && unfinishedGenerations.containsAll(ancestors)
                && allGenerations.containsAll(ancestors))
            {
                // any of the ancestors would work, so we'll just lookup the compaction task ID with the first one
                UUID compactionTaskID = unfinishedCompactions.get(ancestors.iterator().next());
                assert compactionTaskID != null;
                logger.debug("Going to delete unfinished compaction product {}", desc);
                SSTable.delete(desc, sstableFiles.getValue());
                SystemKeyspace.finishCompaction(compactionTaskID);
            }
            else
            {
                completedAncestors.addAll(ancestors);
            }
        }

        // remove old sstables from compactions that did complete
        for (Map.Entry<Descriptor, Set<Component>> sstableFiles : directories.sstableLister().list().entrySet())
        {
            Descriptor desc = sstableFiles.getKey();
            if (completedAncestors.contains(desc.generation))
            {
                // if any of the ancestors were participating in a compaction, finish that compaction
                logger.debug("Going to delete leftover compaction ancestor {}", desc);
                SSTable.delete(desc, sstableFiles.getValue());
                UUID compactionTaskID = unfinishedCompactions.get(desc.generation);
                if (compactionTaskID != null)
                    SystemKeyspace.finishCompaction(unfinishedCompactions.get(desc.generation));
            }
        }
    }

    // must be called after all sstables are loaded since row cache merges all row versions
    public void initRowCache()
    {
        if (!isRowCacheEnabled())
            return;

        long start = System.nanoTime();

        int cachedRowsRead = CacheService.instance.rowCache.loadSaved(this);
        if (cachedRowsRead > 0)
            logger.info("Completed loading ({} ms; {} keys) row cache for {}.{}",
                        TimeUnit.NANOSECONDS.toMillis(System.nanoTime() - start),
                        cachedRowsRead,
                        keyspace.getName(),
                        name);
    }

    public void initCounterCache()
    {
        if (!metadata.isCounter() || CacheService.instance.counterCache.getCapacity() == 0)
            return;

        long start = System.nanoTime();

        int cachedShardsRead = CacheService.instance.counterCache.loadSaved(this);
        if (cachedShardsRead > 0)
            logger.info("Completed loading ({} ms; {} shards) counter cache for {}.{}",
                        TimeUnit.NANOSECONDS.toMillis(System.nanoTime() - start),
                        cachedShardsRead,
                        keyspace.getName(),
                        name);
    }

    /**
     * See #{@code StorageService.loadNewSSTables(String, String)} for more info
     *
     * @param ksName The keyspace name
     * @param cfName The columnFamily name
     */
    public static synchronized void loadNewSSTables(String ksName, String cfName)
    {
        /** ks/cf existence checks will be done by open and getCFS methods for us */
        Keyspace keyspace = Keyspace.open(ksName);
        keyspace.getColumnFamilyStore(cfName).loadNewSSTables();
    }

    /**
     * #{@inheritDoc}
     */
    public synchronized void loadNewSSTables()
    {
        logger.info("Loading new SSTables for {}/{}...", keyspace.getName(), name);

        Set<Descriptor> currentDescriptors = new HashSet<Descriptor>();
        for (SSTableReader sstable : data.getView().sstables)
            currentDescriptors.add(sstable.descriptor);
        Set<SSTableReader> newSSTables = new HashSet<SSTableReader>();

        Directories.SSTableLister lister = directories.sstableLister().skipTemporary(true);
        for (Map.Entry<Descriptor, Set<Component>> entry : lister.list().entrySet())
        {
            Descriptor descriptor = entry.getKey();

            if (currentDescriptors.contains(descriptor))
                continue; // old (initialized) SSTable found, skipping
            if (descriptor.type.isTemporary) // in the process of being written
                continue;

            if (!descriptor.isCompatible())
                throw new RuntimeException(String.format("Can't open incompatible SSTable! Current version %s, found file: %s",
                                                         Descriptor.Version.CURRENT,
                                                         descriptor));

            // force foreign sstables to level 0
            try
            {
                if (new File(descriptor.filenameFor(Component.STATS)).exists())
                    descriptor.getMetadataSerializer().mutateLevel(descriptor, 0);
            }
            catch (IOException e)
            {
                SSTableReader.logOpenException(entry.getKey(), e);
                continue;
            }

            // Increment the generation until we find a filename that doesn't exist. This is needed because the new
            // SSTables that are being loaded might already use these generation numbers.
            Descriptor newDescriptor;
            do
            {
                newDescriptor = new Descriptor(descriptor.version,
                                               descriptor.directory,
                                               descriptor.ksname,
                                               descriptor.cfname,
                                               fileIndexGenerator.incrementAndGet(),
                                               Descriptor.Type.FINAL);
            }
            while (new File(newDescriptor.filenameFor(Component.DATA)).exists());

            logger.info("Renaming new SSTable {} to {}", descriptor, newDescriptor);
            SSTableWriter.rename(descriptor, newDescriptor, entry.getValue());

            SSTableReader reader;
            try
            {
                reader = SSTableReader.open(newDescriptor, entry.getValue(), metadata, partitioner);
            }
            catch (IOException e)
            {
                SSTableReader.logOpenException(entry.getKey(), e);
                continue;
            }
            newSSTables.add(reader);
        }

        if (newSSTables.isEmpty())
        {
            logger.info("No new SSTables were found for {}/{}", keyspace.getName(), name);
            return;
        }

        logger.info("Loading new SSTables and building secondary indexes for {}/{}: {}", keyspace.getName(), name, newSSTables);
        SSTableReader.acquireReferences(newSSTables);
        data.addSSTables(newSSTables);
        try
        {
            indexManager.maybeBuildSecondaryIndexes(newSSTables, indexManager.allIndexesNames());
        }
        finally
        {
            SSTableReader.releaseReferences(newSSTables);
        }

        logger.info("Done loading load new SSTables for {}/{}", keyspace.getName(), name);
    }

    public static void rebuildSecondaryIndex(String ksName, String cfName, String... idxNames)
    {
        ColumnFamilyStore cfs = Keyspace.open(ksName).getColumnFamilyStore(cfName);

        Set<String> indexes = new HashSet<String>(Arrays.asList(idxNames));

        Collection<SSTableReader> sstables = cfs.getSSTables();
        try
        {
            cfs.indexManager.setIndexRemoved(indexes);
            SSTableReader.acquireReferences(sstables);
            logger.info(String.format("User Requested secondary index re-build for %s/%s indexes", ksName, cfName));
            cfs.indexManager.maybeBuildSecondaryIndexes(sstables, indexes);
            cfs.indexManager.setIndexBuilt(indexes);
        }
        finally
        {
            SSTableReader.releaseReferences(sstables);
        }
    }

    public String getColumnFamilyName()
    {
        return name;
    }

    public String getTempSSTablePath(File directory)
    {
        return getTempSSTablePath(directory, Descriptor.Version.CURRENT);
    }

    private String getTempSSTablePath(File directory, Descriptor.Version version)
    {
        Descriptor desc = new Descriptor(version,
                                         directory,
                                         keyspace.getName(),
                                         name,
                                         fileIndexGenerator.incrementAndGet(),
                                         Descriptor.Type.TEMP);
        return desc.filenameFor(Component.DATA);
    }

    /**
     * Switches the memtable iff the live memtable is the one provided
     *
     * @param memtable
     */
    public Future<?> switchMemtableIfCurrent(Memtable memtable)
    {
        synchronized (data)
        {
            if (data.getView().getCurrentMemtable() == memtable)
                return switchMemtable();
        }
        return Futures.immediateFuture(null);
    }

    /*
     * switchMemtable puts Memtable.getSortedContents on the writer executor.  When the write is complete,
     * we turn the writer into an SSTableReader and add it to ssTables where it is available for reads.
     * This method does not block except for synchronizing on DataTracker, but the Future it returns will
     * not complete until the Memtable (and all prior Memtables) have been successfully flushed, and the CL
     * marked clean up to the position owned by the Memtable.
     */
    public ListenableFuture<?> switchMemtable()
    {
        synchronized (data)
        {
            logFlush();
            Flush flush = new Flush(false);
            flushExecutor.execute(flush);
            ListenableFutureTask<?> task = ListenableFutureTask.create(flush.postFlush, null);
            postFlushExecutor.submit(task);
            return task;
        }
    }

    // print out size of all memtables we're enqueuing
    private void logFlush()
    {
        // reclaiming includes that which we are GC-ing;
        float onHeapRatio = 0, offHeapRatio = 0;
        long onHeapTotal = 0, offHeapTotal = 0;
        Memtable memtable = getDataTracker().getView().getCurrentMemtable();
        onHeapRatio +=  memtable.getAllocator().onHeap().ownershipRatio();
        offHeapRatio += memtable.getAllocator().offHeap().ownershipRatio();
        onHeapTotal += memtable.getAllocator().onHeap().owns();
        offHeapTotal += memtable.getAllocator().offHeap().owns();

        for (SecondaryIndex index : indexManager.getIndexes())
        {
            if (index.getIndexCfs() != null)
            {
                MemtableAllocator allocator = index.getIndexCfs().getDataTracker().getView().getCurrentMemtable().getAllocator();
                onHeapRatio += allocator.onHeap().ownershipRatio();
                offHeapRatio += allocator.offHeap().ownershipRatio();
                onHeapTotal += allocator.onHeap().owns();
                offHeapTotal += allocator.offHeap().owns();
            }
        }

        logger.info("Enqueuing flush of {}: {}", name, String.format("%d (%.0f%%) on-heap, %d (%.0f%%) off-heap",
                                                                     onHeapTotal, onHeapRatio * 100, offHeapTotal, offHeapRatio * 100));
    }


    public ListenableFuture<?> forceFlush()
    {
        return forceFlush(null);
    }

    /**
     * Flush if there is unflushed data that was written to the CommitLog before @param flushIfDirtyBefore
     * (inclusive).  If @param flushIfDirtyBefore is null, flush if there is any unflushed data.
     *
     * @return a Future such that when the future completes, all data inserted before forceFlush was called,
     * will be flushed.
     */
    public ListenableFuture<?> forceFlush(ReplayPosition flushIfDirtyBefore)
    {
        // we synchronize on the data tracker to ensure we don't race against other calls to switchMemtable(),
        // unnecessarily queueing memtables that are about to be made clean
        synchronized (data)
        {
            // during index build, 2ary index memtables can be dirty even if parent is not.  if so,
            // we want to flush the 2ary index ones too.
            boolean clean = true;
            for (ColumnFamilyStore cfs : concatWithIndexes())
                clean &= cfs.data.getView().getCurrentMemtable().isCleanAfter(flushIfDirtyBefore);

            if (clean)
            {
                // We could have a memtable for this column family that is being
                // flushed. Make sure the future returned wait for that so callers can
                // assume that any data inserted prior to the call are fully flushed
                // when the future returns (see #5241).
                ListenableFutureTask<?> task = ListenableFutureTask.create(new Runnable()
                {
                    public void run()
                    {
                        logger.debug("forceFlush requested but everything is clean in {}", name);
                    }
                }, null);
                postFlushExecutor.execute(task);
                return task;
            }

            return switchMemtable();
        }
    }

    public void forceBlockingFlush()
    {
        FBUtilities.waitOnFuture(forceFlush());
    }

    /**
     * Both synchronises custom secondary indexes and provides ordering guarantees for futures on switchMemtable/flush
     * etc, which expect to be able to wait until the flush (and all prior flushes) requested have completed.
     */
    private final class PostFlush implements Runnable
    {
        final boolean flushSecondaryIndexes;
        final OpOrder.Barrier writeBarrier;
        final CountDownLatch latch = new CountDownLatch(1);
        volatile ReplayPosition lastReplayPosition;

        private PostFlush(boolean flushSecondaryIndexes, OpOrder.Barrier writeBarrier)
        {
            this.writeBarrier = writeBarrier;
            this.flushSecondaryIndexes = flushSecondaryIndexes;
        }

        public void run()
        {
            writeBarrier.await();

            /**
             * we can flush 2is as soon as the barrier completes, as they will be consistent with (or ahead of) the
             * flushed memtables and CL position, which is as good as we can guarantee.
             * TODO: SecondaryIndex should support setBarrier(), so custom implementations can co-ordinate exactly
             * with CL as we do with memtables/CFS-backed SecondaryIndexes.
             */

            if (flushSecondaryIndexes)
            {
                for (SecondaryIndex index : indexManager.getIndexesNotBackedByCfs())
                {
                    // flush any non-cfs backed indexes
                    logger.info("Flushing SecondaryIndex {}", index);
                    index.forceBlockingFlush();
                }
            }

            try
            {
                // we wait on the latch for the lastReplayPosition to be set, and so that waiters
                // on this task can rely on all prior flushes being complete
                latch.await();
            }
            catch (InterruptedException e)
            {
                throw new IllegalStateException();
            }

            // must check lastReplayPosition != null because Flush may find that all memtables are clean
            // and so not set a lastReplayPosition
            if (lastReplayPosition != null)
            {
                CommitLog.instance.discardCompletedSegments(metadata.cfId, lastReplayPosition);
            }

            metric.pendingFlushes.dec();
        }
    }

    /**
     * Should only be constructed/used from switchMemtable() or truncate(), with ownership of the DataTracker monitor.
     * In the constructor the current memtable(s) are swapped, and a barrier on outstanding writes is issued;
     * when run by the flushWriter the barrier is waited on to ensure all outstanding writes have completed
     * before all memtables are immediately written, and the CL is either immediately marked clean or, if
     * there are custom secondary indexes, the post flush clean up is left to update those indexes and mark
     * the CL clean
     */
    private final class Flush implements Runnable
    {
        final OpOrder.Barrier writeBarrier;
        final List<Memtable> memtables;
        final PostFlush postFlush;
        final boolean truncate;

        private Flush(boolean truncate)
        {
            // if true, we won't flush, we'll just wait for any outstanding writes, switch the memtable, and discard
            this.truncate = truncate;

            metric.pendingFlushes.inc();
            /**
             * To ensure correctness of switch without blocking writes, run() needs to wait for all write operations
             * started prior to the switch to complete. We do this by creating a Barrier on the writeOrdering
             * that all write operations register themselves with, and assigning this barrier to the memtables,
             * after which we *.issue()* the barrier. This barrier is used to direct write operations started prior
             * to the barrier.issue() into the memtable we have switched out, and any started after to its replacement.
             * In doing so it also tells the write operations to update the lastReplayPosition of the memtable, so
             * that we know the CL position we are dirty to, which can be marked clean when we complete.
             */
            writeBarrier = keyspace.writeOrder.newBarrier();
            memtables = new ArrayList<>();

            // submit flushes for the memtable for any indexed sub-cfses, and our own
            final ReplayPosition minReplayPosition = CommitLog.instance.getContext();
            for (ColumnFamilyStore cfs : concatWithIndexes())
            {
                // switch all memtables, regardless of their dirty status, setting the barrier
                // so that we can reach a coordinated decision about cleanliness once they
                // are no longer possible to be modified
                Memtable mt = cfs.data.switchMemtable(truncate);
                mt.setDiscarding(writeBarrier, minReplayPosition);
                memtables.add(mt);
            }

            writeBarrier.issue();
            postFlush = new PostFlush(!truncate, writeBarrier);
        }

        public void run()
        {
            // mark writes older than the barrier as blocking progress, permitting them to exceed our memory limit
            // if they are stuck waiting on it, then wait for them all to complete
            writeBarrier.markBlocking();
            writeBarrier.await();

            // mark all memtables as flushing, removing them from the live memtable list, and
            // remove any memtables that are already clean from the set we need to flush
            Iterator<Memtable> iter = memtables.iterator();
            while (iter.hasNext())
            {
                Memtable memtable = iter.next();
                memtable.cfs.data.markFlushing(memtable);
                if (memtable.isClean() || truncate)
                {
                    memtable.cfs.replaceFlushed(memtable, null);
                    memtable.setDiscarded();
                    iter.remove();
                }
            }

            if (memtables.isEmpty())
            {
                postFlush.latch.countDown();
                return;
            }

            metric.memtableSwitchCount.inc();

            for (final Memtable memtable : memtables)
            {
                // flush the memtable
                MoreExecutors.sameThreadExecutor().execute(memtable.flushRunnable());

                // issue a read barrier for reclaiming the memory, and offload the wait to another thread
                final OpOrder.Barrier readBarrier = readOrdering.newBarrier();
                readBarrier.issue();
                reclaimExecutor.execute(new WrappedRunnable()
                {
                    public void runMayThrow() throws InterruptedException, ExecutionException
                    {
                        readBarrier.await();
                        memtable.setDiscarded();
                    }
                });
            }

            // signal the post-flush we've done our work
            postFlush.lastReplayPosition = memtables.get(0).getLastReplayPosition();
            postFlush.latch.countDown();
        }
    }

    /**
     * Finds the largest memtable, as a percentage of *either* on- or off-heap memory limits, and immediately
     * queues it for flushing. If the memtable selected is flushed before this completes, no work is done.
     */
    public static class FlushLargestColumnFamily implements Runnable
    {
        public void run()
        {
            float largestRatio = 0f;
            Memtable largest = null;
            for (ColumnFamilyStore cfs : ColumnFamilyStore.all())
            {
                // we take a reference to the current main memtable for the CF prior to snapping its ownership ratios
                // to ensure we have some ordering guarantee for performing the switchMemtableIf(), i.e. we will only
                // swap if the memtables we are measuring here haven't already been swapped by the time we try to swap them
                Memtable current = cfs.getDataTracker().getView().getCurrentMemtable();

                // find the total ownership ratio for the memtable and all SecondaryIndexes owned by this CF,
                // both on- and off-heap, and select the largest of the two ratios to weight this CF
                float onHeap = 0f, offHeap = 0f;
                onHeap += current.getAllocator().onHeap().ownershipRatio();
                offHeap += current.getAllocator().offHeap().ownershipRatio();

                for (SecondaryIndex index : cfs.indexManager.getIndexes())
                {
                    if (index.getIndexCfs() != null)
                    {
                        MemtableAllocator allocator = index.getIndexCfs().getDataTracker().getView().getCurrentMemtable().getAllocator();
                        onHeap += allocator.onHeap().ownershipRatio();
                        offHeap += allocator.offHeap().ownershipRatio();
                    }
                }

                float ratio = Math.max(onHeap, offHeap);

                if (ratio > largestRatio)
                {
                    largest = current;
                    largestRatio = ratio;
                }
            }

            if (largest != null)
                largest.cfs.switchMemtableIfCurrent(largest);
        }
    }

    public void maybeUpdateRowCache(DecoratedKey key)
    {
        if (!isRowCacheEnabled())
            return;

        RowCacheKey cacheKey = new RowCacheKey(metadata.cfId, key);
        invalidateCachedRow(cacheKey);
    }

    /**
     * Insert/Update the column family for this key.
     * Caller is responsible for acquiring Keyspace.switchLock
     * param @ lock - lock that needs to be used.
     * param @ key - key for update/insert
     * param @ columnFamily - columnFamily changes
     */
    public void apply(DecoratedKey key, ColumnFamily columnFamily, SecondaryIndexManager.Updater indexer, OpOrder.Group opGroup, ReplayPosition replayPosition)
    {
        long start = System.nanoTime();

        Memtable mt = data.getMemtableFor(opGroup);
        mt.put(key, columnFamily, indexer, opGroup, replayPosition);
        maybeUpdateRowCache(key);
        metric.writeLatency.addNano(System.nanoTime() - start);
    }

    /**
     * Purges gc-able top-level and range tombstones, returning `cf` if there are any columns or tombstones left,
     * null otherwise.
     * @param gcBefore a timestamp (in seconds); tombstones with a localDeletionTime before this will be purged
     */
    public static ColumnFamily removeDeletedCF(ColumnFamily cf, int gcBefore)
    {
        // purge old top-level and range tombstones
        cf.purgeTombstones(gcBefore);

        // if there are no columns or tombstones left, return null
        return !cf.hasColumns() && !cf.isMarkedForDelete() ? null : cf;
    }

    /**
     * Removes deleted columns and purges gc-able tombstones.
     * @return an updated `cf` if any columns or tombstones remain, null otherwise
     */
    public static ColumnFamily removeDeleted(ColumnFamily cf, int gcBefore)
    {
        return removeDeleted(cf, gcBefore, SecondaryIndexManager.nullUpdater);
    }

    /*
     This is complicated because we need to preserve deleted columns and columnfamilies
     until they have been deleted for at least GC_GRACE_IN_SECONDS.  But, we do not need to preserve
     their contents; just the object itself as a "tombstone" that can be used to repair other
     replicas that do not know about the deletion.
     */
    public static ColumnFamily removeDeleted(ColumnFamily cf, int gcBefore, SecondaryIndexManager.Updater indexer)
    {
        if (cf == null)
        {
            return null;
        }

        return removeDeletedCF(removeDeletedColumnsOnly(cf, gcBefore, indexer), gcBefore);
    }

    /**
     * Removes only per-cell tombstones, cells that are shadowed by a row-level or range tombstone, or
     * columns that have been dropped from the schema (for CQL3 tables only).
     * @return the updated ColumnFamily
     */
    public static ColumnFamily removeDeletedColumnsOnly(ColumnFamily cf, int gcBefore, SecondaryIndexManager.Updater indexer)
    {
        Iterator<Cell> iter = cf.iterator();
        DeletionInfo.InOrderTester tester = cf.inOrderDeletionTester();
        boolean hasDroppedColumns = !cf.metadata.getDroppedColumns().isEmpty();
        while (iter.hasNext())
        {
            Cell c = iter.next();
            // remove columns if
            // (a) the column itself is gcable or
            // (b) the column is shadowed by a CF tombstone
            // (c) the column has been dropped from the CF schema (CQL3 tables only)
            if (c.getLocalDeletionTime() < gcBefore || tester.isDeleted(c) || (hasDroppedColumns && isDroppedColumn(c, cf.metadata())))
            {
                iter.remove();
                indexer.remove(c);
            }
        }

        return cf;
    }

    // returns true if
    // 1. this column has been dropped from schema and
    // 2. if it has been re-added since then, this particular column was inserted before the last drop
    private static boolean isDroppedColumn(Cell c, CFMetaData meta)
    {
        Long droppedAt = meta.getDroppedColumns().get(c.name().cql3ColumnName(meta));
        return droppedAt != null && c.timestamp() <= droppedAt;
    }

    private void removeDroppedColumns(ColumnFamily cf)
    {
        if (cf == null || cf.metadata.getDroppedColumns().isEmpty())
            return;

        Iterator<Cell> iter = cf.iterator();
        while (iter.hasNext())
            if (isDroppedColumn(iter.next(), metadata))
                iter.remove();
    }

    /**
     * @param sstables
     * @return sstables whose key range overlaps with that of the given sstables, not including itself.
     * (The given sstables may or may not overlap with each other.)
     */
    public Set<SSTableReader> getOverlappingSSTables(Collection<SSTableReader> sstables)
    {
        logger.debug("Checking for sstables overlapping {}", sstables);

        // a normal compaction won't ever have an empty sstables list, but we create a skeleton
        // compaction controller for streaming, and that passes an empty list.
        if (sstables.isEmpty())
            return ImmutableSet.of();

        DataTracker.SSTableIntervalTree tree = data.getView().intervalTree;

        Set<SSTableReader> results = null;
        for (SSTableReader sstable : sstables)
        {
            Set<SSTableReader> overlaps = ImmutableSet.copyOf(tree.search(Interval.<RowPosition, SSTableReader>create(sstable.first, sstable.last)));
            results = results == null ? overlaps : Sets.union(results, overlaps).immutableCopy();
        }
        results = Sets.difference(results, ImmutableSet.copyOf(sstables));

        return results;
    }

    /**
     * like getOverlappingSSTables, but acquires references before returning
     */
    public Set<SSTableReader> getAndReferenceOverlappingSSTables(Collection<SSTableReader> sstables)
    {
        while (true)
        {
            Set<SSTableReader> overlapped = getOverlappingSSTables(sstables);
            if (SSTableReader.acquireReferences(overlapped))
                return overlapped;
        }
    }

    /*
     * Called after a BinaryMemtable flushes its in-memory data, or we add a file
     * via bootstrap. This information is cached in the ColumnFamilyStore.
     * This is useful for reads because the ColumnFamilyStore first looks in
     * the in-memory store and the into the disk to find the key. If invoked
     * during recoveryMode the onMemtableFlush() need not be invoked.
     *
     * param @ filename - filename just flushed to disk
     */
    public void addSSTable(SSTableReader sstable)
    {
        assert sstable.getColumnFamilyName().equals(name);
        addSSTables(Arrays.asList(sstable));
    }

    public void addSSTables(Collection<SSTableReader> sstables)
    {
        data.addSSTables(sstables);
        CompactionManager.instance.submitBackground(this);
    }

    /**
     * Calculate expected file size of SSTable after compaction.
     *
     * If operation type is {@code CLEANUP} and we're not dealing with an index sstable,
     * then we calculate expected file size with checking token range to be eliminated.
     *
     * Otherwise, we just add up all the files' size, which is the worst case file
     * size for compaction of all the list of files given.
     *
     * @param sstables SSTables to calculate expected compacted file size
     * @param operation Operation type
     * @return Expected file size of SSTable after compaction
     */
    public long getExpectedCompactedFileSize(Iterable<SSTableReader> sstables, OperationType operation)
    {
        if (operation != OperationType.CLEANUP || isIndex())
        {
            return SSTableReader.getTotalBytes(sstables);
        }

        // cleanup size estimation only counts bytes for keys local to this node
        long expectedFileSize = 0;
        Collection<Range<Token>> ranges = StorageService.instance.getLocalRanges(keyspace.getName());
        for (SSTableReader sstable : sstables)
        {
            List<Pair<Long, Long>> positions = sstable.getPositionsForRanges(ranges);
            for (Pair<Long, Long> position : positions)
                expectedFileSize += position.right - position.left;
        }
        return expectedFileSize;
    }

    /*
     *  Find the maximum size file in the list .
     */
    public SSTableReader getMaxSizeFile(Iterable<SSTableReader> sstables)
    {
        long maxSize = 0L;
        SSTableReader maxFile = null;
        for (SSTableReader sstable : sstables)
        {
            if (sstable.onDiskLength() > maxSize)
            {
                maxSize = sstable.onDiskLength();
                maxFile = sstable;
            }
        }
        return maxFile;
    }

    public CompactionManager.AllSSTableOpStatus forceCleanup() throws ExecutionException, InterruptedException
    {
        return CompactionManager.instance.performCleanup(ColumnFamilyStore.this);
    }

    public CompactionManager.AllSSTableOpStatus scrub(boolean disableSnapshot, boolean skipCorrupted) throws ExecutionException, InterruptedException
    {
        // skip snapshot creation during scrub, SEE JIRA 5891
        if(!disableSnapshot)
            snapshotWithoutFlush("pre-scrub-" + System.currentTimeMillis());
        return CompactionManager.instance.performScrub(ColumnFamilyStore.this, skipCorrupted);
    }

    public CompactionManager.AllSSTableOpStatus sstablesRewrite(boolean excludeCurrentVersion) throws ExecutionException, InterruptedException
    {
        return CompactionManager.instance.performSSTableRewrite(ColumnFamilyStore.this, excludeCurrentVersion);
    }

    public void markObsolete(Collection<SSTableReader> sstables, OperationType compactionType)
    {
        assert !sstables.isEmpty();
        data.markObsolete(sstables, compactionType);
    }

    void replaceFlushed(Memtable memtable, SSTableReader sstable)
    {
        compactionStrategy.replaceFlushed(memtable, sstable);
    }

    public boolean isValid()
    {
        return valid;
    }

    public long getMemtableColumnsCount()
    {
        return metric.memtableColumnsCount.value();
    }

    public long getMemtableDataSize()
    {
        return metric.memtableOnHeapSize.value();
    }

    public int getMemtableSwitchCount()
    {
        return (int) metric.memtableSwitchCount.count();
    }

    /**
     * Package protected for access from the CompactionManager.
     */
    public DataTracker getDataTracker()
    {
        return data;
    }

    public Collection<SSTableReader> getSSTables()
    {
        return data.getSSTables();
    }

    public Set<SSTableReader> getUncompactingSSTables()
    {
        return data.getUncompactingSSTables();
    }

    public long[] getRecentSSTablesPerReadHistogram()
    {
        return metric.recentSSTablesPerRead.getBuckets(true);
    }

    public long[] getSSTablesPerReadHistogram()
    {
        return metric.sstablesPerRead.getBuckets(false);
    }

    public long getReadCount()
    {
        return metric.readLatency.latency.count();
    }

    public double getRecentReadLatencyMicros()
    {
        return metric.readLatency.getRecentLatency();
    }

    public long[] getLifetimeReadLatencyHistogramMicros()
    {
        return metric.readLatency.totalLatencyHistogram.getBuckets(false);
    }

    public long[] getRecentReadLatencyHistogramMicros()
    {
        return metric.readLatency.recentLatencyHistogram.getBuckets(true);
    }

    public long getTotalReadLatencyMicros()
    {
        return metric.readLatency.totalLatency.count();
    }

    public int getPendingTasks()
    {
        return (int) metric.pendingFlushes.count();
    }

    public long getWriteCount()
    {
        return metric.writeLatency.latency.count();
    }

    public long getTotalWriteLatencyMicros()
    {
        return metric.writeLatency.totalLatency.count();
    }

    public double getRecentWriteLatencyMicros()
    {
        return metric.writeLatency.getRecentLatency();
    }

    public long[] getLifetimeWriteLatencyHistogramMicros()
    {
        return metric.writeLatency.totalLatencyHistogram.getBuckets(false);
    }

    public long[] getRecentWriteLatencyHistogramMicros()
    {
        return metric.writeLatency.recentLatencyHistogram.getBuckets(true);
    }

    public ColumnFamily getColumnFamily(DecoratedKey key,
                                        Composite start,
                                        Composite finish,
                                        boolean reversed,
                                        int limit,
                                        long timestamp)
    {
        return getColumnFamily(QueryFilter.getSliceFilter(key, name, start, finish, reversed, limit, timestamp));
    }

    /**
     * Fetch the row and columns given by filter.key if it is in the cache; if not, read it from disk and cache it
     *
     * If row is cached, and the filter given is within its bounds, we return from cache, otherwise from disk
     *
     * If row is not cached, we figure out what filter is "biggest", read that from disk, then
     * filter the result and either cache that or return it.
     *
     * @param cfId the column family to read the row from
     * @param filter the columns being queried.
     * @return the requested data for the filter provided
     */
    private ColumnFamily getThroughCache(UUID cfId, QueryFilter filter)
    {
        assert isRowCacheEnabled()
               : String.format("Row cache is not enabled on column family [" + name + "]");

        RowCacheKey key = new RowCacheKey(cfId, filter.key);

        // attempt a sentinel-read-cache sequence.  if a write invalidates our sentinel, we'll return our
        // (now potentially obsolete) data, but won't cache it. see CASSANDRA-3862
        // TODO: don't evict entire rows on writes (#2864)
        IRowCacheEntry cached = CacheService.instance.rowCache.get(key);
        if (cached != null)
        {
            if (cached instanceof RowCacheSentinel)
            {
                // Some other read is trying to cache the value, just do a normal non-caching read
                Tracing.trace("Row cache miss (race)");
                metric.rowCacheMiss.inc();
                return getTopLevelColumns(filter, Integer.MIN_VALUE);
            }

            ColumnFamily cachedCf = (ColumnFamily)cached;
            if (isFilterFullyCoveredBy(filter.filter, cachedCf, filter.timestamp))
            {
                metric.rowCacheHit.inc();
                Tracing.trace("Row cache hit");
                return filterColumnFamily(cachedCf, filter);
            }

            metric.rowCacheHitOutOfRange.inc();
            Tracing.trace("Ignoring row cache as cached value could not satisfy query");
            return getTopLevelColumns(filter, Integer.MIN_VALUE);
        }

        metric.rowCacheMiss.inc();
        Tracing.trace("Row cache miss");
        RowCacheSentinel sentinel = new RowCacheSentinel();
        boolean sentinelSuccess = CacheService.instance.rowCache.putIfAbsent(key, sentinel);
        ColumnFamily data = null;
        ColumnFamily toCache = null;
        try
        {
            // If we are explicitely asked to fill the cache with full partitions, we go ahead and query the whole thing
            if (metadata.getCaching().rowCache.cacheFullPartitions())
            {
                data = getTopLevelColumns(QueryFilter.getIdentityFilter(filter.key, name, filter.timestamp), Integer.MIN_VALUE);
                toCache = data;
                Tracing.trace("Populating row cache with the whole partition");
                if (sentinelSuccess && toCache != null)
                    CacheService.instance.rowCache.replace(key, sentinel, toCache);
                return filterColumnFamily(data, filter);
            }

            // Otherwise, if we want to cache the result of the query we're about to do, we must make sure this query
            // covers what needs to be cached. And if the user filter does not satisfy that, we sometimes extend said
            // filter so we can populate the cache but only if:
            //   1) we can guarantee it is a strict extension, i.e. that we will still fetch the data asked by the user.
            //   2) the extension does not make us query more than getRowsPerPartitionToCache() (as a mean to limit the
            //      amount of extra work we'll do on a user query for the purpose of populating the cache).
            //
            // In practice, we can only guarantee those 2 points if the filter is one that queries the head of the
            // partition (and if that filter actually counts CQL3 rows since that's what we cache and it would be
            // bogus to compare the filter count to the 'rows to cache' otherwise).
            if (filter.filter.isHeadFilter() && filter.filter.countCQL3Rows(metadata.comparator))
            {
                SliceQueryFilter sliceFilter = (SliceQueryFilter)filter.filter;
                int rowsToCache = metadata.getCaching().rowCache.rowsToCache;

                SliceQueryFilter cacheSlice = readFilterForCache();
                QueryFilter cacheFilter = new QueryFilter(filter.key, name, cacheSlice, filter.timestamp);

                // If the filter count is less than the number of rows cached, we simply extend it to make sure we do cover the
                // number of rows to cache, and if that count is greater than the number of rows to cache, we simply filter what
                // needs to be cached afterwards.
                if (sliceFilter.count < rowsToCache)
                {
                    toCache = getTopLevelColumns(cacheFilter, Integer.MIN_VALUE);
                    if (toCache != null)
                    {
                        Tracing.trace("Populating row cache ({} rows cached)", cacheSlice.lastCounted());
                        data = filterColumnFamily(toCache, filter);
                    }
                }
                else
                {
                    data = getTopLevelColumns(filter, Integer.MIN_VALUE);
                    if (data != null)
                    {
                        // The filter limit was greater than the number of rows to cache. But, if the filter had a non-empty
                        // finish bound, we may have gotten less than what needs to be cached, in which case we shouldn't cache it
                        // (otherwise a cache hit would assume the whole partition is cached which is not the case).
                        if (sliceFilter.finish().isEmpty() || sliceFilter.lastCounted() >= rowsToCache)
                        {
                            toCache = filterColumnFamily(data, cacheFilter);
                            Tracing.trace("Caching {} rows (out of {} requested)", cacheSlice.lastCounted(), sliceFilter.count);
                        }
                        else
                        {
                            Tracing.trace("Not populating row cache, not enough rows fetched ({} fetched but {} required for the cache)", sliceFilter.lastCounted(), rowsToCache);
                        }
                    }
                }

                if (sentinelSuccess && toCache != null)
                    CacheService.instance.rowCache.replace(key, sentinel, toCache);
                return data;
            }
            else
            {
                Tracing.trace("Fetching data but not populating cache as query does not query from the start of the partition");
                return getTopLevelColumns(filter, Integer.MIN_VALUE);
            }
        }
        finally
        {
            if (sentinelSuccess && toCache == null)
                invalidateCachedRow(key);
        }
    }

    public SliceQueryFilter readFilterForCache()
    {
        // We create a new filter everytime before for now SliceQueryFilter is unfortunatly mutable.
        return new SliceQueryFilter(ColumnSlice.ALL_COLUMNS_ARRAY, false, metadata.getCaching().rowCache.rowsToCache, metadata.clusteringColumns().size());
    }

    public boolean isFilterFullyCoveredBy(IDiskAtomFilter filter, ColumnFamily cachedCf, long now)
    {
        // We can use the cached value only if we know that no data it doesn't contain could be covered
        // by the query filter, that is if:
        //   1) either the whole partition is cached
        //   2) or we can ensure than any data the filter selects are in the cached partition

        // When counting rows to decide if the whole row is cached, we should be careful with expiring
        // columns: if we use a timestamp newer than the one that was used when populating the cache, we might
        // end up deciding the whole partition is cached when it's really not (just some rows expired since the
        // cf was cached). This is the reason for Integer.MIN_VALUE below.
        boolean wholePartitionCached = cachedCf.liveCQL3RowCount(Integer.MIN_VALUE) < metadata.getCaching().rowCache.rowsToCache;

        // Contrarily to the "wholePartitionCached" check above, we do want isFullyCoveredBy to take the
        // timestamp of the query into account when dealing with expired columns. Otherwise, we could think
        // the cached partition has enough live rows to satisfy the filter when it doesn't because some
        // are now expired.
        return wholePartitionCached || filter.isFullyCoveredBy(cachedCf, now);
    }

    public int gcBefore(long now)
    {
        return (int) (now / 1000) - metadata.getGcGraceSeconds();
    }

    /**
     * get a list of columns starting from a given column, in a specified order.
     * only the latest version of a column is returned.
     * @return null if there is no data and no tombstones; otherwise a ColumnFamily
     */
    public ColumnFamily getColumnFamily(QueryFilter filter)
    {
        assert name.equals(filter.getColumnFamilyName()) : filter.getColumnFamilyName();

        ColumnFamily result = null;

        long start = System.nanoTime();
        try
        {
            int gcBefore = gcBefore(filter.timestamp);
            if (isRowCacheEnabled())
            {
                assert !isIndex(); // CASSANDRA-5732
                UUID cfId = metadata.cfId;

                ColumnFamily cached = getThroughCache(cfId, filter);
                if (cached == null)
                {
                    logger.trace("cached row is empty");
                    return null;
                }

                result = cached;
            }
            else
            {
                ColumnFamily cf = getTopLevelColumns(filter, gcBefore);

                if (cf == null)
                    return null;

                result = removeDeletedCF(cf, gcBefore);
            }

            removeDroppedColumns(result);

            if (filter.filter instanceof SliceQueryFilter)
            {
                // Log the number of tombstones scanned on single key queries
                metric.tombstoneScannedHistogram.update(((SliceQueryFilter) filter.filter).lastIgnored());
                metric.liveScannedHistogram.update(((SliceQueryFilter) filter.filter).lastLive());
            }
        }
        finally
        {
            metric.readLatency.addNano(System.nanoTime() - start);
        }

        return result;
    }

    /**
     *  Filter a cached row, which will not be modified by the filter, but may be modified by throwing out
     *  tombstones that are no longer relevant.
     *  The returned column family won't be thread safe.
     */
    ColumnFamily filterColumnFamily(ColumnFamily cached, QueryFilter filter)
    {
        if (cached == null)
            return null;

        ColumnFamily cf = cached.cloneMeShallow(ArrayBackedSortedColumns.factory, filter.filter.isReversed());
        int gcBefore = gcBefore(filter.timestamp);
        filter.collateOnDiskAtom(cf, filter.getIterator(cached), gcBefore);
        return removeDeletedCF(cf, gcBefore);
    }

    /**
     * Get the current view and acquires references on all its sstables.
     * This is a bit tricky because we must ensure that between the time we
     * get the current view and the time we acquire the references the set of
     * sstables hasn't changed. Otherwise we could get a view for which an
     * sstable have been deleted in the meantime.
     *
     * At the end of this method, a reference on all the sstables of the
     * returned view will have been acquired and must thus be released when
     * appropriate.
     */
    private DataTracker.View markCurrentViewReferenced()
    {
        while (true)
        {
            DataTracker.View currentView = data.getView();
            if (SSTableReader.acquireReferences(currentView.sstables))
                return currentView;
        }
    }

    /**
     * Get the current sstables, acquiring references on all of them.
     * The caller is in charge of releasing the references on the sstables.
     *
     * See markCurrentViewReferenced() above.
     */
    public Collection<SSTableReader> markCurrentSSTablesReferenced()
    {
        return markCurrentViewReferenced().sstables;
    }

    public Set<SSTableReader> getUnrepairedSSTables()
    {
        Set<SSTableReader> unRepairedSSTables = new HashSet<>(getSSTables());
        Iterator<SSTableReader> sstableIterator = unRepairedSSTables.iterator();
        while(sstableIterator.hasNext())
        {
            SSTableReader sstable = sstableIterator.next();
            if (sstable.isRepaired())
                sstableIterator.remove();
        }
        return unRepairedSSTables;
    }

    public Set<SSTableReader> getRepairedSSTables()
    {
        Set<SSTableReader> repairedSSTables = new HashSet<>(getSSTables());
        Iterator<SSTableReader> sstableIterator = repairedSSTables.iterator();
        while(sstableIterator.hasNext())
        {
            SSTableReader sstable = sstableIterator.next();
            if (!sstable.isRepaired())
                sstableIterator.remove();
        }
        return repairedSSTables;
    }

    public ViewFragment selectAndReference(Function<DataTracker.View, List<SSTableReader>> filter)
    {
        while (true)
        {
            ViewFragment view = select(filter);
            if (view.sstables.isEmpty() || SSTableReader.acquireReferences(view.sstables))
                return view;
        }
    }

    public ViewFragment select(Function<DataTracker.View, List<SSTableReader>> filter)
    {
        DataTracker.View view = data.getView();
        List<SSTableReader> sstables = view.intervalTree.isEmpty()
                                       ? Collections.<SSTableReader>emptyList()
                                       : filter.apply(view);
        return new ViewFragment(sstables, view.getAllMemtables());
    }


    /**
     * @return a ViewFragment containing the sstables and memtables that may need to be merged
     * for the given @param key, according to the interval tree
     */
    public Function<DataTracker.View, List<SSTableReader>> viewFilter(final DecoratedKey key)
    {
        assert !key.isMinimum(partitioner);
        return new Function<DataTracker.View, List<SSTableReader>>()
        {
            public List<SSTableReader> apply(DataTracker.View view)
            {
                return compactionStrategy.filterSSTablesForReads(view.intervalTree.search(key));
            }
        };
    }

    /**
     * @return a ViewFragment containing the sstables and memtables that may need to be merged
     * for rows within @param rowBounds, inclusive, according to the interval tree.
     */
    public Function<DataTracker.View, List<SSTableReader>> viewFilter(final AbstractBounds<RowPosition> rowBounds)
    {
        return new Function<DataTracker.View, List<SSTableReader>>()
        {
            public List<SSTableReader> apply(DataTracker.View view)
            {
                return compactionStrategy.filterSSTablesForReads(view.sstablesInBounds(rowBounds));
            }
        };
    }

    /**
     * @return a ViewFragment containing the sstables and memtables that may need to be merged
     * for rows for all of @param rowBoundsCollection, inclusive, according to the interval tree.
     */
    public Function<DataTracker.View, List<SSTableReader>> viewFilter(final Collection<AbstractBounds<RowPosition>> rowBoundsCollection)
    {
        return new Function<DataTracker.View, List<SSTableReader>>()
        {
            public List<SSTableReader> apply(DataTracker.View view)
            {
                Set<SSTableReader> sstables = Sets.newHashSet();
                for (AbstractBounds<RowPosition> rowBounds : rowBoundsCollection)
                    sstables.addAll(view.sstablesInBounds(rowBounds));

                return ImmutableList.copyOf(sstables);
            }
        };
    }

    public List<String> getSSTablesForKey(String key)
    {
        DecoratedKey dk = partitioner.decorateKey(metadata.getKeyValidator().fromString(key));
        try (OpOrder.Group op = readOrdering.start())
        {
            List<String> files = new ArrayList<>();
            for (SSTableReader sstr : select(viewFilter(dk)).sstables)
            {
                // check if the key actually exists in this sstable, without updating cache and stats
                if (sstr.getPosition(dk, SSTableReader.Operator.EQ, false) != null)
                    files.add(sstr.getFilename());
            }
            return files;
        }
    }

    public ColumnFamily getTopLevelColumns(QueryFilter filter, int gcBefore)
    {
        Tracing.trace("Executing single-partition query on {}", name);
        CollationController controller = new CollationController(this, filter, gcBefore);
        ColumnFamily columns;
        try (OpOrder.Group op = readOrdering.start())
        {
            columns = controller.getTopLevelColumns(Memtable.MEMORY_POOL.needToCopyOnHeap());
        }
        metric.updateSSTableIterated(controller.getSstablesIterated());
        return columns;
    }

    public void cleanupCache()
    {
        Collection<Range<Token>> ranges = StorageService.instance.getLocalRanges(keyspace.getName());

        for (RowCacheKey key : CacheService.instance.rowCache.getKeySet())
        {
            DecoratedKey dk = partitioner.decorateKey(ByteBuffer.wrap(key.key));
            if (key.cfId == metadata.cfId && !Range.isInRanges(dk.getToken(), ranges))
                invalidateCachedRow(dk);
        }

        if (metadata.isCounter())
        {
            for (CounterCacheKey key : CacheService.instance.counterCache.getKeySet())
            {
                DecoratedKey dk = partitioner.decorateKey(ByteBuffer.wrap(key.partitionKey));
                if (key.cfId == metadata.cfId && !Range.isInRanges(dk.getToken(), ranges))
                    CacheService.instance.counterCache.remove(key);
            }
        }
    }

    public static abstract class AbstractScanIterator extends AbstractIterator<Row> implements CloseableIterator<Row>
    {
        public boolean needsFiltering()
        {
            return true;
        }
    }

    /**
      * Iterate over a range of rows and columns from memtables/sstables.
      *
      * @param range The range of keys and columns within those keys to fetch
     */
    private AbstractScanIterator getSequentialIterator(final DataRange range, long now)
    {
        assert !(range.keyRange() instanceof Range) || !((Range)range.keyRange()).isWrapAround() || range.keyRange().right.isMinimum(partitioner) : range.keyRange();

        final ViewFragment view = select(viewFilter(range.keyRange()));
        Tracing.trace("Executing seq scan across {} sstables for {}", view.sstables.size(), range.keyRange().getString(metadata.getKeyValidator()));

        final CloseableIterator<Row> iterator = RowIteratorFactory.getIterator(view.memtables, view.sstables, range, this, now);

        // todo this could be pushed into SSTableScanner
        return new AbstractScanIterator()
        {
            protected Row computeNext()
            {
                // pull a row out of the iterator
                if (!iterator.hasNext())
                    return endOfData();

                Row current = iterator.next();
                DecoratedKey key = current.key;

                if (!range.stopKey().isMinimum(partitioner) && range.stopKey().compareTo(key) < 0)
                    return endOfData();

                // skipping outside of assigned range
                if (!range.contains(key))
                    return computeNext();

                if (logger.isTraceEnabled())
                    logger.trace("scanned {}", metadata.getKeyValidator().getString(key.getKey()));

                return current;
            }

            public void close() throws IOException
            {
                iterator.close();
            }
        };
    }

    @VisibleForTesting
    public List<Row> getRangeSlice(final AbstractBounds<RowPosition> range,
                                   List<IndexExpression> rowFilter,
                                   IDiskAtomFilter columnFilter,
                                   int maxResults)
    {
        return getRangeSlice(range, rowFilter, columnFilter, maxResults, System.currentTimeMillis());
    }

    public List<Row> getRangeSlice(final AbstractBounds<RowPosition> range,
                                   List<IndexExpression> rowFilter,
                                   IDiskAtomFilter columnFilter,
                                   int maxResults,
                                   long now)
    {
        return getRangeSlice(makeExtendedFilter(range, columnFilter, rowFilter, maxResults, false, false, now));
    }

    /**
     * Allows generic range paging with the slice column filter.
     * Typically, suppose we have rows A, B, C ... Z having each some columns in [1, 100].
     * And suppose we want to page throught the query that for all rows returns the columns
     * within [25, 75]. For that, we need to be able to do a range slice starting at (row r, column c)
     * and ending at (row Z, column 75), *but* that only return columns in [25, 75].
     * That is what this method allows. The columnRange is the "window" of  columns we are interested
     * in each row, and columnStart (resp. columnEnd) is the start (resp. end) for the first
     * (resp. end) requested row.
     */
    public ExtendedFilter makeExtendedFilter(AbstractBounds<RowPosition> keyRange,
                                             SliceQueryFilter columnRange,
                                             Composite columnStart,
                                             Composite columnStop,
                                             List<IndexExpression> rowFilter,
                                             int maxResults,
                                             boolean countCQL3Rows,
                                             long now)
    {
        DataRange dataRange = new DataRange.Paging(keyRange, columnRange, columnStart, columnStop, metadata.comparator);
        return ExtendedFilter.create(this, dataRange, rowFilter, maxResults, countCQL3Rows, now);
    }

    public List<Row> getRangeSlice(AbstractBounds<RowPosition> range,
                                   List<IndexExpression> rowFilter,
                                   IDiskAtomFilter columnFilter,
                                   int maxResults,
                                   long now,
                                   boolean countCQL3Rows,
                                   boolean isPaging)
    {
        return getRangeSlice(makeExtendedFilter(range, columnFilter, rowFilter, maxResults, countCQL3Rows, isPaging, now));
    }

    public ExtendedFilter makeExtendedFilter(AbstractBounds<RowPosition> range,
                                             IDiskAtomFilter columnFilter,
                                             List<IndexExpression> rowFilter,
                                             int maxResults,
                                             boolean countCQL3Rows,
                                             boolean isPaging,
                                             long timestamp)
    {
        DataRange dataRange;
        if (isPaging)
        {
            assert columnFilter instanceof SliceQueryFilter;
            SliceQueryFilter sfilter = (SliceQueryFilter)columnFilter;
            assert sfilter.slices.length == 1;
            SliceQueryFilter newFilter = new SliceQueryFilter(ColumnSlice.ALL_COLUMNS_ARRAY, sfilter.isReversed(), sfilter.count);
            dataRange = new DataRange.Paging(range, newFilter, sfilter.start(), sfilter.finish(), metadata.comparator);
        }
        else
        {
            dataRange = new DataRange(range, columnFilter);
        }
        return ExtendedFilter.create(this, dataRange, rowFilter, maxResults, countCQL3Rows, timestamp);
    }

    public List<Row> getRangeSlice(ExtendedFilter filter)
    {
        long start = System.nanoTime();
        try (OpOrder.Group op = readOrdering.start())
        {
            return filter(getSequentialIterator(filter.dataRange, filter.timestamp), filter);
        }
        finally
        {
            metric.rangeLatency.addNano(System.nanoTime() - start);
        }
    }

    @VisibleForTesting
    public List<Row> search(AbstractBounds<RowPosition> range,
                            List<IndexExpression> clause,
                            IDiskAtomFilter dataFilter,
                            int maxResults)
    {
        return search(range, clause, dataFilter, maxResults, System.currentTimeMillis());
    }

    public List<Row> search(AbstractBounds<RowPosition> range,
                            List<IndexExpression> clause,
                            IDiskAtomFilter dataFilter,
                            int maxResults,
                            long now)
    {
        return search(makeExtendedFilter(range, dataFilter, clause, maxResults, false, false, now));
    }

    public List<Row> search(ExtendedFilter filter)
    {
        Tracing.trace("Executing indexed scan for {}", filter.dataRange.keyRange().getString(metadata.getKeyValidator()));
        return indexManager.search(filter);
    }

    public List<Row> filter(AbstractScanIterator rowIterator, ExtendedFilter filter)
    {
        logger.trace("Filtering {} for rows matching {}", rowIterator, filter);
        List<Row> rows = new ArrayList<Row>();
        int columnsCount = 0;
        int total = 0, matched = 0;

        try
        {
            while (rowIterator.hasNext() && matched < filter.maxRows() && columnsCount < filter.maxColumns())
            {
                // get the raw columns requested, and additional columns for the expressions if necessary
                Row rawRow = rowIterator.next();
                total++;
                ColumnFamily data = rawRow.cf;

                if (rowIterator.needsFiltering())
                {
                    IDiskAtomFilter extraFilter = filter.getExtraFilter(rawRow.key, data);
                    if (extraFilter != null)
                    {
                        ColumnFamily cf = filter.cfs.getColumnFamily(new QueryFilter(rawRow.key, name, extraFilter, filter.timestamp));
                        if (cf != null)
                            data.addAll(cf);
                    }

                    removeDroppedColumns(data);

                    if (!filter.isSatisfiedBy(rawRow.key, data, null, null))
                        continue;

                    logger.trace("{} satisfies all filter expressions", data);
                    // cut the resultset back to what was requested, if necessary
                    data = filter.prune(rawRow.key, data);
                }
                else
                {
                    removeDroppedColumns(data);
                }

                rows.add(new Row(rawRow.key, data));
                matched++;

                if (data != null)
                    columnsCount += filter.lastCounted(data);
                // Update the underlying filter to avoid querying more columns per slice than necessary and to handle paging
                filter.updateFilter(columnsCount);
            }

            return rows;
        }
        finally
        {
            try
            {
                rowIterator.close();
                Tracing.trace("Scanned {} rows and matched {}", total, matched);
            }
            catch (IOException e)
            {
                throw new RuntimeException(e);
            }
        }
    }

    public CellNameType getComparator()
    {
        return metadata.comparator;
    }

    public void snapshotWithoutFlush(String snapshotName)
    {
        snapshotWithoutFlush(snapshotName, null);
    }

    public void snapshotWithoutFlush(String snapshotName, Predicate<SSTableReader> predicate)
    {
        for (ColumnFamilyStore cfs : concatWithIndexes())
        {
            DataTracker.View currentView = cfs.markCurrentViewReferenced();
            final JSONArray filesJSONArr = new JSONArray();
            try
            {
                for (SSTableReader ssTable : currentView.sstables)
                {
                    if (ssTable.isOpenEarly || (predicate != null && !predicate.apply(ssTable)))
                    {
                        continue;
                    }

                    File snapshotDirectory = Directories.getSnapshotDirectory(ssTable.descriptor, snapshotName);
                    ssTable.createLinks(snapshotDirectory.getPath()); // hard links
                    filesJSONArr.add(ssTable.descriptor.relativeFilenameFor(Component.DATA));
                    if (logger.isDebugEnabled())
                        logger.debug("Snapshot for {} keyspace data file {} created in {}", keyspace, ssTable.getFilename(), snapshotDirectory);
                }

                writeSnapshotManifest(filesJSONArr, snapshotName);
            }
            finally
            {
                SSTableReader.releaseReferences(currentView.sstables);
            }
        }
    }

    private void writeSnapshotManifest(final JSONArray filesJSONArr, final String snapshotName)
    {
        final File manifestFile = directories.getSnapshotManifestFile(snapshotName);
        final JSONObject manifestJSON = new JSONObject();
        manifestJSON.put("files", filesJSONArr);

        try
        {
            if (!manifestFile.getParentFile().exists())
                manifestFile.getParentFile().mkdirs();
            PrintStream out = new PrintStream(manifestFile);
            out.println(manifestJSON.toJSONString());
            out.close();
        }
        catch (IOException e)
        {
            throw new FSWriteError(e, manifestFile);
        }
    }

    public List<SSTableReader> getSnapshotSSTableReader(String tag) throws IOException
    {
        Map<Descriptor, Set<Component>> snapshots = directories.sstableLister().snapshots(tag).list();
        List<SSTableReader> readers = new ArrayList<SSTableReader>(snapshots.size());
        for (Map.Entry<Descriptor, Set<Component>> entries : snapshots.entrySet())
            readers.add(SSTableReader.open(entries.getKey(), entries.getValue(), metadata, partitioner));
        return readers;
    }

    /**
     * Take a snap shot of this columnfamily store.
     *
     * @param snapshotName the name of the associated with the snapshot
     */
    public void snapshot(String snapshotName)
    {
        snapshot(snapshotName, null);
    }

    public void snapshot(String snapshotName, Predicate<SSTableReader> predicate)
    {
        forceBlockingFlush();
        snapshotWithoutFlush(snapshotName, predicate);
    }

    public boolean snapshotExists(String snapshotName)
    {
        return directories.snapshotExists(snapshotName);
    }

    public long getSnapshotCreationTime(String snapshotName)
    {
        return directories.snapshotCreationTime(snapshotName);
    }

    /**
     * Clear all the snapshots for a given column family.
     *
     * @param snapshotName the user supplied snapshot name. If left empty,
     *                     all the snapshots will be cleaned.
     */
    public void clearSnapshot(String snapshotName)
    {
        List<File> snapshotDirs = directories.getCFDirectories();
        Directories.clearSnapshot(snapshotName, snapshotDirs);
    }
    /**
     *
     * @return  Return a map of all snapshots to space being used
     * The pair for a snapshot has true size and size on disk.
     */
    public Map<String, Pair<Long,Long>> getSnapshotDetails()
    {
        return directories.getSnapshotDetails();
    }

    public boolean hasUnreclaimedSpace()
    {
        return getLiveDiskSpaceUsed() < getTotalDiskSpaceUsed();
    }

    public long getTotalDiskSpaceUsed()
    {
        return metric.totalDiskSpaceUsed.count();
    }

    public long getLiveDiskSpaceUsed()
    {
        return metric.liveDiskSpaceUsed.count();
    }

    public int getLiveSSTableCount()
    {
        return metric.liveSSTableCount.value();
    }

    /**
     * @return the cached row for @param key if it is already present in the cache.
     * That is, unlike getThroughCache, it will not readAndCache the row if it is not present, nor
     * are these calls counted in cache statistics.
     *
     * Note that this WILL cause deserialization of a SerializingCache row, so if all you
     * need to know is whether a row is present or not, use containsCachedRow instead.
     */
    public ColumnFamily getRawCachedRow(DecoratedKey key)
    {
        if (!isRowCacheEnabled())
            return null;

        IRowCacheEntry cached = CacheService.instance.rowCache.getInternal(new RowCacheKey(metadata.cfId, key));
        return cached == null || cached instanceof RowCacheSentinel ? null : (ColumnFamily)cached;
    }

    private void invalidateCaches()
    {
        CacheService.instance.invalidateRowCacheForCf(metadata.cfId);

        if (metadata.isCounter())
            for (CounterCacheKey key : CacheService.instance.counterCache.getKeySet())
                if (key.cfId == metadata.cfId)
                    CacheService.instance.counterCache.remove(key);
    }


    /**
     * @return true if @param key is contained in the row cache
     */
    public boolean containsCachedRow(DecoratedKey key)
    {
        return CacheService.instance.rowCache.getCapacity() != 0 && CacheService.instance.rowCache.containsKey(new RowCacheKey(metadata.cfId, key));
    }

    public void invalidateCachedRow(RowCacheKey key)
    {
        CacheService.instance.rowCache.remove(key);
    }

    public void invalidateCachedRow(DecoratedKey key)
    {
        UUID cfId = Schema.instance.getId(keyspace.getName(), this.name);
        if (cfId == null)
            return; // secondary index

        invalidateCachedRow(new RowCacheKey(cfId, key));
    }

    public ClockAndCount getCachedCounter(ByteBuffer partitionKey, CellName cellName)
    {
        if (CacheService.instance.counterCache.getCapacity() == 0L) // counter cache disabled.
            return null;
        return CacheService.instance.counterCache.get(CounterCacheKey.create(metadata.cfId, partitionKey, cellName));
    }

    public void putCachedCounter(ByteBuffer partitionKey, CellName cellName, ClockAndCount clockAndCount)
    {
        if (CacheService.instance.counterCache.getCapacity() == 0L) // counter cache disabled.
            return;
        CacheService.instance.counterCache.put(CounterCacheKey.create(metadata.cfId, partitionKey, cellName), clockAndCount);
    }

    public void forceMajorCompaction() throws InterruptedException, ExecutionException
    {
        CompactionManager.instance.performMaximal(this);
    }

    public static Iterable<ColumnFamilyStore> all()
    {
        List<Iterable<ColumnFamilyStore>> stores = new ArrayList<Iterable<ColumnFamilyStore>>(Schema.instance.getKeyspaces().size());
        for (Keyspace keyspace : Keyspace.all())
        {
            stores.add(keyspace.getColumnFamilyStores());
        }
        return Iterables.concat(stores);
    }

    public Iterable<DecoratedKey> keySamples(Range<Token> range)
    {
        Collection<SSTableReader> sstables = markCurrentSSTablesReferenced();
        try
        {
            Iterable<DecoratedKey>[] samples = new Iterable[sstables.size()];
            int i = 0;
            for (SSTableReader sstable: sstables)
            {
                samples[i++] = sstable.getKeySamples(range);
            }
            return Iterables.concat(samples);
        }
        finally
        {
            SSTableReader.releaseReferences(sstables);
        }
    }

    public long estimatedKeysForRange(Range<Token> range)
    {
        Collection<SSTableReader> sstables = markCurrentSSTablesReferenced();
        try
        {
            long count = 0;
            for (SSTableReader sstable : sstables)
                count += sstable.estimatedKeysForRanges(Collections.singleton(range));
            return count;
        }
        finally
        {
            SSTableReader.releaseReferences(sstables);
        }
    }

    /**
     * For testing.  No effort is made to clear historical or even the current memtables, nor for
     * thread safety.  All we do is wipe the sstable containers clean, while leaving the actual
     * data files present on disk.  (This allows tests to easily call loadNewSSTables on them.)
     */
    public void clearUnsafe()
    {
        for (final ColumnFamilyStore cfs : concatWithIndexes())
        {
            cfs.runWithCompactionsDisabled(new Callable<Void>()
            {
                public Void call()
                {
                    cfs.data.init();
                    return null;
                }
            }, true);
        }
    }

    /**
     * Truncate deletes the entire column family's data with no expensive tombstone creation
     */
    public void truncateBlocking()
    {
        // We have two goals here:
        // - truncate should delete everything written before truncate was invoked
        // - but not delete anything that isn't part of the snapshot we create.
        // We accomplish this by first flushing manually, then snapshotting, and
        // recording the timestamp IN BETWEEN those actions. Any sstables created
        // with this timestamp or greater time, will not be marked for delete.
        //
        // Bonus complication: since we store replay position in sstable metadata,
        // truncating those sstables means we will replay any CL segments from the
        // beginning if we restart before they [the CL segments] are discarded for
        // normal reasons post-truncate.  To prevent this, we store truncation
        // position in the System keyspace.
        logger.debug("truncating {}", name);

<<<<<<< HEAD
        if (DatabaseDescriptor.isAutoSnapshot())
        {
            // flush the CF being truncated before forcing the new segment
            forceBlockingFlush();

            // sleep a little to make sure that our truncatedAt comes after any sstable
            // that was part of the flushed we forced; otherwise on a tie, it won't get deleted.
            Uninterruptibles.sleepUninterruptibly(1, TimeUnit.MILLISECONDS);
        }
        else
        {
            // just nuke the memtable data w/o writing to disk first
            synchronized (data)
            {
                final Flush flush = new Flush(true);
                flushExecutor.execute(flush);
                postFlushExecutor.submit(flush.postFlush);
            }
        }
=======
        // flush the CF being truncated before forcing the new segment
        forceBlockingFlush();

        // sleep a little to make sure that our truncatedAt comes after any sstable
        // that was part of the flushed we forced; otherwise on a tie, it won't get deleted.
        Uninterruptibles.sleepUninterruptibly(1, TimeUnit.MILLISECONDS);
>>>>>>> 60eab4e4

        Runnable truncateRunnable = new Runnable()
        {
            public void run()
            {
                logger.debug("Discarding sstable data for truncated CF + indexes");

                final long truncatedAt = System.currentTimeMillis();
                if (DatabaseDescriptor.isAutoSnapshot())
                    snapshot(Keyspace.getTimestampedSnapshotName(name));

                ReplayPosition replayAfter = discardSSTables(truncatedAt);

                for (SecondaryIndex index : indexManager.getIndexes())
                    index.truncateBlocking(truncatedAt);

                SystemKeyspace.saveTruncationRecord(ColumnFamilyStore.this, truncatedAt, replayAfter);
                logger.debug("cleaning out row cache");
                invalidateCaches();
            }
        };

        runWithCompactionsDisabled(Executors.callable(truncateRunnable), true);
        logger.debug("truncate complete");
    }

    public <V> V runWithCompactionsDisabled(Callable<V> callable, boolean interruptValidation)
    {
        // synchronize so that concurrent invocations don't re-enable compactions partway through unexpectedly,
        // and so we only run one major compaction at a time
        synchronized (this)
        {
            logger.debug("Cancelling in-progress compactions for {}", metadata.cfName);

            Iterable<ColumnFamilyStore> selfWithIndexes = concatWithIndexes();
            for (ColumnFamilyStore cfs : selfWithIndexes)
                cfs.getCompactionStrategy().pause();
            try
            {
                // interrupt in-progress compactions
                Function<ColumnFamilyStore, CFMetaData> f = new Function<ColumnFamilyStore, CFMetaData>()
                {
                    public CFMetaData apply(ColumnFamilyStore cfs)
                    {
                        return cfs.metadata;
                    }
                };
                Iterable<CFMetaData> allMetadata = Iterables.transform(selfWithIndexes, f);
                CompactionManager.instance.interruptCompactionFor(allMetadata, interruptValidation);

                // wait for the interruption to be recognized
                long start = System.nanoTime();
                long delay = TimeUnit.MINUTES.toNanos(1);
                while (System.nanoTime() - start < delay)
                {
                    if (CompactionManager.instance.isCompacting(selfWithIndexes))
                        Uninterruptibles.sleepUninterruptibly(100, TimeUnit.MILLISECONDS);
                    else
                        break;
                }

                // doublecheck that we finished, instead of timing out
                for (ColumnFamilyStore cfs : selfWithIndexes)
                {
                    if (!cfs.getDataTracker().getCompacting().isEmpty())
                    {
                        logger.warn("Unable to cancel in-progress compactions for {}.  Perhaps there is an unusually large row in progress somewhere, or the system is simply overloaded.", metadata.cfName);
                        return null;
                    }
                }
                logger.debug("Compactions successfully cancelled");

                // run our task
                try
                {
                    return callable.call();
                }
                catch (Exception e)
                {
                    throw new RuntimeException(e);
                }
            }
            finally
            {
                for (ColumnFamilyStore cfs : selfWithIndexes)
                    cfs.getCompactionStrategy().resume();
            }
        }
    }

    public Iterable<SSTableReader> markAllCompacting()
    {
        Callable<Iterable<SSTableReader>> callable = new Callable<Iterable<SSTableReader>>()
        {
            public Iterable<SSTableReader> call() throws Exception
            {
                assert data.getCompacting().isEmpty() : data.getCompacting();
                Iterable<SSTableReader> sstables = Lists.newArrayList(AbstractCompactionStrategy.filterSuspectSSTables(getSSTables()));
                if (Iterables.isEmpty(sstables))
                    return Collections.emptyList();
                boolean success = data.markCompacting(sstables);
                assert success : "something marked things compacting while compactions are disabled";
                return sstables;
            }
        };

        return runWithCompactionsDisabled(callable, false);
    }

    public long getBloomFilterFalsePositives()
    {
        return metric.bloomFilterFalsePositives.value();
    }

    public long getRecentBloomFilterFalsePositives()
    {
        return metric.recentBloomFilterFalsePositives.value();
    }

    public double getBloomFilterFalseRatio()
    {
        return metric.bloomFilterFalseRatio.value();
    }

    public double getRecentBloomFilterFalseRatio()
    {
        return metric.recentBloomFilterFalseRatio.value();
    }

    public long getBloomFilterDiskSpaceUsed()
    {
        return metric.bloomFilterDiskSpaceUsed.value();
    }

    @Override
    public String toString()
    {
        return "CFS(" +
               "Keyspace='" + keyspace.getName() + '\'' +
               ", ColumnFamily='" + name + '\'' +
               ')';
    }

    public void disableAutoCompaction()
    {
        // we don't use CompactionStrategy.pause since we don't want users flipping that on and off
        // during runWithCompactionsDisabled
        this.compactionStrategy.disable();
    }

    public void enableAutoCompaction()
    {
        enableAutoCompaction(false);
    }

    /**
     * used for tests - to be able to check things after a minor compaction
     * @param waitForFutures if we should block until autocompaction is done
     */
    @VisibleForTesting
    public void enableAutoCompaction(boolean waitForFutures)
    {
        this.compactionStrategy.enable();
        List<Future<?>> futures = CompactionManager.instance.submitBackground(this);
        if (waitForFutures)
            FBUtilities.waitOnFutures(futures);
    }

    public boolean isAutoCompactionDisabled()
    {
        return !this.compactionStrategy.isEnabled();
    }

    /*
     JMX getters and setters for the Default<T>s.
       - get/set minCompactionThreshold
       - get/set maxCompactionThreshold
       - get     memsize
       - get     memops
       - get/set memtime
     */

    public AbstractCompactionStrategy getCompactionStrategy()
    {
        assert compactionStrategy != null : "No compaction strategy set yet";
        return compactionStrategy;
    }

    public void setCompactionThresholds(int minThreshold, int maxThreshold)
    {
        validateCompactionThresholds(minThreshold, maxThreshold);

        minCompactionThreshold.set(minThreshold);
        maxCompactionThreshold.set(maxThreshold);

        // this is called as part of CompactionStrategy constructor; avoid circular dependency by checking for null
        if (compactionStrategy != null)
            CompactionManager.instance.submitBackground(this);
    }

    public int getMinimumCompactionThreshold()
    {
        return minCompactionThreshold.value();
    }

    public void setMinimumCompactionThreshold(int minCompactionThreshold)
    {
        validateCompactionThresholds(minCompactionThreshold, maxCompactionThreshold.value());
        this.minCompactionThreshold.set(minCompactionThreshold);
    }

    public int getMaximumCompactionThreshold()
    {
        return maxCompactionThreshold.value();
    }

    public void setMaximumCompactionThreshold(int maxCompactionThreshold)
    {
        validateCompactionThresholds(minCompactionThreshold.value(), maxCompactionThreshold);
        this.maxCompactionThreshold.set(maxCompactionThreshold);
    }

    private void validateCompactionThresholds(int minThreshold, int maxThreshold)
    {
        if (minThreshold > maxThreshold)
            throw new RuntimeException(String.format("The min_compaction_threshold cannot be larger than the max_compaction_threshold. " +
                                                     "Min is '%d', Max is '%d'.", minThreshold, maxThreshold));

        if (maxThreshold == 0 || minThreshold == 0)
            throw new RuntimeException("Disabling compaction by setting min_compaction_threshold or max_compaction_threshold to 0 " +
                    "is deprecated, set the compaction strategy option 'enabled' to 'false' instead or use the nodetool command 'disableautocompaction'.");
    }

    public double getTombstonesPerSlice()
    {
        return metric.tombstoneScannedHistogram.cf.getSnapshot().getMedian();
    }

    public double getLiveCellsPerSlice()
    {
        return metric.liveScannedHistogram.cf.getSnapshot().getMedian();
    }

    // End JMX get/set.

    public long estimateKeys()
    {
        return data.estimatedKeys();
    }

    public long[] getEstimatedRowSizeHistogram()
    {
        return metric.estimatedRowSizeHistogram.value();
    }

    public long[] getEstimatedColumnCountHistogram()
    {
        return metric.estimatedColumnCountHistogram.value();
    }

    public double getCompressionRatio()
    {
        return metric.compressionRatio.value();
    }

    /** true if this CFS contains secondary index data */
    public boolean isIndex()
    {
        return partitioner instanceof LocalPartitioner;
    }

    public Iterable<ColumnFamilyStore> concatWithIndexes()
    {
        // we return the main CFS first, which we rely on for simplicity in switchMemtable(), for getting the
        // latest replay position
        return Iterables.concat(Collections.singleton(this), indexManager.getIndexesBackedByCfs());
    }

    public List<String> getBuiltIndexes()
    {
       return indexManager.getBuiltIndexes();
    }

    public int getUnleveledSSTables()
    {
        return this.compactionStrategy instanceof LeveledCompactionStrategy
               ? ((LeveledCompactionStrategy) this.compactionStrategy).getLevelSize(0)
               : 0;
    }

    public int[] getSSTableCountPerLevel()
    {
        return compactionStrategy instanceof LeveledCompactionStrategy
               ? ((LeveledCompactionStrategy) compactionStrategy).getAllLevelSize()
               : null;
    }

    public static class ViewFragment
    {
        public final List<SSTableReader> sstables;
        public final Iterable<Memtable> memtables;

        public ViewFragment(List<SSTableReader> sstables, Iterable<Memtable> memtables)
        {
            this.sstables = sstables;
            this.memtables = memtables;
        }
    }

    /**
     * Returns the creation time of the oldest memtable not fully flushed yet.
     */
    public long oldestUnflushedMemtable()
    {
        return data.getView().getOldestMemtable().creationTime();
    }

    public boolean isEmpty()
    {
        DataTracker.View view = data.getView();
        return view.sstables.isEmpty() && view.getCurrentMemtable().getOperations() == 0 && view.getCurrentMemtable() == view.getOldestMemtable();
    }

    private boolean isRowCacheEnabled()
    {
        return metadata.getCaching().rowCache.isEnabled() && CacheService.instance.rowCache.getCapacity() > 0;
    }

    /**
     * Discard all SSTables that were created before given timestamp.
     *
     * Caller should first ensure that comapctions have quiesced.
     *
     * @param truncatedAt The timestamp of the truncation
     *                    (all SSTables before that timestamp are going be marked as compacted)
     *
     * @return the most recent replay position of the truncated data
     */
    public ReplayPosition discardSSTables(long truncatedAt)
    {
        assert data.getCompacting().isEmpty() : data.getCompacting();

        List<SSTableReader> truncatedSSTables = new ArrayList<SSTableReader>();

        for (SSTableReader sstable : getSSTables())
        {
            if (!sstable.newSince(truncatedAt))
                truncatedSSTables.add(sstable);
        }

        if (truncatedSSTables.isEmpty())
            return ReplayPosition.NONE;

        markObsolete(truncatedSSTables, OperationType.UNKNOWN);
        return ReplayPosition.getReplayPosition(truncatedSSTables);
    }

    public double getDroppableTombstoneRatio()
    {
        return getDataTracker().getDroppableTombstoneRatio();
    }

    public long trueSnapshotsSize()
    {
        return directories.trueSnapshotsSize();
    }

    @VisibleForTesting
    void resetFileIndexGenerator()
    {
        fileIndexGenerator.set(0);
    }
}<|MERGE_RESOLUTION|>--- conflicted
+++ resolved
@@ -2420,34 +2420,12 @@
         // position in the System keyspace.
         logger.debug("truncating {}", name);
 
-<<<<<<< HEAD
-        if (DatabaseDescriptor.isAutoSnapshot())
-        {
-            // flush the CF being truncated before forcing the new segment
-            forceBlockingFlush();
-
-            // sleep a little to make sure that our truncatedAt comes after any sstable
-            // that was part of the flushed we forced; otherwise on a tie, it won't get deleted.
-            Uninterruptibles.sleepUninterruptibly(1, TimeUnit.MILLISECONDS);
-        }
-        else
-        {
-            // just nuke the memtable data w/o writing to disk first
-            synchronized (data)
-            {
-                final Flush flush = new Flush(true);
-                flushExecutor.execute(flush);
-                postFlushExecutor.submit(flush.postFlush);
-            }
-        }
-=======
         // flush the CF being truncated before forcing the new segment
         forceBlockingFlush();
 
         // sleep a little to make sure that our truncatedAt comes after any sstable
         // that was part of the flushed we forced; otherwise on a tie, it won't get deleted.
         Uninterruptibles.sleepUninterruptibly(1, TimeUnit.MILLISECONDS);
->>>>>>> 60eab4e4
 
         Runnable truncateRunnable = new Runnable()
         {
