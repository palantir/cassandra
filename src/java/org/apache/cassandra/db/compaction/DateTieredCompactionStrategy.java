--- conflicted
+++ resolved
@@ -390,11 +390,7 @@
         if (modifier == null)
             return null;
 
-<<<<<<< HEAD
-        return Arrays.<AbstractCompactionTask>asList(new CompactionTask(cfs, modifier, gcBefore));
-=======
-        return Collections.<AbstractCompactionTask>singleton(new CompactionTask(cfs, modifier, gcBefore, false));
->>>>>>> 5a356a70
+        return Collections.<AbstractCompactionTask>singleton(new CompactionTask(cfs, modifier, gcBefore));
     }
 
     @Override
