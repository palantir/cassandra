/*
 * Licensed to the Apache Software Foundation (ASF) under one
 * or more contributor license agreements.  See the NOTICE file
 * distributed with this work for additional information
 * regarding copyright ownership.  The ASF licenses this file
 * to you under the Apache License, Version 2.0 (the
 * "License"); you may not use this file except in compliance
 * with the License.  You may obtain a copy of the License at
 *
 *     http://www.apache.org/licenses/LICENSE-2.0
 *
 * Unless required by applicable law or agreed to in writing, software
 * distributed under the License is distributed on an "AS IS" BASIS,
 * WITHOUT WARRANTIES OR CONDITIONS OF ANY KIND, either express or implied.
 * See the License for the specific language governing permissions and
 * limitations under the License.
 */
package org.apache.cassandra.db.compaction;

import java.io.DataOutputStream;
import java.io.FileOutputStream;
import java.io.IOException;
import java.util.*;

import com.google.common.annotations.VisibleForTesting;
import com.google.common.base.Predicate;
import com.google.common.base.Predicates;
import com.google.common.collect.ImmutableSet;
import com.google.common.collect.ImmutableSortedSet;
import com.google.common.collect.Iterables;
import com.google.common.collect.Sets;
import com.google.common.primitives.Ints;
import org.slf4j.Logger;
import org.slf4j.LoggerFactory;

import org.apache.cassandra.db.ColumnFamilyStore;
import org.apache.cassandra.db.RowPosition;
import org.apache.cassandra.dht.Bounds;
import org.apache.cassandra.dht.Token;
import org.apache.cassandra.io.sstable.*;
import org.apache.cassandra.io.util.FileUtils;
import org.apache.cassandra.utils.Pair;

public class LeveledManifest
{
    private static final Logger logger = LoggerFactory.getLogger(LeveledManifest.class);

    public static final String EXTENSION = ".json";

    /**
     * limit the number of L0 sstables we do at once, because compaction bloom filter creation
     * uses a pessimistic estimate of how many keys overlap (none), so we risk wasting memory
     * or even OOMing when compacting highly overlapping sstables
     */
    private static final int MAX_COMPACTING_L0 = 32;

    private final ColumnFamilyStore cfs;
    private final List<SSTableReader>[] generations;
    private final RowPosition[] lastCompactedKeys;
    private final int maxSSTableSizeInBytes;
    private final SizeTieredCompactionStrategyOptions options;

    private LeveledManifest(ColumnFamilyStore cfs, int maxSSTableSizeInMB, SizeTieredCompactionStrategyOptions options)
    {
        this.cfs = cfs;
        this.maxSSTableSizeInBytes = maxSSTableSizeInMB * 1024 * 1024;
        this.options = options;

        // allocate enough generations for a PB of data, with a 1-MB sstable size.  (Note that if maxSSTableSize is
        // updated, we will still have sstables of the older, potentially smaller size.  So don't make this
        // dependent on maxSSTableSize.)
        int n = (int) Math.log10(1000 * 1000 * 1000);
        generations = new List[n];
        lastCompactedKeys = new RowPosition[n];
        for (int i = 0; i < generations.length; i++)
        {
            generations[i] = new ArrayList<SSTableReader>();
            lastCompactedKeys[i] = cfs.partitioner.getMinimumToken().minKeyBound();
        }
    }

    public static LeveledManifest create(ColumnFamilyStore cfs, int maxSSTableSize, List<SSTableReader> sstables)
    {
        return create(cfs, maxSSTableSize, sstables, new SizeTieredCompactionStrategyOptions());
    }

    public static LeveledManifest create(ColumnFamilyStore cfs, int maxSSTableSize, Iterable<SSTableReader> sstables, SizeTieredCompactionStrategyOptions options)
    {
        LeveledManifest manifest = new LeveledManifest(cfs, maxSSTableSize, options);

        // ensure all SSTables are in the manifest
        for (SSTableReader ssTableReader : sstables)
        {
            manifest.add(ssTableReader);
        }
        for (int i = 1; i < manifest.getAllLevelSize().length; i++)
        {
            manifest.repairOverlappingSSTables(i);
        }
        return manifest;
    }

    public synchronized void add(SSTableReader reader)
    {
        int level = reader.getSSTableLevel();
        assert level < generations.length : "Invalid level " + level + " out of " + (generations.length - 1);
        logDistribution();

        logger.debug("Adding {} to L{}", reader, level);
        generations[level].add(reader);
    }

    /**
     * if the number of SSTables in the current compacted set *by itself* exceeds the target level's
     * (regardless of the level's current contents), find an empty level instead
     */
    private int skipLevels(int newLevel, Iterable<SSTableReader> added)
    {
        // Note that we now check if the sstables included in the compaction, *before* the compaction, fit in the next level.
        // This is needed since we need to decide before the actual compaction what level they will be in.
        // This should be safe, we might skip levels where the compacted data could have fit but that should be ok.
        while (maxBytesForLevel(newLevel) < SSTableReader.getTotalBytes(added)
               && generations[(newLevel + 1)].isEmpty())
        {
            newLevel++;
        }
        return newLevel;
    }

    public synchronized void replace(Iterable<SSTableReader> removed, Iterable<SSTableReader> added)
    {
        assert !Iterables.isEmpty(removed); // use add() instead of promote when adding new sstables
        logDistribution();
        if (logger.isDebugEnabled())
            logger.debug("Replacing [{}]", toString(removed));

        // the level for the added sstables is the max of the removed ones,
        // plus one if the removed were all on the same level
        for (SSTableReader sstable : removed)
            remove(sstable);

        // it's valid to do a remove w/o an add (e.g. on truncate)
        if (!added.iterator().hasNext())
            return;

        if (logger.isDebugEnabled())
            logger.debug("Adding [{}]", toString(added));

        int minLevel = Integer.MAX_VALUE;
        for (SSTableReader ssTableReader : added)
        {
            minLevel = Math.min(minLevel, ssTableReader.getSSTableLevel());
            add(ssTableReader);
        }
        lastCompactedKeys[minLevel] = SSTable.sstableOrdering.max(added).last;
    }

    public synchronized void repairOverlappingSSTables(int level)
    {
        SSTableReader previous = null;
        Collections.sort(generations[level], SSTable.sstableComparator);
        List<SSTableReader> outOfOrderSSTables = new ArrayList<SSTableReader>();
        for (SSTableReader current : generations[level])
        {
            if (previous != null && current.first.compareTo(previous.last) <= 0)
            {
                logger.warn(String.format("At level %d, %s [%s, %s] overlaps %s [%s, %s].  This could be caused by a bug in Cassandra 1.1.0 .. 1.1.3 or due to the fact that you have dropped sstables from another node into the data directory. " +
                                          "Sending back to L0.  If you didn't drop in sstables, and have not yet run scrub, you should do so since you may also have rows out-of-order within an sstable",
                                          level, previous, previous.first, previous.last, current, current.first, current.last));
                outOfOrderSSTables.add(current);
            }
            else
            {
                previous = current;
            }
        }

        if (!outOfOrderSSTables.isEmpty())
        {
            for (SSTableReader sstable : outOfOrderSSTables)
                sendBackToL0(sstable);
        }
    }

    private synchronized void sendBackToL0(SSTableReader sstable)
    {
        remove(sstable);
        String metaDataFile = sstable.descriptor.filenameFor(Component.STATS);
        try
        {
            mutateLevel(Pair.create(sstable.getSSTableMetadata(), sstable.getAncestors()), sstable.descriptor, metaDataFile, 0);
            sstable.reloadSSTableMetadata();
            add(sstable);
        }
        catch (IOException e)
        {
            throw new RuntimeException("Could not reload sstable meta data", e);
        }
    }

    private String toString(Iterable<SSTableReader> sstables)
    {
        StringBuilder builder = new StringBuilder();
        for (SSTableReader sstable : sstables)
        {
            builder.append(sstable.descriptor.cfname)
                   .append('-')
                   .append(sstable.descriptor.generation)
                   .append("(L")
                   .append(sstable.getSSTableLevel())
                   .append("), ");
        }
        return builder.toString();
    }

    @VisibleForTesting
    long maxBytesForLevel(int level)
    {
        if (level == 0)
            return 4L * maxSSTableSizeInBytes;
        double bytes = Math.pow(10, level) * maxSSTableSizeInBytes;
        if (bytes > Long.MAX_VALUE)
            throw new RuntimeException("At most " + Long.MAX_VALUE + " bytes may be in a compaction level; your maxSSTableSize must be absurdly high to compute " + bytes);
        return (long) bytes;
    }

    /**
     * @return highest-priority sstables to compact, and level to compact them to
     * If no compactions are necessary, will return null
     */
    public synchronized Pair<? extends Collection<SSTableReader>, Integer> getCompactionCandidates()
    {
        // LevelDB gives each level a score of how much data it contains vs its ideal amount, and
        // compacts the level with the highest score. But this falls apart spectacularly once you
        // get behind.  Consider this set of levels:
        // L0: 988 [ideal: 4]
        // L1: 117 [ideal: 10]
        // L2: 12  [ideal: 100]
        //
        // The problem is that L0 has a much higher score (almost 250) than L1 (11), so what we'll
        // do is compact a batch of MAX_COMPACTING_L0 sstables with all 117 L1 sstables, and put the
        // result (say, 120 sstables) in L1. Then we'll compact the next batch of MAX_COMPACTING_L0,
        // and so forth.  So we spend most of our i/o rewriting the L1 data with each batch.
        //
        // If we could just do *all* L0 a single time with L1, that would be ideal.  But we can't
        // -- see the javadoc for MAX_COMPACTING_L0.
        //
        // LevelDB's way around this is to simply block writes if L0 compaction falls behind.
        // We don't have that luxury.
        //
        // So instead, we
        // 1) force compacting higher levels first, which minimizes the i/o needed to compact
        //    optimially which gives us a long term win, and
        // 2) if L0 falls behind, we will size-tiered compact it to reduce read overhead until
        //    we can catch up on the higher levels.
        //
        // This isn't a magic wand -- if you are consistently writing too fast for LCS to keep
        // up, you're still screwed.  But if instead you have intermittent bursts of activity,
        // it can help a lot.
        for (int i = generations.length - 1; i > 0; i--)
        {
            List<SSTableReader> sstables = generations[i];
            if (sstables.isEmpty())
                continue; // mostly this just avoids polluting the debug log with zero scores
            // we want to calculate score excluding compacting ones
            Set<SSTableReader> sstablesInLevel = Sets.newHashSet(sstables);
            Set<SSTableReader> remaining = Sets.difference(sstablesInLevel, cfs.getDataTracker().getCompacting());
            double score = (double)SSTableReader.getTotalBytes(remaining) / (double)maxBytesForLevel(i);
            logger.debug("Compaction score for level {} is {}", i, score);

            if (score > 1.001)
            {
                // before proceeding with a higher level, let's see if L0 is far enough behind to warrant STCS
                if (generations[0].size() > MAX_COMPACTING_L0)
                {
                    Iterable<SSTableReader> candidates = cfs.getDataTracker().getUncompactingSSTables(generations[0]);
                    List<Pair<SSTableReader,Long>> pairs = SizeTieredCompactionStrategy.createSSTableAndLengthPairs(AbstractCompactionStrategy.filterSuspectSSTables(candidates));
                    List<List<SSTableReader>> buckets = SizeTieredCompactionStrategy.getBuckets(pairs,
                                                                                                options.bucketHigh,
                                                                                                options.bucketLow,
                                                                                                options.minSSTableSize);
                    List<SSTableReader> mostInteresting = SizeTieredCompactionStrategy.mostInterestingBucket(buckets, 4, 32);
                    if (!mostInteresting.isEmpty())
                        return Pair.create(mostInteresting, 0);
                }

                // L0 is fine, proceed with this level
                Collection<SSTableReader> candidates = getCandidatesFor(i);
                if (logger.isDebugEnabled())
                    logger.debug("Compaction candidates for L{} are {}", i, toString(candidates));
                if (!candidates.isEmpty())
                    return Pair.create(candidates, getNextLevel(candidates));
            }
        }

        // Higher levels are happy, time for a standard, non-STCS L0 compaction
        if (generations[0].isEmpty())
            return null;
        Collection<SSTableReader> candidates = getCandidatesFor(0);
        if (candidates.isEmpty())
            return null;
        return Pair.create(candidates, getNextLevel(candidates));
    }

    public synchronized int getLevelSize(int i)
    {
        if (i >= generations.length)
            throw new ArrayIndexOutOfBoundsException("Maximum valid generation is " + (generations.length - 1));
        return generations[i].size();
    }

    public synchronized int[] getAllLevelSize()
    {
        int[] counts = new int[generations.length];
        for (int i = 0; i < counts.length; i++)
            counts[i] = generations[i].size();
        return counts;
    }

    private void logDistribution()
    {
        if (logger.isDebugEnabled())
        {
            for (int i = 0; i < generations.length; i++)
            {
                if (!generations[i].isEmpty())
                {
                    logger.debug("L{} contains {} SSTables ({} bytes) in {}",
                                 i, generations[i].size(), SSTableReader.getTotalBytes(generations[i]), this);
                }
            }
        }
    }

    @VisibleForTesting
    public int remove(SSTableReader reader)
    {
        int level = reader.getSSTableLevel();
        assert level >= 0 : reader + " not present in manifest: "+level;
        generations[level].remove(reader);
        return level;
    }

    private static Set<SSTableReader> overlapping(Collection<SSTableReader> candidates, Iterable<SSTableReader> others)
    {
        assert !candidates.isEmpty();
        /*
         * Picking each sstable from others that overlap one of the sstable of candidates is not enough
         * because you could have the following situation:
         *   candidates = [ s1(a, c), s2(m, z) ]
         *   others = [ s3(e, g) ]
         * In that case, s2 overlaps none of s1 or s2, but if we compact s1 with s2, the resulting sstable will
         * overlap s3, so we must return s3.
         *
         * Thus, the correct approach is to pick sstables overlapping anything between the first key in all
         * the candidate sstables, and the last.
         */
        Iterator<SSTableReader> iter = candidates.iterator();
        SSTableReader sstable = iter.next();
        Token first = sstable.first.token;
        Token last = sstable.last.token;
        while (iter.hasNext())
        {
            sstable = iter.next();
            first = first.compareTo(sstable.first.token) <= 0 ? first : sstable.first.token;
            last = last.compareTo(sstable.last.token) >= 0 ? last : sstable.last.token;
        }
        return overlapping(first, last, others);
    }

    @VisibleForTesting
    static Set<SSTableReader> overlapping(SSTableReader sstable, Iterable<SSTableReader> others)
    {
        return overlapping(sstable.first.token, sstable.last.token, others);
    }

    /**
     * @return sstables from @param sstables that contain keys between @param start and @param end, inclusive.
     */
    private static Set<SSTableReader> overlapping(Token start, Token end, Iterable<SSTableReader> sstables)
    {
        assert start.compareTo(end) <= 0;
        Set<SSTableReader> overlapped = new HashSet<SSTableReader>();
        Bounds<Token> promotedBounds = new Bounds<Token>(start, end);
        for (SSTableReader candidate : sstables)
        {
            Bounds<Token> candidateBounds = new Bounds<Token>(candidate.first.token, candidate.last.token);
            if (candidateBounds.intersects(promotedBounds))
                overlapped.add(candidate);
        }
        return overlapped;
    }

    private static final Predicate<SSTableReader> suspectP = new Predicate<SSTableReader>()
    {
        public boolean apply(SSTableReader candidate)
        {
            return candidate.isMarkedSuspect();
        }
    };

    /**
     * @return highest-priority sstables to compact for the given level.
     * If no compactions are possible (because of concurrent compactions or because some sstables are blacklisted
     * for prior failure), will return an empty list.  Never returns null.
     */
    private Collection<SSTableReader> getCandidatesFor(int level)
    {
        assert !generations[level].isEmpty();
        logger.debug("Choosing candidates for L{}", level);

        final Set<SSTableReader> compacting = cfs.getDataTracker().getCompacting();

        if (level == 0)
        {
            Set<SSTableReader> compactingL0 = ImmutableSet.copyOf(Iterables.filter(generations[0], Predicates.in(compacting)));

            // L0 is the dumping ground for new sstables which thus may overlap each other.
            //
            // We treat L0 compactions specially:
            // 1a. add sstables to the candidate set until we have at least maxSSTableSizeInMB
            // 1b. prefer choosing older sstables as candidates, to newer ones
            // 1c. any L0 sstables that overlap a candidate, will also become candidates
            // 2. At most MAX_COMPACTING_L0 sstables from L0 will be compacted at once
            // 3. If total candidate size is less than maxSSTableSizeInMB, we won't bother compacting with L1,
            //    and the result of the compaction will stay in L0 instead of being promoted (see promote())
            //
            // Note that we ignore suspect-ness of L1 sstables here, since if an L1 sstable is suspect we're
            // basically screwed, since we expect all or most L0 sstables to overlap with each L1 sstable.
            // So if an L1 sstable is suspect we can't do much besides try anyway and hope for the best.
            Set<SSTableReader> candidates = new HashSet<SSTableReader>();
            Set<SSTableReader> remaining = new HashSet<SSTableReader>();
            Iterables.addAll(remaining, Iterables.filter(generations[0], Predicates.not(suspectP)));
            for (SSTableReader sstable : ageSortedSSTables(remaining))
            {
                if (candidates.contains(sstable))
                    continue;

                Sets.SetView<SSTableReader> overlappedL0 = Sets.union(Collections.singleton(sstable), overlapping(sstable, remaining));
                if (!Sets.intersection(overlappedL0, compactingL0).isEmpty())
                    continue;

                for (SSTableReader newCandidate : overlappedL0)
                {
                    candidates.add(newCandidate);
                    remaining.remove(newCandidate);
                }

                if (candidates.size() > MAX_COMPACTING_L0)
                {
                    // limit to only the MAX_COMPACTING_L0 oldest candidates
                    candidates = new HashSet<SSTableReader>(ageSortedSSTables(candidates).subList(0, MAX_COMPACTING_L0));
                    break;
                }
            }

            // leave everything in L0 if we didn't end up with a full sstable's worth of data
            if (SSTable.getTotalBytes(candidates) > maxSSTableSizeInBytes)
            {
                // add sstables from L1 that overlap candidates
                // if the overlapping ones are already busy in a compaction, leave it out.
                // TODO try to find a set of L0 sstables that only overlaps with non-busy L1 sstables
                candidates = Sets.union(candidates, overlapping(candidates, generations[1]));
            }
<<<<<<< HEAD
            // check overlap with L0 compacting sstables to make sure we are not generating overlap in L1.
            Iterable<SSTableReader> compactingL0 = Iterables.filter(generations[0], Predicates.in(compacting));
            if (candidates.size() < 2 || !overlapping(candidates, compactingL0).isEmpty())
=======
            if (candidates.size() < 2)
>>>>>>> c1e0f310
                return Collections.emptyList();
            else
                return candidates;
        }

        // for non-L0 compactions, pick up where we left off last time
        Collections.sort(generations[level], SSTable.sstableComparator);
        int start = 0; // handles case where the prior compaction touched the very last range
        for (int i = 0; i < generations[level].size(); i++)
        {
            SSTableReader sstable = generations[level].get(i);
            if (sstable.first.compareTo(lastCompactedKeys[level]) > 0)
            {
                start = i;
                break;
            }
        }

        // look for a non-suspect keyspace to compact with, starting with where we left off last time,
        // and wrapping back to the beginning of the generation if necessary
        for (int i = 0; i < generations[level].size(); i++)
        {
            SSTableReader sstable = generations[level].get((start + i) % generations[level].size());
            Set<SSTableReader> candidates = Sets.union(Collections.singleton(sstable), overlapping(sstable, generations[level + 1]));
            if (Iterables.any(candidates, suspectP))
                continue;
            if (Sets.intersection(candidates, compacting).isEmpty())
                return candidates;
        }

        // all the sstables were suspect or overlapped with something suspect
        return Collections.emptyList();
    }

    private List<SSTableReader> ageSortedSSTables(Collection<SSTableReader> candidates)
    {
        List<SSTableReader> ageSortedCandidates = new ArrayList<SSTableReader>(candidates);
        Collections.sort(ageSortedCandidates, SSTable.maxTimestampComparator);
        return ageSortedCandidates;
    }

    @Override
    public String toString()
    {
        return "Manifest@" + hashCode();
    }

    public int getLevelCount()
    {
        for (int i = generations.length - 1; i >= 0; i--)
        {
            if (generations[i].size() > 0)
                return i;
        }
        return 0;
    }

    public synchronized SortedSet<SSTableReader> getLevelSorted(int level, Comparator<SSTableReader> comparator)
    {
        return ImmutableSortedSet.copyOf(comparator, generations[level]);
    }

    public List<SSTableReader> getLevel(int i)
    {
        return generations[i];
    }

    public synchronized int getEstimatedTasks()
    {
        long tasks = 0;
        long[] estimated = new long[generations.length];

        for (int i = generations.length - 1; i >= 0; i--)
        {
            List<SSTableReader> sstables = generations[i];
            estimated[i] = Math.max(0L, SSTableReader.getTotalBytes(sstables) - maxBytesForLevel(i)) / maxSSTableSizeInBytes;
            tasks += estimated[i];
        }

        logger.debug("Estimating {} compactions to do for {}.{}",
                     Arrays.toString(estimated), cfs.keyspace.getName(), cfs.name);
        return Ints.checkedCast(tasks);
    }

    public int getNextLevel(Collection<SSTableReader> sstables)
    {
        int maximumLevel = Integer.MIN_VALUE;
        int minimumLevel = Integer.MAX_VALUE;
        for (SSTableReader sstable : sstables)
        {
            maximumLevel = Math.max(sstable.getSSTableLevel(), maximumLevel);
            minimumLevel = Math.min(sstable.getSSTableLevel(), minimumLevel);
        }

        int newLevel;
        if (minimumLevel == 0 && minimumLevel == maximumLevel && SSTable.getTotalBytes(sstables) < maxSSTableSizeInBytes)
        {
            newLevel = 0;
        }
        else
        {
            newLevel = minimumLevel == maximumLevel ? maximumLevel + 1 : maximumLevel;
            newLevel = skipLevels(newLevel, sstables);
            assert newLevel > 0;
        }
        return newLevel;

    }

    /**
     * Scary method mutating existing sstable component
     *
     * Tries to do it safely by moving the new file on top of the old one
     *
     * Caller needs to reload the sstable metadata (sstableReader.reloadSSTableMetadata())
     *
     * @see org.apache.cassandra.io.sstable.SSTableReader#reloadSSTableMetadata()
     *
     * @param oldMetadata
     * @param descriptor
     * @param filename
     * @param level
     * @throws IOException
     */
    public static synchronized void mutateLevel(Pair<SSTableMetadata, Set<Integer>> oldMetadata, Descriptor descriptor, String filename, int level) throws IOException
    {
        logger.debug("Mutating {} to level {}", descriptor.filenameFor(Component.STATS), level);
        SSTableMetadata metadata = SSTableMetadata.copyWithNewSSTableLevel(oldMetadata.left, level);
        DataOutputStream out = new DataOutputStream(new FileOutputStream(filename + "-tmp"));
        SSTableMetadata.serializer.legacySerialize(metadata, oldMetadata.right, descriptor, out);
        out.flush();
        out.close();
        FileUtils.renameWithConfirm(filename + "-tmp", filename);
    }
}<|MERGE_RESOLUTION|>--- conflicted
+++ resolved
@@ -462,13 +462,7 @@
                 // TODO try to find a set of L0 sstables that only overlaps with non-busy L1 sstables
                 candidates = Sets.union(candidates, overlapping(candidates, generations[1]));
             }
-<<<<<<< HEAD
-            // check overlap with L0 compacting sstables to make sure we are not generating overlap in L1.
-            Iterable<SSTableReader> compactingL0 = Iterables.filter(generations[0], Predicates.in(compacting));
-            if (candidates.size() < 2 || !overlapping(candidates, compactingL0).isEmpty())
-=======
             if (candidates.size() < 2)
->>>>>>> c1e0f310
                 return Collections.emptyList();
             else
                 return candidates;
