/*
 * Licensed to the Apache Software Foundation (ASF) under one
 * or more contributor license agreements.  See the NOTICE file
 * distributed with this work for additional information
 * regarding copyright ownership.  The ASF licenses this file
 * to you under the Apache License, Version 2.0 (the
 * "License"); you may not use this file except in compliance
 * with the License.  You may obtain a copy of the License at
 *
 *     http://www.apache.org/licenses/LICENSE-2.0
 *
 * Unless required by applicable law or agreed to in writing, software
 * distributed under the License is distributed on an "AS IS" BASIS,
 * WITHOUT WARRANTIES OR CONDITIONS OF ANY KIND, either express or implied.
 * See the License for the specific language governing permissions and
 * limitations under the License.
 */
package org.apache.cassandra.db.filter;

import java.nio.ByteBuffer;
import java.util.Collections;
import java.util.List;
import java.util.SortedSet;
import java.util.TreeSet;

import org.apache.cassandra.db.marshal.CollectionType;
import org.slf4j.Logger;
import org.slf4j.LoggerFactory;

import org.apache.cassandra.config.DatabaseDescriptor;
import org.apache.cassandra.config.ColumnDefinition;
import org.apache.cassandra.db.*;
import org.apache.cassandra.db.composites.CellName;
import org.apache.cassandra.db.composites.Composite;
import org.apache.cassandra.db.marshal.AbstractType;
import org.apache.cassandra.db.marshal.CompositeType;
import org.apache.cassandra.db.columniterator.OnDiskAtomIterator;

/**
 * Extends a column filter (IFilter) to include a number of IndexExpression.
 */
public abstract class ExtendedFilter
{
    private static final Logger logger = LoggerFactory.getLogger(ExtendedFilter.class);

    public final ColumnFamilyStore cfs;
    public final long timestamp;
    public final DataRange dataRange;
    private final int maxResults;
    private final boolean countCQL3Rows;
    private volatile int currentLimit;

    public static ExtendedFilter create(ColumnFamilyStore cfs,
                                        DataRange dataRange,
                                        List<IndexExpression> clause,
                                        int maxResults,
                                        boolean countCQL3Rows,
                                        long timestamp)
    {
        if (clause == null || clause.isEmpty())
            return new EmptyClauseFilter(cfs, dataRange, maxResults, countCQL3Rows, timestamp);

        return new WithClauses(cfs, dataRange, clause, maxResults, countCQL3Rows, timestamp);
    }

    protected ExtendedFilter(ColumnFamilyStore cfs, DataRange dataRange, int maxResults, boolean countCQL3Rows, long timestamp)
    {
        assert cfs != null;
        assert dataRange != null;
        this.cfs = cfs;
        this.dataRange = dataRange;
        this.maxResults = maxResults;
        this.timestamp = timestamp;
        this.countCQL3Rows = countCQL3Rows;
        this.currentLimit = maxResults;
        if (countCQL3Rows)
            dataRange.updateColumnsLimit(maxResults);
    }

    public int maxRows()
    {
        return countCQL3Rows ? Integer.MAX_VALUE : maxResults;
    }

    public int maxColumns()
    {
        return countCQL3Rows ? maxResults : Integer.MAX_VALUE;
    }

    public int currentLimit()
    {
        return currentLimit;
    }

    public IDiskAtomFilter columnFilter(ByteBuffer key)
    {
        return dataRange.columnFilter(key);
    }

    public int lastCounted(ColumnFamily data)
    {
        return dataRange.getLiveCount(data, timestamp);
    }

    public void updateFilter(int currentColumnsCount)
    {
        if (!countCQL3Rows)
            return;

        currentLimit = maxResults - currentColumnsCount;
        // We propagate that limit to the underlying filter so each internal query don't
        // fetch more than we needs it to.
        dataRange.updateColumnsLimit(currentLimit);
    }

    public abstract List<IndexExpression> getClause();

    /**
     * Returns a filter to query the columns from the clause that the initial slice filter may not have caught.
     * @param data the data retrieve by the initial filter
     * @return a filter or null if there can't be any columns we missed with our initial filter (typically if it was a names query, or a slice of the entire row)
     */
    public abstract IDiskAtomFilter getExtraFilter(DecoratedKey key, ColumnFamily data);

    /**
     * @return data pruned down to the columns originally asked for
     */
    public abstract ColumnFamily prune(DecoratedKey key, ColumnFamily data);

    /**
     * @return true if the provided data satisfies all the expressions from
     * the clause of this filter.
     */
    public abstract boolean isSatisfiedBy(DecoratedKey rowKey, ColumnFamily data, Composite prefix, ByteBuffer collectionElement);

    public static boolean satisfies(int comparison, IndexExpression.Operator op)
    {
        switch (op)
        {
            case EQ:
                return comparison == 0;
            case GTE:
                return comparison >= 0;
            case GT:
                return comparison > 0;
            case LTE:
                return comparison <= 0;
            case LT:
                return comparison < 0;
            default:
                throw new IllegalStateException();
        }
    }

    public static class WithClauses extends ExtendedFilter
    {
        private final List<IndexExpression> clause;
        private final IDiskAtomFilter optimizedFilter;

        public WithClauses(ColumnFamilyStore cfs,
                           DataRange range,
                           List<IndexExpression> clause,
                           int maxResults,
                           boolean countCQL3Rows,
                           long timestamp)
        {
            super(cfs, range, maxResults, countCQL3Rows, timestamp);
            assert clause != null;
            this.clause = clause;
            this.optimizedFilter = computeOptimizedFilter();
        }

        /*
         * Potentially optimize the column filter if we have a change to make it catch all clauses
         * right away.
         */
        private IDiskAtomFilter computeOptimizedFilter()
        {
            /*
             * We shouldn't do the "optimization" for composites as the index names are not valid column names 
             * (which the rest of the method assumes). Said optimization is not useful for composites anyway.
             * We also don't want to do for paging ranges as the actual filter depends on the row key (it would
             * probably be possible to make it work but we won't really use it so we don't bother).
             */
            if (cfs.getComparator().isCompound() || dataRange instanceof DataRange.Paging)
                return null;

            IDiskAtomFilter filter = dataRange.columnFilter(null); // ok since not a paging range
            if (filter instanceof SliceQueryFilter)
            {
                // if we have a high chance of getting all the columns in a single index slice (and it's not too costly), do that.
                // otherwise, the extraFilter (lazily created) will fetch by name the columns referenced by the additional expressions.
                if (cfs.getMaxRowSize() < DatabaseDescriptor.getColumnIndexSize())
                {
                    logger.trace("Expanding slice filter to entire row to cover additional expressions");
                    return new SliceQueryFilter(ColumnSlice.ALL_COLUMNS_ARRAY, ((SliceQueryFilter)filter).reversed, Integer.MAX_VALUE);
                }
            }
            else
            {
                logger.trace("adding columns to original Filter to cover additional expressions");
                assert filter instanceof NamesQueryFilter;
                if (!clause.isEmpty())
                {
                    SortedSet<CellName> columns = new TreeSet<CellName>(cfs.getComparator());
                    for (IndexExpression expr : clause)
                        columns.add(cfs.getComparator().cellFromByteBuffer(expr.column));
                    columns.addAll(((NamesQueryFilter) filter).columns);
                    return ((NamesQueryFilter) filter).withUpdatedColumns(columns);
                }
            }
            return null;
        }

        @Override
        public IDiskAtomFilter columnFilter(ByteBuffer key)
        {
            return optimizedFilter == null ? dataRange.columnFilter(key) : optimizedFilter;
        }

        public List<IndexExpression> getClause()
        {
            return clause;
        }

        /*
         * We may need an extra query only if the original query wasn't selecting the row entirely.
         * Furthermore, we only need the extra query if we haven't yet got all the expressions from the clause.
         */
        private boolean needsExtraQuery(ByteBuffer rowKey, ColumnFamily data)
        {
            IDiskAtomFilter filter = columnFilter(rowKey);
            if (filter instanceof SliceQueryFilter && DataRange.isFullRowSlice((SliceQueryFilter)filter))
                return false;

            for (IndexExpression expr : clause)
            {
                if (data.getColumn(data.getComparator().cellFromByteBuffer(expr.column)) == null)
                {
                    logger.debug("adding extraFilter to cover additional expressions");
                    return true;
                }
            }
            return false;
        }

        public IDiskAtomFilter getExtraFilter(DecoratedKey rowKey, ColumnFamily data)
        {
            /*
             * This method assumes the IndexExpression names are valid column names, which is not the
             * case with composites. This is ok for now however since:
             * 1) CompositeSearcher doesn't use it.
             * 2) We don't yet allow non-indexed range slice with filters in CQL3 (i.e. this will never be
             * called by CFS.filter() for composites).
             */
<<<<<<< HEAD
=======
            assert !(cfs.getComparator() instanceof CompositeType) : "Sequential scan with filters is not supported (if you just created an index, you "
                                                                     + "need to wait for the creation to be propagated to all nodes before querying it)";

>>>>>>> 55fba6ab
            if (!needsExtraQuery(rowKey.key, data))
                return null;

            // Note: for counters we must be careful to not add a column that was already there (to avoid overcount). That is
            // why we do the dance of avoiding to query any column we already have (it's also more efficient anyway)
            SortedSet<CellName> columns = new TreeSet<CellName>(cfs.getComparator());
            for (IndexExpression expr : clause)
            {
                CellName name = data.getComparator().cellFromByteBuffer(expr.column);
                if (data.getColumn(name) == null)
                    columns.add(name);
            }
            assert !columns.isEmpty();
            return new NamesQueryFilter(columns);
        }

        public ColumnFamily prune(DecoratedKey rowKey, ColumnFamily data)
        {
            if (optimizedFilter == null)
                return data;

            ColumnFamily pruned = data.cloneMeShallow();
            IDiskAtomFilter filter = dataRange.columnFilter(rowKey.key);
            OnDiskAtomIterator iter = filter.getColumnFamilyIterator(rowKey, data);
            filter.collectReducedColumns(pruned, QueryFilter.gatherTombstones(pruned, iter), cfs.gcBefore(timestamp), timestamp);
            return pruned;
        }

        public boolean isSatisfiedBy(DecoratedKey rowKey, ColumnFamily data, Composite prefix, ByteBuffer collectionElement)
        {
            for (IndexExpression expression : clause)
            {
                ColumnDefinition def = data.metadata().getColumnDefinition(expression.column);
                ByteBuffer dataValue = null;
                AbstractType<?> validator = null;
                if (def == null)
                {
                    // This can't happen with CQL3 as this should be rejected upfront. For thrift however,
                    // cell name are not predefined. But that means the cell name correspond to an internal one.
                    Cell cell = data.getColumn(data.getComparator().cellFromByteBuffer(expression.column));
                    if (cell != null)
                    {
                        dataValue = cell.value();
                        validator = data.metadata().getDefaultValidator();
                    }
                }
                else
                {
                    if (def.type.isCollection())
                    {
                        if (!collectionSatisfies(def, data, prefix, expression, collectionElement))
                            return false;
                        continue;
                    }

                    dataValue = extractDataValue(def, rowKey.key, data, prefix);
                    validator = def.type;
                }

                if (dataValue == null)
                    return false;

                int v = validator.compare(dataValue, expression.value);
                if (!satisfies(v, expression.operator))
                    return false;
            }
            return true;
        }

        private static boolean collectionSatisfies(ColumnDefinition def, ColumnFamily data, Composite prefix, IndexExpression expr, ByteBuffer collectionElement)
        {
            assert def.type.isCollection();

            CollectionType type = (CollectionType)def.type;
            switch (type.kind)
            {
                case LIST:
                    assert collectionElement != null;
                    return type.valueComparator().compare(data.getColumn(data.getComparator().create(prefix, def, collectionElement)).value(), expr.value) == 0;
                case SET:
                    return data.getColumn(data.getComparator().create(prefix, def, expr.value)) != null;
                case MAP:
                    if (expr.operator == IndexExpression.Operator.CONTAINS_KEY)
                    {
                        return data.getColumn(data.getComparator().create(prefix, def, expr.value)) != null;
                    }
                    else
                    {
                        assert collectionElement != null;
                        return type.valueComparator().compare(data.getColumn(data.getComparator().create(prefix, def, collectionElement)).value(), expr.value) == 0;
                    }
            }
            throw new AssertionError();
        }

        private ByteBuffer extractDataValue(ColumnDefinition def, ByteBuffer rowKey, ColumnFamily data, Composite prefix)
        {
            switch (def.kind)
            {
                case PARTITION_KEY:
                    return def.isOnAllComponents()
                         ? rowKey
                         : ((CompositeType)data.metadata().getKeyValidator()).split(rowKey)[def.position()];
                case CLUSTERING_COLUMN:
                    return prefix.get(def.position());
                case REGULAR:
                    CellName cname = prefix == null
                                   ? data.getComparator().cellFromByteBuffer(def.name.bytes)
                                   : data.getComparator().create(prefix, def);

                    Cell cell = data.getColumn(cname);
                    return cell == null ? null : cell.value();
                case COMPACT_VALUE:
                    assert data.getColumnCount() == 1;
                    return data.getSortedColumns().iterator().next().value();
            }
            throw new AssertionError();
        }
    }

    private static class EmptyClauseFilter extends ExtendedFilter
    {
        public EmptyClauseFilter(ColumnFamilyStore cfs, DataRange range, int maxResults, boolean countCQL3Rows, long timestamp)
        {
            super(cfs, range, maxResults, countCQL3Rows, timestamp);
        }

        public List<IndexExpression> getClause()
        {
            return Collections.<IndexExpression>emptyList();
        }

        public IDiskAtomFilter getExtraFilter(DecoratedKey key, ColumnFamily data)
        {
            return null;
        }

        public ColumnFamily prune(DecoratedKey rowKey, ColumnFamily data)
        {
            return data;
        }

        public boolean isSatisfiedBy(DecoratedKey rowKey, ColumnFamily data, Composite prefix, ByteBuffer collectionElement)
        {
            return true;
        }
    }
}<|MERGE_RESOLUTION|>--- conflicted
+++ resolved
@@ -253,12 +253,9 @@
              * 2) We don't yet allow non-indexed range slice with filters in CQL3 (i.e. this will never be
              * called by CFS.filter() for composites).
              */
-<<<<<<< HEAD
-=======
-            assert !(cfs.getComparator() instanceof CompositeType) : "Sequential scan with filters is not supported (if you just created an index, you "
-                                                                     + "need to wait for the creation to be propagated to all nodes before querying it)";
-
->>>>>>> 55fba6ab
+            assert !(cfs.getComparator().isCompound()) : "Sequential scan with filters is not supported (if you just created an index, you "
+                                                         + "need to wait for the creation to be propagated to all nodes before querying it)";
+
             if (!needsExtraQuery(rowKey.key, data))
                 return null;
 
