--- conflicted
+++ resolved
@@ -297,12 +297,7 @@
             int comparison = nexta == null ? 1 : nextb == null ? -1 : nexta.column.compareTo(nextb.column);
             ColumnData cura = comparison <= 0 ? nexta : null;
             ColumnData curb = comparison >= 0 ? nextb : null;
-<<<<<<< HEAD
-            ColumnMetadata column = (cura != null ? cura : curb).column;
-=======
-            ColumnDefinition column = getColumnDefinition(cura, curb);
-
->>>>>>> 8d98a992
+            ColumnMetadata column = getColumnMetadata(cura, curb);
             if (column.isSimple())
             {
                 timeDelta = Math.min(timeDelta, Cells.reconcile((Cell) cura, (Cell) curb, deletion, builder, nowInSec));
@@ -410,10 +405,10 @@
     }
 
     /**
-     * Returns the {@code ColumnDefinition} to use for merging the columns.
-     * If the 2 column definitions are different the latest one will be returned.
-     */
-    private static ColumnDefinition getColumnDefinition(ColumnData cura, ColumnData curb)
+     * Returns the {@code ColumnMetadata} to use for merging the columns.
+     * If the 2 column metadata are different the latest one will be returned.
+     */
+    private static ColumnMetadata getColumnMetadata(ColumnData cura, ColumnData curb)
     {
         if (cura == null)
             return curb.column;
