/*
 * Licensed to the Apache Software Foundation (ASF) under one
 * or more contributor license agreements.  See the NOTICE file
 * distributed with this work for additional information
 * regarding copyright ownership.  The ASF licenses this file
 * to you under the Apache License, Version 2.0 (the
 * "License"); you may not use this file except in compliance
 * with the License.  You may obtain a copy of the License at
 *
 *     http://www.apache.org/licenses/LICENSE-2.0
 *
 * Unless required by applicable law or agreed to in writing, software
 * distributed under the License is distributed on an "AS IS" BASIS,
 * WITHOUT WARRANTIES OR CONDITIONS OF ANY KIND, either express or implied.
 * See the License for the specific language governing permissions and
 * limitations under the License.
 */
package org.apache.cassandra.security;


import java.io.FileInputStream;
import java.io.IOException;
import java.net.InetAddress;
import java.net.InetSocketAddress;
import java.security.KeyStore;
import java.security.cert.X509Certificate;
import java.util.Arrays;
import java.util.Date;
import java.util.Enumeration;
import java.util.List;

import javax.net.ssl.KeyManagerFactory;
import javax.net.ssl.SNIHostName;
import javax.net.ssl.SNIServerName;
import javax.net.ssl.SSLContext;
import javax.net.ssl.SSLParameters;
import javax.net.ssl.SSLServerSocket;
import javax.net.ssl.SSLSocket;
import javax.net.ssl.TrustManager;
import javax.net.ssl.TrustManagerFactory;

import com.palantir.cassandra.cvim.CrossVpcIpMappingHandshaker;
import org.apache.cassandra.config.EncryptionOptions;
import org.apache.cassandra.io.util.FileUtils;

import org.slf4j.Logger;
import org.slf4j.LoggerFactory;

import com.google.common.base.Predicates;
import com.google.common.collect.ImmutableList;
import com.google.common.collect.ImmutableSet;
import com.google.common.collect.Iterables;
import com.google.common.collect.Sets;

/**
 * A Factory for providing and setting up Client and Server SSL wrapped
 * Socket and ServerSocket
 */
public final class SSLFactory
{
    private static final Logger logger = LoggerFactory.getLogger(SSLFactory.class);

    // Clients will send SSLv2Hello `Client Hello` messages during the SSL/TLS handshake to initiate SSL/TLS version
    // negotiation with the server. We want to get rid of SSLv2Hello because it does not support SNI headers, but
    // removing support entirely causes a breaking change while upgrading (the upgraded node will reject the
    // initial SSLv2Hello message from the non-upgraded nodes, failing to connect and causing downtime). Consequently
    // we stop only clients from sending SSLv2Hello messages (and may later stop servers from accepting them as well).
    public static final String[] ACCEPTED_INCOMING_PROTOCOLS = new String[]{ "SSLv2Hello", "TLSv1", "TLSv1.1", "TLSv1.2"};
    public static final String[] ACCEPTED_OUTGOING_PROTOCOLS = new String[]{ "TLSv1", "TLSv1.1", "TLSv1.2"};

    private static boolean checkedExpiry = false;

    public static SSLServerSocket getServerSocket(EncryptionOptions options, InetAddress address, int port) throws IOException
    {
        SSLContext ctx = createSSLContext(options, true);
        SSLServerSocket serverSocket = (SSLServerSocket)ctx.getServerSocketFactory().createServerSocket();
        serverSocket.setReuseAddress(true);
        prepareSocket(serverSocket, options);
        serverSocket.bind(new InetSocketAddress(address, port), 500);
        return serverSocket;
    }

    /** Create a socket and connect */
    public static SSLSocket getSocket(EncryptionOptions options, InetAddress address, int port, InetAddress localAddress, int localPort) throws IOException
    {
        SSLContext ctx = createSSLContext(options, true);
<<<<<<< HEAD
        InetAddress mappedAddress = CrossVpcIpMappingHandshaker.instance.maybeSwapAddress(address);
        SSLSocket socket = (SSLSocket) ctx.getSocketFactory().createSocket(mappedAddress, port, localAddress, localPort);
        prepareSocket(socket, options);
=======
        SSLSocket socket = (SSLSocket) ctx.getSocketFactory().createSocket(address, port, localAddress, localPort);
        prepareSocket(socket, options, address);
>>>>>>> b30ca9d1
        return socket;
    }

    /** Create a socket and connect, using any local address */
    public static SSLSocket getSocket(EncryptionOptions options, InetAddress address, int port) throws IOException
    {
        SSLContext ctx = createSSLContext(options, true);
<<<<<<< HEAD
        InetAddress mappedAddress = CrossVpcIpMappingHandshaker.instance.maybeSwapAddress(address);
        SSLSocket socket = (SSLSocket) ctx.getSocketFactory().createSocket(mappedAddress, port);
        prepareSocket(socket, options);
=======
        SSLSocket socket = (SSLSocket) ctx.getSocketFactory().createSocket(address, port);
        prepareSocket(socket, options, address);
>>>>>>> b30ca9d1
        return socket;
    }

    /** Just create a socket. Note that no SNI headeers are added. */
    public static SSLSocket getSocket(EncryptionOptions options) throws IOException
    {
        SSLContext ctx = createSSLContext(options, true);
        SSLSocket socket = (SSLSocket) ctx.getSocketFactory().createSocket();
        prepareSocket(socket, options);
        return socket;
    }

    @SuppressWarnings("resource")
    public static SSLContext createSSLContext(EncryptionOptions options, boolean buildTruststore) throws IOException
    {
        FileInputStream tsf = null;
        FileInputStream ksf = null;
        SSLContext ctx;
        try
        {
            logger.trace("Creating socket with protocol {}", options.protocol);
            ctx = SSLContext.getInstance(options.protocol);
            TrustManager[] trustManagers = null;

            if(buildTruststore)
            {
                tsf = new FileInputStream(options.truststore);
                TrustManagerFactory tmf = TrustManagerFactory.getInstance(options.algorithm);
                KeyStore ts = KeyStore.getInstance(options.store_type);
                ts.load(tsf, options.truststore_password.toCharArray());
                tmf.init(ts);
                trustManagers = tmf.getTrustManagers();
            }

            ksf = new FileInputStream(options.keystore);
            KeyManagerFactory kmf = KeyManagerFactory.getInstance(options.algorithm);
            KeyStore ks = KeyStore.getInstance(options.store_type);
            ks.load(ksf, options.keystore_password.toCharArray());
            if (!checkedExpiry)
            {
                for (Enumeration<String> aliases = ks.aliases(); aliases.hasMoreElements(); )
                {
                    String alias = aliases.nextElement();
                    if (ks.getCertificate(alias).getType().equals("X.509"))
                    {
                        Date expires = ((X509Certificate) ks.getCertificate(alias)).getNotAfter();
                        if (expires.before(new Date()))
                            logger.warn("Certificate for {} expired on {}", alias, expires);
                    }
                }
                checkedExpiry = true;
            }
            kmf.init(ks, options.keystore_password.toCharArray());

            ctx.init(kmf.getKeyManagers(), trustManagers, null);
        }
        catch (Exception e)
        {
            throw new IOException("Error creating the initializing the SSL Context", e);
        }
        finally
        {
            FileUtils.closeQuietly(tsf);
            FileUtils.closeQuietly(ksf);
        }
        return ctx;
    }

    public static String[] filterCipherSuites(String[] supported, String[] desired)
    {
        if (Arrays.equals(supported, desired))
            return desired;
        List<String> ldesired = Arrays.asList(desired);
        ImmutableSet<String> ssupported = ImmutableSet.copyOf(supported);
        String[] ret = Iterables.toArray(Iterables.filter(ldesired, Predicates.in(ssupported)), String.class);
        if (desired.length > ret.length && logger.isWarnEnabled())
        {
            Iterable<String> missing = Iterables.filter(ldesired, Predicates.not(Predicates.in(Sets.newHashSet(ret))));
            logger.warn("Filtering out {} as it isn't supported by the socket", Iterables.toString(missing));
        }
        return ret;
    }

    private static void maybeAddSni(InetAddress addr, SSLParameters sslParameters)
    {
        logger.trace(
            "Adding SNI header to socket if hostname present for {}/{}", addr.getHostName(), addr.getHostAddress());
        if (addr.getHostName() != null)
        {
            SNIServerName name = new SNIHostName(addr.getHostName());
            List<SNIServerName> sniHostNames = ImmutableList.of(name);
            sslParameters.setServerNames(sniHostNames);
        }
    }

    /** Sets relevant socket options specified in encryption settings */
    private static void prepareSocket(SSLServerSocket serverSocket, EncryptionOptions options)
    {
        String[] suites = filterCipherSuites(serverSocket.getSupportedCipherSuites(), options.cipher_suites);
        if(options.require_endpoint_verification)
        {
            SSLParameters sslParameters = serverSocket.getSSLParameters();
            sslParameters.setEndpointIdentificationAlgorithm("HTTPS");
            serverSocket.setSSLParameters(sslParameters);
        }
        serverSocket.setEnabledCipherSuites(suites);
        serverSocket.setNeedClientAuth(options.require_client_auth);
        serverSocket.setEnabledProtocols(ACCEPTED_INCOMING_PROTOCOLS);
    }

    /** Sets relevant socket options specified in encryption settings */
    private static void prepareSocket(SSLSocket socket, EncryptionOptions options)
    {
        String[] suites = filterCipherSuites(socket.getSupportedCipherSuites(), options.cipher_suites);
        if (options.require_endpoint_verification)
        {
            SSLParameters sslParameters = socket.getSSLParameters();
            sslParameters.setEndpointIdentificationAlgorithm("HTTPS");
            socket.setSSLParameters(sslParameters);
        }
        socket.setEnabledCipherSuites(suites);
        socket.setEnabledProtocols(ACCEPTED_OUTGOING_PROTOCOLS);
    }

    /**
     * Sets relevant socket options specified in encryption settings. May add SNI headers to the socket's SSLParameters
     * if the given endpoint includes a hostname.
     */
    private static void prepareSocket(SSLSocket socket, EncryptionOptions options, InetAddress endpoint)
    {
        prepareSocket(socket, options);
        if (options.require_endpoint_verification)
        {
            SSLParameters sslParameters = socket.getSSLParameters();
            maybeAddSni(endpoint, sslParameters);
            socket.setSSLParameters(sslParameters);
        }
    }
}<|MERGE_RESOLUTION|>--- conflicted
+++ resolved
@@ -84,14 +84,9 @@
     public static SSLSocket getSocket(EncryptionOptions options, InetAddress address, int port, InetAddress localAddress, int localPort) throws IOException
     {
         SSLContext ctx = createSSLContext(options, true);
-<<<<<<< HEAD
         InetAddress mappedAddress = CrossVpcIpMappingHandshaker.instance.maybeSwapAddress(address);
         SSLSocket socket = (SSLSocket) ctx.getSocketFactory().createSocket(mappedAddress, port, localAddress, localPort);
-        prepareSocket(socket, options);
-=======
-        SSLSocket socket = (SSLSocket) ctx.getSocketFactory().createSocket(address, port, localAddress, localPort);
-        prepareSocket(socket, options, address);
->>>>>>> b30ca9d1
+        prepareSocket(socket, options, mappedAddress);
         return socket;
     }
 
@@ -99,14 +94,9 @@
     public static SSLSocket getSocket(EncryptionOptions options, InetAddress address, int port) throws IOException
     {
         SSLContext ctx = createSSLContext(options, true);
-<<<<<<< HEAD
         InetAddress mappedAddress = CrossVpcIpMappingHandshaker.instance.maybeSwapAddress(address);
         SSLSocket socket = (SSLSocket) ctx.getSocketFactory().createSocket(mappedAddress, port);
-        prepareSocket(socket, options);
-=======
-        SSLSocket socket = (SSLSocket) ctx.getSocketFactory().createSocket(address, port);
-        prepareSocket(socket, options, address);
->>>>>>> b30ca9d1
+        prepareSocket(socket, options, mappedAddress);
         return socket;
     }
 
