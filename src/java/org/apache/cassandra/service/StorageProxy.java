--- conflicted
+++ resolved
@@ -1577,11 +1577,7 @@
     private static boolean systemKeyspaceQuery(List<? extends ReadCommand> cmds)
     {
         for (ReadCommand cmd : cmds)
-<<<<<<< HEAD
-            if (!SchemaConstants.isSystemKeyspace(cmd.metadata().keyspace))
-=======
-            if (!SchemaConstants.isLocalSystemKeyspace(cmd.metadata().ksName))
->>>>>>> f5e8d167
+            if (!SchemaConstants.isLocalSystemKeyspace(cmd.metadata().keyspace))
                 return false;
         return true;
     }
