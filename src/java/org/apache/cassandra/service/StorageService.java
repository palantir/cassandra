--- conflicted
+++ resolved
@@ -1017,30 +1017,20 @@
             }
 
             dataAvailable = bootstrap(bootstrapTokens);
-<<<<<<< HEAD
-            if(!DISABLE_WAIT_TO_FINISH_BOOTSTRAP)
-            {
-                logger.warn("Bootstrap streaming complete. Waiting to finish bootstrap. Not becoming an active ring " +
-                            "member. Use JMX (StorageService->finishBootstrap()) to finalize ring joining. " +
-                            "If using sls-cassandra-sidecar, modify the sidecar runtime config to admit this node. " +
-                            "Set palantir_cassandra.disable_wait_to_finish_bootstrap=true to bypass this step and " +
-                            "join the ring immediately after bootstrapping.");
-            }
-            setMode(Mode.WAITING_TO_FINISH_BOOTSTRAP, "Awaiting finish bootstrap call", true);
-            finishBootstrapGuard.await();
-=======
-            logger.warn("Bootstrap almost complete. Not becoming an active ring member. Use JMX (StorageService->finishBootstrap()) " +
-                    "to finalize ring joining. If using sls-cassandra-sidecar, modify the sidecar runtime config to admit this node. " +
-                    "Set palantir_cassandra.disable_wait_to_finish_bootstrap=true to bypass this step and join the ring immediately after bootstrapping.");
+            logger.warn("Bootstrap streaming complete. Waiting to finish bootstrap. Not becoming an active ring " +
+                        "member. Use JMX (StorageService->finishBootstrap()) to finalize ring joining. " +
+                        "If using sls-cassandra-sidecar, modify the sidecar runtime config to admit this node. " +
+                        "Set palantir_cassandra.disable_wait_to_finish_bootstrap=true to bypass this step and " +
+                        "join the ring immediately after bootstrapping.");
             try
             {
+                setMode(Mode.WAITING_TO_FINISH_BOOTSTRAP, "Awaiting finish bootstrap call", true);
                 finishBootstrapCondition.await();
             }
             catch (InterruptedException e)
             {
                 throw new AssertionError(e);
             }
->>>>>>> 5e46b81f
         }
         else
         {
