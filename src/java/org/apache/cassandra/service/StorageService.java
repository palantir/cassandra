--- conflicted
+++ resolved
@@ -3193,11 +3193,7 @@
 
     private class RangeRelocator
     {
-<<<<<<< HEAD
-        private final StreamPlan streamPlan = new StreamPlan("Bootstrap");
-=======
-        private StreamPlan streamPlan = new StreamPlan("Relocation");
->>>>>>> 8bbe901f
+        private final StreamPlan streamPlan = new StreamPlan("Relocation");
 
         private RangeRelocator(Collection<Token> tokens, List<String> keyspaceNames)
         {
