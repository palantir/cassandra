--- conflicted
+++ resolved
@@ -2555,16 +2555,12 @@
 
     public int forceKeyspaceCleanup(String keyspaceName, String... columnFamilies) throws IOException, ExecutionException, InterruptedException
     {
-<<<<<<< HEAD
+        return forceKeyspaceCleanup(0, keyspaceName, columnFamilies);
+    }
+
+    public int forceKeyspaceCleanup(int jobs, String keyspaceName, String... columnFamilies) throws IOException, ExecutionException, InterruptedException
+    {
         if (keyspaceName.equals(SystemKeyspace.NAME))
-=======
-        return forceKeyspaceCleanup(0, keyspaceName, columnFamilies);
-    }
-
-    public int forceKeyspaceCleanup(int jobs, String keyspaceName, String... columnFamilies) throws IOException, ExecutionException, InterruptedException
-    {
-        if (keyspaceName.equals(Keyspace.SYSTEM_KS))
->>>>>>> 8b8a3f5b
             throw new RuntimeException("Cleanup of the system keyspace is neither necessary nor wise");
 
         CompactionManager.AllSSTableOpStatus status = CompactionManager.AllSSTableOpStatus.SUCCESSFUL;
@@ -2598,8 +2594,6 @@
         }
         return status.statusCode;
     }
-<<<<<<< HEAD
-
     public int verify(boolean extendedVerify, String keyspaceName, String... columnFamilies) throws IOException, ExecutionException, InterruptedException
     {
         CompactionManager.AllSSTableOpStatus status = CompactionManager.AllSSTableOpStatus.SUCCESSFUL;
@@ -2612,8 +2606,6 @@
         return status.statusCode;
     }
 
-=======
->>>>>>> 8b8a3f5b
     public int upgradeSSTables(String keyspaceName, boolean excludeCurrentVersion, String... columnFamilies) throws IOException, ExecutionException, InterruptedException
     {
         return upgradeSSTables(keyspaceName, excludeCurrentVersion, 2, columnFamilies);
