/*
 * Licensed to the Apache Software Foundation (ASF) under one
 * or more contributor license agreements.  See the NOTICE file
 * distributed with this work for additional information
 * regarding copyright ownership.  The ASF licenses this file
 * to you under the Apache License, Version 2.0 (the
 * "License"); you may not use this file except in compliance
 * with the License.  You may obtain a copy of the License at
 *
 *     http://www.apache.org/licenses/LICENSE-2.0
 *
 * Unless required by applicable law or agreed to in writing, software
 * distributed under the License is distributed on an "AS IS" BASIS,
 * WITHOUT WARRANTIES OR CONDITIONS OF ANY KIND, either express or implied.
 * See the License for the specific language governing permissions and
 * limitations under the License.
 */
package org.apache.cassandra.service;

import java.io.*;
import java.lang.management.ManagementFactory;
import java.net.InetAddress;
import java.net.UnknownHostException;
import java.nio.ByteBuffer;
import java.time.Instant;
import java.util.*;
import java.util.Map.Entry;
import java.util.concurrent.*;
import java.util.concurrent.atomic.AtomicBoolean;
import java.util.concurrent.atomic.AtomicInteger;
import java.util.stream.Collectors;
import javax.management.*;
import javax.management.openmbean.TabularData;
import javax.management.openmbean.TabularDataSupport;

import com.google.common.annotations.VisibleForTesting;
import com.google.common.base.Preconditions;
import com.google.common.base.Predicate;
import com.google.common.collect.*;
import com.google.common.util.concurrent.*;
import com.palantir.cassandra.concurrent.ConditionAwaiter;
import com.palantir.cassandra.db.BootstrappingSafetyException;
import org.apache.commons.lang3.StringUtils;
import org.slf4j.Logger;
import org.slf4j.LoggerFactory;

import ch.qos.logback.classic.LoggerContext;
import ch.qos.logback.classic.jmx.JMXConfiguratorMBean;
import ch.qos.logback.classic.spi.ILoggingEvent;
import ch.qos.logback.core.Appender;
import com.palantir.cassandra.cvim.CrossVpcIpMappingAckVerbHandler;
import com.palantir.cassandra.cvim.CrossVpcIpMappingSynVerbHandler;
import com.palantir.cassandra.dht.SingleRackFilter;
import com.palantir.cassandra.settings.DisableClientInterfaceSetting;
import com.palantir.cassandra.settings.LockKeyspaceCreationSetting;
import org.apache.cassandra.auth.AuthKeyspace;
import org.apache.cassandra.auth.AuthMigrationListener;
import org.apache.cassandra.concurrent.ScheduledExecutors;
import org.apache.cassandra.concurrent.Stage;
import org.apache.cassandra.concurrent.StageManager;
import org.apache.cassandra.config.*;
import org.apache.cassandra.db.*;
import org.apache.cassandra.db.commitlog.CommitLog;
import org.apache.cassandra.db.commitlog.CommitLogReplayer;
import org.apache.cassandra.db.compaction.CompactionManager;
import org.apache.cassandra.dht.*;
import org.apache.cassandra.dht.Range;
import org.apache.cassandra.exceptions.*;
import org.apache.cassandra.gms.*;
import org.apache.cassandra.io.sstable.SSTableDeletingTask;
import org.apache.cassandra.io.sstable.SSTableLoader;
import org.apache.cassandra.io.sstable.format.SSTableReader;
import org.apache.cassandra.io.util.FileUtils;
import org.apache.cassandra.locator.*;
import org.apache.cassandra.metrics.NonTransientErrorMetrics;
import org.apache.cassandra.metrics.StorageMetrics;
import org.apache.cassandra.net.*;
import org.apache.cassandra.repair.*;
import org.apache.cassandra.repair.messages.RepairOption;
import org.apache.cassandra.service.opstate.CleanupStateTracker;
import org.apache.cassandra.service.paxos.CommitVerbHandler;
import org.apache.cassandra.service.paxos.PrepareVerbHandler;
import org.apache.cassandra.service.paxos.ProposeVerbHandler;
import org.apache.cassandra.streaming.*;
import org.apache.cassandra.thrift.EndpointDetails;
import org.apache.cassandra.thrift.TokenRange;
import org.apache.cassandra.thrift.cassandraConstants;
import org.apache.cassandra.tracing.TraceKeyspace;
import org.apache.cassandra.utils.*;
import org.apache.cassandra.utils.progress.jmx.JMXProgressSupport;
import org.apache.cassandra.utils.progress.jmx.LegacyJMXProgressSupport;

import static java.util.concurrent.TimeUnit.MINUTES;

/**
 * This abstraction contains the token/identifier of this node
 * on the identifier space. This token gets gossiped around.
 * This class will also maintain histograms of the load information
 * of other nodes in the cluster.
 */
public class StorageService extends NotificationBroadcasterSupport implements IEndpointStateChangeSubscriber, StorageServiceMBean
{
    private static final Logger logger = LoggerFactory.getLogger(StorageService.class);
    private static final boolean DISABLE_WAIT_TO_BOOTSTRAP = Boolean.getBoolean("palantir_cassandra.disable_wait_to_bootstrap");
    private static final boolean DISABLE_WAIT_TO_FINISH_BOOTSTRAP = Boolean.getBoolean("palantir_cassandra.disable_wait_to_finish_bootstrap");
    private static final Integer BOOTSTRAP_DISK_USAGE_THRESHOLD = Integer.getInteger("palantir_cassandra.bootstrap_disk_usage_threshold_percentage");

    public static final int RING_DELAY = getRingDelay(); // delay after which we assume ring has stablized

    private final JMXProgressSupport progressSupport = new JMXProgressSupport(this);
    private final ConditionAwaiter startBootstrapGuard = new ConditionAwaiter(DISABLE_WAIT_TO_BOOTSTRAP);
    private final ConditionAwaiter finishBootstrapGuard = new ConditionAwaiter(DISABLE_WAIT_TO_FINISH_BOOTSTRAP);
    private final CleanupStateTracker cleanupState = new CleanupStateTracker();
    private int cleanupOpsInProgress = 0;

    private final RepairTracker repairTracker = new RepairTracker();

    /**
     * @deprecated backward support to previous notification interface
     * Will be removed on 4.0
     */
    @Deprecated
    private final LegacyJMXProgressSupport legacyProgressSupport;

    private static int getRingDelay()
    {
        String newdelay = System.getProperty("cassandra.ring_delay_ms");
        if (newdelay != null)
        {
            logger.info("Overriding RING_DELAY to {}ms", newdelay);
            return Integer.parseInt(newdelay);
        }
        else
            return 30 * 1000;
    }

    /* This abstraction maintains the token/endpoint metadata information */
    private TokenMetadata tokenMetadata = new TokenMetadata();

    public volatile VersionedValue.VersionedValueFactory valueFactory = new VersionedValue.VersionedValueFactory(getPartitioner());

    private Thread drainOnShutdown = null;
    private volatile boolean inShutdownHook = false;

    public static final StorageService instance = new StorageService();

    public boolean isInShutdownHook()
    {
        return inShutdownHook;
    }

    public static IPartitioner getPartitioner()
    {
        return DatabaseDescriptor.getPartitioner();
    }

    public Collection<Range<Token>> getLocalRanges(String keyspaceName)
    {
        return getRangesForEndpoint(keyspaceName, FBUtilities.getBroadcastAddress());
    }

    public Collection<Range<Token>> getPrimaryRanges(String keyspace)
    {
        return getPrimaryRangesForEndpoint(keyspace, FBUtilities.getBroadcastAddress());
    }

    public Collection<Range<Token>> getPrimaryRangesWithinDC(String keyspace)
    {
        return getPrimaryRangeForEndpointWithinDC(keyspace, FBUtilities.getBroadcastAddress());
    }

    private final Set<InetAddress> replicatingNodes = Collections.synchronizedSet(new HashSet<InetAddress>());
    private CassandraDaemon daemon;

    private InetAddress removingNode;

    /* Are we starting this node in bootstrap mode? */
    private volatile boolean isBootstrapMode;

    /* we bootstrap but do NOT join the ring unless told to do so */
    private boolean isSurveyMode = Boolean.parseBoolean(System.getProperty
            ("cassandra.write_survey", "false"));
    /* true if node is rebuilding and receiving data */
    private final AtomicBoolean isRebuilding = new AtomicBoolean();

    private boolean initialized;
    private volatile boolean joined = false;

    /* the probability for tracing any particular request, 0 disables tracing and 1 enables for all */
    private double traceProbability = 0.0;

    @VisibleForTesting
    static enum Mode { STARTING, NORMAL, JOINING, LEAVING, DECOMMISSIONED, MOVING, DRAINING, DRAINED, ZOMBIE, NON_TRANSIENT_ERROR, TRANSIENT_ERROR, WAITING_TO_BOOTSTRAP, DISABLED }
    private Mode operationMode = Mode.STARTING;

    /* Used for tracking drain progress */
    private volatile int totalCFs, remainingCFs;

    private static final AtomicInteger nextRepairCommand = new AtomicInteger();

    private final List<IEndpointLifecycleSubscriber> lifecycleSubscribers = new CopyOnWriteArrayList<>();

    private static final BackgroundActivityMonitor bgMonitor = new BackgroundActivityMonitor();

    private final String jmxObjectName;

    private Collection<Token> bootstrapTokens = null;

    private final Set<ImmutableMap<String, String>> nonTransientErrors = Collections.synchronizedSet(new HashSet<>());
    private final Set<ImmutableMap<String, String>> transientErrors = Collections.synchronizedSet(new HashSet<>());

    // true when keeping strict consistency while bootstrapping
    private boolean useStrictConsistency = Boolean.parseBoolean(System.getProperty("cassandra.consistent.rangemovement", "true"));
    private static final boolean allowSimultaneousMoves = Boolean.parseBoolean(System.getProperty("cassandra.consistent.simultaneousmoves.allow", "false"));
    private static final boolean joinRing = Boolean.parseBoolean(System.getProperty("cassandra.join_ring", "true"));
    private boolean replacing;
    private UUID replacingId;

    private final StreamStateStore streamStateStore = new StreamStateStore();

    private final AtomicBoolean doneAuthSetup = new AtomicBoolean(false);

    public boolean isSurveyMode()
    {
        return isSurveyMode;
    }

    public boolean hasJoined()
    {
        return joined;
    }

    /** This method updates the local token on disk  */
    public void setTokens(Collection<Token> tokens)
    {
        assert tokens != null && !tokens.isEmpty() : "Node needs at least one token.";
        if (logger.isDebugEnabled())
            logger.debug("Setting tokens to {}", tokens);
        SystemKeyspace.updateTokens(tokens);
        Collection<Token> localTokens = getLocalTokens();
        setGossipTokens(localTokens);
        tokenMetadata.updateNormalTokens(tokens, FBUtilities.getBroadcastAddress());
        setMode(Mode.NORMAL, false);
    }

    public void setGossipTokens(Collection<Token> tokens)
    {
        List<Pair<ApplicationState, VersionedValue>> states = new ArrayList<Pair<ApplicationState, VersionedValue>>();
        states.add(Pair.create(ApplicationState.TOKENS, valueFactory.tokens(tokens)));
        states.add(Pair.create(ApplicationState.STATUS, valueFactory.normal(tokens)));
        Gossiper.instance.addLocalApplicationStates(states);
    }

    public StorageService()
    {
        // use dedicated executor for sending JMX notifications
        super(Executors.newSingleThreadExecutor());

        jmxObjectName = "org.apache.cassandra.db:type=StorageService";
        MBeanWrapper.instance.registerMBean(this, jmxObjectName);
        MBeanWrapper.instance.registerMBean(StreamManager.instance, StreamManager.OBJECT_NAME);

        legacyProgressSupport = new LegacyJMXProgressSupport(this, jmxObjectName);

        /* register the verb handlers */
        MessagingService.instance().registerVerbHandlers(MessagingService.Verb.MUTATION, new MutationVerbHandler());
        MessagingService.instance().registerVerbHandlers(MessagingService.Verb.READ_REPAIR, new ReadRepairVerbHandler());
        MessagingService.instance().registerVerbHandlers(MessagingService.Verb.READ, new ReadVerbHandler());
        MessagingService.instance().registerVerbHandlers(MessagingService.Verb.RANGE_SLICE, new RangeSliceVerbHandler());
        MessagingService.instance().registerVerbHandlers(MessagingService.Verb.PAGED_RANGE, new RangeSliceVerbHandler());
        MessagingService.instance().registerVerbHandlers(MessagingService.Verb.COUNTER_MUTATION, new CounterMutationVerbHandler());
        MessagingService.instance().registerVerbHandlers(MessagingService.Verb.TRUNCATE, new TruncateVerbHandler());
        MessagingService.instance().registerVerbHandlers(MessagingService.Verb.PAXOS_PREPARE, new PrepareVerbHandler());
        MessagingService.instance().registerVerbHandlers(MessagingService.Verb.PAXOS_PROPOSE, new ProposeVerbHandler());
        MessagingService.instance().registerVerbHandlers(MessagingService.Verb.PAXOS_COMMIT, new CommitVerbHandler());

        // see BootStrapper for a summary of how the bootstrap verbs interact
        MessagingService.instance().registerVerbHandlers(MessagingService.Verb.REPLICATION_FINISHED, new ReplicationFinishedVerbHandler());
        MessagingService.instance().registerVerbHandlers(MessagingService.Verb.REQUEST_RESPONSE, new ResponseVerbHandler());
        MessagingService.instance().registerVerbHandlers(MessagingService.Verb.INTERNAL_RESPONSE, new ResponseVerbHandler());
        MessagingService.instance().registerVerbHandlers(MessagingService.Verb.REPAIR_MESSAGE, new RepairMessageVerbHandler());
        MessagingService.instance().registerVerbHandlers(MessagingService.Verb.GOSSIP_SHUTDOWN, new GossipShutdownVerbHandler());

        MessagingService.instance().registerVerbHandlers(MessagingService.Verb.GOSSIP_DIGEST_SYN, new GossipDigestSynVerbHandler());
        MessagingService.instance().registerVerbHandlers(MessagingService.Verb.GOSSIP_DIGEST_ACK, new GossipDigestAckVerbHandler());
        MessagingService.instance().registerVerbHandlers(MessagingService.Verb.GOSSIP_DIGEST_ACK2, new GossipDigestAck2VerbHandler());

        MessagingService.instance().registerVerbHandlers(MessagingService.Verb.DEFINITIONS_UPDATE, new DefinitionsUpdateVerbHandler());
        MessagingService.instance().registerVerbHandlers(MessagingService.Verb.SCHEMA_CHECK, new SchemaCheckVerbHandler());
        MessagingService.instance().registerVerbHandlers(MessagingService.Verb.MIGRATION_REQUEST, new MigrationRequestVerbHandler());

        MessagingService.instance().registerVerbHandlers(MessagingService.Verb.SNAPSHOT, new SnapshotVerbHandler());
        MessagingService.instance().registerVerbHandlers(MessagingService.Verb.ECHO, new EchoVerbHandler());

        MessagingService.instance().registerVerbHandlers(MessagingService.Verb.CROSS_VPC_IP_MAPPING_SYN, new CrossVpcIpMappingSynVerbHandler());
        MessagingService.instance().registerVerbHandlers(MessagingService.Verb.CROSS_VPC_IP_MAPPING_ACK, new CrossVpcIpMappingAckVerbHandler());
    }

    public void registerDaemon(CassandraDaemon daemon)
    {
        this.daemon = daemon;
    }

    public void register(IEndpointLifecycleSubscriber subscriber)
    {
        lifecycleSubscribers.add(subscriber);
    }

    public void unregister(IEndpointLifecycleSubscriber subscriber)
    {
        lifecycleSubscribers.remove(subscriber);
    }

    // should only be called via JMX
    public void stopGossiping()
    {
        if (initialized)
        {
            logger.warn("Stopping gossip by operator request");
            Gossiper.instance.stop();
            initialized = false;
        }
    }

    // should only be called via JMX
    public void startGossiping()
    {
        if (!initialized)
        {
            logger.warn("Starting gossip by operator request");
            Collection<Token> tokens = SystemKeyspace.getSavedTokens();

            boolean validTokens = tokens != null && !tokens.isEmpty();

            // shouldn't be called before these are set if we intend to join the ring/are in the process of doing so
            if (joined || joinRing)
                assert validTokens : "Cannot start gossiping for a node intended to join without valid tokens";

            if (validTokens)
                setGossipTokens(tokens);

            Gossiper.instance.forceNewerGeneration();
            Gossiper.instance.start((int) (System.currentTimeMillis() / 1000));
            initialized = true;
        }
    }

    // should only be called via JMX
    public boolean isGossipRunning()
    {
        return Gossiper.instance.isEnabled();
    }

    // should only be called via JMX
    public void startRPCServer()
    {
        if (daemon == null)
        {
            throw new IllegalStateException("No configured daemon");
        }

        // We only start transports if bootstrap has completed and we're not in survey mode, OR if we are in
        // survey mode and streaming has completed but we're not using auth.
        // OR if we have not joined the ring yet.
        if (StorageService.instance.hasJoined())
        {
            if (StorageService.instance.isSurveyMode())
            {
                if (StorageService.instance.isBootstrapMode() || DatabaseDescriptor.getAuthenticator().requireAuthentication())
                {
                    throw new IllegalStateException("Not starting RPC server in write_survey mode as " +
                            "it's bootstrapping or auth is enabled");
                }
            }
            else
            {
                if (!SystemKeyspace.bootstrapComplete())
                {
                    throw new IllegalStateException("Node is not yet bootstrapped completely. Use nodetool to check bootstrap" +
                            " state and resume. For more, see `nodetool help bootstrap`");
                }
            }
        }

        daemon.thriftServer.start();
    }

    public void stopRPCServer()
    {
        if (daemon == null)
        {
            throw new IllegalStateException("No configured daemon");
        }
        if (daemon.thriftServer != null)
            daemon.thriftServer.stop();
    }

    public boolean isRPCServerRunning()
    {
        if ((daemon == null) || (daemon.thriftServer == null))
        {
            return false;
        }
        return daemon.thriftServer.isRunning();
    }

    public void startNativeTransport()
    {
        // We only start transports if bootstrap has completed and we're not in survey mode, OR if we are in
        // survey mode and streaming has completed but we're not using auth.
        // OR if we have not joined the ring yet.
        if (hasJoined() &&
                ((!isSurveyMode() && !SystemKeyspace.bootstrapComplete()) ||
                (isSurveyMode() && isBootstrapMode())))
        {
            throw new IllegalStateException("Node is not yet bootstrapped completely. Use nodetool to check bootstrap" +
                    " state and resume. For more, see `nodetool help bootstrap`");
        }
        if (hasJoined() && isSurveyMode() && !SystemKeyspace.bootstrapComplete() &&
                DatabaseDescriptor.getAuthenticator().requireAuthentication())
        {
            throw new IllegalStateException("Not starting client transports as write_survey mode is enabled");
        }

        if (daemon == null)
        {
            throw new IllegalStateException("No configured daemon");
        }

        try
        {
            daemon.nativeServer.start();
        }
        catch (Exception e)
        {
            throw new RuntimeException("Error starting native transport: " + e.getMessage());
        }
    }

    public void stopNativeTransport()
    {
        if (daemon == null)
        {
            throw new IllegalStateException("No configured daemon");
        }
        if (daemon.nativeServer != null)
            daemon.nativeServer.stop();
    }

    public boolean isNativeTransportRunning()
    {
        if ((daemon == null) || (daemon.nativeServer == null))
        {
            return false;
        }
        return daemon.nativeServer.isRunning();
    }

    public void stopTransports()
    {
        if (isNativeTransportRunning())
        {
            logger.error("Stopping native transport");
            stopNativeTransport();
        }
        if (isRPCServerRunning())
        {
            logger.error("Stopping RPC server");
            stopRPCServer();
        }
        if (isInitialized())
        {
            logger.error("Stopping gossiper");
            stopGossiping();
        }
    }

    private void startTransports() {
        if (!isInitialized() && !Gossiper.instance.isEnabled())
        {
            logger.info("Starting gossiper");
            startGossiping();
        }
        if (!isRPCServerRunning())
        {
            logger.info("Starting RPC server");
            startRPCServer();
        }
        if (!isNativeTransportRunning())
        {
            logger.info("Starting native transport");
            startNativeTransport();
        }
    }

    private boolean areAllTransportsStopped() {
        return !isGossipRunning() && !isRPCServerRunning() && !isNativeTransportRunning();
    }

    private static boolean isAutoCompactionDisabled() {
        boolean isDisabled = true;
        for (String keyspaceName : Schema.instance.getKeyspaces())
        {
            Keyspace keyspace = Schema.instance.getKeyspaceInstance(keyspaceName);
            if (keyspace != null)
            {
                for (ColumnFamilyStore cfs : keyspace.getColumnFamilyStores())
                {
                    for (ColumnFamilyStore store : cfs.concatWithIndexes())
                    {
                        isDisabled &= store.isAutoCompactionDisabled();
                    }
                }

            }
        }
        return isDisabled;
    }

    private void shutdownClientServers()
    {
        stopRPCServer();
        stopNativeTransport();
    }

    public void stopClient()
    {
        Gossiper.instance.unregister(this);
        Gossiper.instance.stop();
        MessagingService.instance().shutdown();
        // give it a second so that task accepted before the MessagingService shutdown gets submitted to the stage (to avoid RejectedExecutionException)
        Uninterruptibles.sleepUninterruptibly(1, TimeUnit.SECONDS);
        StageManager.shutdownNow();
    }

    public boolean isInitialized()
    {
        return initialized;
    }

    public boolean isSetupCompleted()
    {
        return daemon == null
               ? false
               : daemon.setupCompleted();
    }

    public void stopDaemon()
    {
        if (daemon == null)
            throw new IllegalStateException("No configured daemon");
        daemon.deactivate();
    }

    public synchronized Collection<Token> prepareReplacementInfo() throws ConfigurationException
    {
        logger.info("Gathering node replacement information for {}", DatabaseDescriptor.getReplaceAddress());
        if (!MessagingService.instance().isListening())
            MessagingService.instance().listen();

        // make magic happen
        Map<InetAddress, EndpointState> epStates = Gossiper.instance.doShadowRound();

        // now that we've gossiped at least once, we should be able to find the node we're replacing
        if (epStates.get(DatabaseDescriptor.getReplaceAddress())== null)
            throw new RuntimeException("Cannot replace_address " + DatabaseDescriptor.getReplaceAddress() + " because it doesn't exist in gossip");
        replacingId = Gossiper.instance.getHostId(DatabaseDescriptor.getReplaceAddress(), epStates);
        try
        {
            VersionedValue tokensVersionedValue = epStates.get(DatabaseDescriptor.getReplaceAddress()).getApplicationState(ApplicationState.TOKENS);
            if (tokensVersionedValue == null)
                throw new RuntimeException("Could not find tokens for " + DatabaseDescriptor.getReplaceAddress() + " to replace");
            Collection<Token> tokens = TokenSerializer.deserialize(getPartitioner(), new DataInputStream(new ByteArrayInputStream(tokensVersionedValue.toBytes())));

            if (isReplacingSameAddress())
            {
                SystemKeyspace.setLocalHostId(replacingId); // use the replacee's host Id as our own so we receive hints, etc
            }
            return tokens;
        }
        catch (IOException e)
        {
            throw new RuntimeException(e);
        }
    }

    public synchronized void checkForEndpointCollision() throws ConfigurationException
    {
        logger.debug("Starting shadow gossip round to check for endpoint collision");
        if (!MessagingService.instance().isListening())
            MessagingService.instance().listen();
        Map<InetAddress, EndpointState> epStates = Gossiper.instance.doShadowRound();
        if (!Gossiper.instance.isSafeForBootstrap(FBUtilities.getBroadcastAddress(), epStates))
        {
            throw new RuntimeException(String.format("A node with address %s already exists, cancelling join. " +
                                                     "Use cassandra.replace_address if you want to replace this node.",
                                                     FBUtilities.getBroadcastAddress()));
        }
        if (useStrictConsistency && !allowSimultaneousMoves())
        {
            for (Map.Entry<InetAddress, EndpointState> entry : epStates.entrySet())
            {
                // ignore local node or empty status
                if (entry.getKey().equals(FBUtilities.getBroadcastAddress()) || entry.getValue().getApplicationState(ApplicationState.STATUS) == null)
                    continue;
                String[] pieces = splitValue(entry.getValue().getApplicationState(ApplicationState.STATUS));
                assert (pieces.length > 0);
                String state = pieces[0];
                if (state.equals(VersionedValue.STATUS_BOOTSTRAPPING) || state.equals(VersionedValue.STATUS_LEAVING) || state.equals(VersionedValue.STATUS_MOVING))
                    throw new UnsupportedOperationException("Other bootstrapping/leaving/moving nodes detected, cannot bootstrap while cassandra.consistent.rangemovement is true");
            }
        }
    }

    private boolean allowSimultaneousMoves()
    {
        return allowSimultaneousMoves && DatabaseDescriptor.getNumTokens() == 1;
    }

    // for testing only
    public void unsafeInitialize() throws ConfigurationException
    {
        initialized = true;
        Gossiper.instance.register(this);
        Gossiper.instance.start((int) (System.currentTimeMillis() / 1000)); // needed for node-ring gathering.
        Gossiper.instance.addLocalApplicationState(ApplicationState.NET_VERSION, valueFactory.networkVersion());
        if (!MessagingService.instance().isListening())
            MessagingService.instance().listen();
    }

    public synchronized void initServer() throws ConfigurationException
    {
        initServer(RING_DELAY);
    }

    public synchronized void initServer(int delay) throws ConfigurationException
    {
        logger.info("Cassandra version: {}", FBUtilities.getReleaseVersionString());
        logger.info("Thrift API version: {}", cassandraConstants.VERSION);
        logger.info("CQL supported versions: {} (default: {})",
                    StringUtils.join(ClientState.getCQLSupportedVersion(), ","), ClientState.DEFAULT_CQL_VERSION);

        initialized = true;

        try
        {
            // Ensure StorageProxy is initialized on start-up; see CASSANDRA-3797.
            Class.forName("org.apache.cassandra.service.StorageProxy");
            // also IndexSummaryManager, which is otherwise unreferenced
            Class.forName("org.apache.cassandra.io.sstable.IndexSummaryManager");
        }
        catch (ClassNotFoundException e)
        {
            throw new AssertionError(e);
        }

        if (Boolean.parseBoolean(System.getProperty("cassandra.load_ring_state", "true")))
        {
            logger.info("Loading persisted ring state");
            Multimap<InetAddress, Token> loadedTokens = SystemKeyspace.loadTokens();
            Map<InetAddress, UUID> loadedHostIds = SystemKeyspace.loadHostIds();
            for (InetAddress ep : loadedTokens.keySet())
            {
                if (ep.equals(FBUtilities.getBroadcastAddress()))
                {
                    // entry has been mistakenly added, delete it
                    SystemKeyspace.removeEndpoint(ep);
                }
                else
                {
                    tokenMetadata.updateNormalTokens(loadedTokens.get(ep), ep);
                    if (loadedHostIds.containsKey(ep))
                        tokenMetadata.updateHostId(loadedHostIds.get(ep), ep);
                    Gossiper.instance.addSavedEndpoint(ep);
                }
            }
        }

        // daemon threads, like our executors', continue to run while shutdown hooks are invoked
        drainOnShutdown = new Thread(new WrappedRunnable()
        {
            @Override
            public void runMayThrow() throws InterruptedException
            {
                inShutdownHook = true;
                ExecutorService counterMutationStage = StageManager.getStage(Stage.COUNTER_MUTATION);
                ExecutorService mutationStage = StageManager.getStage(Stage.MUTATION);
                if (mutationStage.isShutdown() && counterMutationStage.isShutdown())
                    return; // drained already

                if (daemon != null)
                	shutdownClientServers();
                ScheduledExecutors.optionalTasks.shutdown();
                Gossiper.instance.stop();

                // In-progress writes originating here could generate hints to be written, so shut down MessagingService
                // before mutation stage, so we can get all the hints saved before shutting down
                MessagingService.instance().shutdown();
                counterMutationStage.shutdown();
                mutationStage.shutdown();
                counterMutationStage.awaitTermination(3600, TimeUnit.SECONDS);
                mutationStage.awaitTermination(3600, TimeUnit.SECONDS);
                StorageProxy.instance.verifyNoHintsInProgress();

                List<Future<?>> flushes = new ArrayList<>();
                for (Keyspace keyspace : Keyspace.all())
                {
                    KSMetaData ksm = Schema.instance.getKSMetaData(keyspace.getName());
                    if (!ksm.durableWrites)
                    {
                        for (ColumnFamilyStore cfs : keyspace.getColumnFamilyStores())
                            flushes.add(cfs.forceFlush("Shutting down"));
                    }
                }
                try
                {
                    FBUtilities.waitOnFutures(flushes);
                }
                catch (Throwable t)
                {
                    JVMStabilityInspector.inspectThrowable(t);
                    // don't let this stop us from shutting down the commitlog and other thread pools
                    logger.warn("Caught exception while waiting for memtable flushes during shutdown hook", t);
                }

                CommitLog.instance.shutdownBlocking();

                if (FBUtilities.isWindows())
                    WindowsTimer.endTimerPeriod(DatabaseDescriptor.getWindowsTimerInterval());

                // wait for miscellaneous tasks like sstable and commitlog segment deletion
                ScheduledExecutors.nonPeriodicTasks.shutdown();
                if (!ScheduledExecutors.nonPeriodicTasks.awaitTermination(1, MINUTES))
                    logger.warn("Miscellaneous task executor still busy after one minute; proceeding with shutdown");
            }
        }, "StorageServiceShutdownHook");
        Runtime.getRuntime().addShutdownHook(drainOnShutdown);

        replacing = DatabaseDescriptor.isReplacing();

        if (!Boolean.parseBoolean(System.getProperty("cassandra.start_gossip", "true")))
        {
            logger.info("Not starting gossip as requested.");
            return;
        }

        prepareToJoin();

        // Has to be called after the host id has potentially changed in prepareToJoin().
        try
        {
            CacheService.instance.counterCache.loadSavedAsync().get();
        }
        catch (Throwable t)
        {
            JVMStabilityInspector.inspectThrowable(t);
            logger.warn("Error loading counter cache", t);
        }

        if (joinRing)
        {
            joinTokenRing(delay);
        }
        else
        {
            Collection<Token> tokens = SystemKeyspace.getSavedTokens();
            if (!tokens.isEmpty())
            {
                tokenMetadata.updateNormalTokens(tokens, FBUtilities.getBroadcastAddress());
                // order is important here, the gossiper can fire in between adding these two states.  It's ok to send TOKENS without STATUS, but *not* vice versa.
                List<Pair<ApplicationState, VersionedValue>> states = new ArrayList<Pair<ApplicationState, VersionedValue>>();
                states.add(Pair.create(ApplicationState.TOKENS, valueFactory.tokens(tokens)));
                states.add(Pair.create(ApplicationState.STATUS, valueFactory.hibernate(true)));
                Gossiper.instance.addLocalApplicationStates(states);
            }
            doAuthSetup();
            setMode(Mode.ZOMBIE, true);
            logger.info("Not joining ring as requested. Use JMX (StorageService->joinRing()) to initiate ring joining");
        }
    }

    /**
     * In the event of forceful termination we need to remove the shutdown hook to prevent hanging (OOM for instance)
     */
    public void removeShutdownHook()
    {
        if (drainOnShutdown != null)
            Runtime.getRuntime().removeShutdownHook(drainOnShutdown);

        if (FBUtilities.isWindows())
            WindowsTimer.endTimerPeriod(DatabaseDescriptor.getWindowsTimerInterval());
    }

    private boolean shouldBootstrap()
    {
        return shouldBootstrap(DatabaseDescriptor.isAutoBootstrap());
    }

    private boolean shouldBootstrap(boolean autoBootstrap)
    {
        return autoBootstrap && !SystemKeyspace.bootstrapComplete() && !DatabaseDescriptor.getSeeds().contains(FBUtilities.getBroadcastAddress());
    }

    private void prepareToJoin() throws ConfigurationException
    {
        if (!joined)
        {
            Map<ApplicationState, VersionedValue> appStates = new EnumMap<>(ApplicationState.class);

            if (replacing && !joinRing)
                throw new ConfigurationException("Cannot set both join_ring=false and attempt to replace a node");
            if (DatabaseDescriptor.getReplaceTokens().size() > 0 || DatabaseDescriptor.getReplaceNode() != null)
                throw new RuntimeException("Replace method removed; use cassandra.replace_address instead");
            if (replacing)
            {
                if (SystemKeyspace.bootstrapComplete())
                    throw new RuntimeException("Cannot replace address with a node that is already bootstrapped");
                if (!DatabaseDescriptor.isAutoBootstrap())
                    throw new RuntimeException("Trying to replace_address with auto_bootstrap disabled will not work, check your configuration");
                bootstrapTokens = prepareReplacementInfo();
                if (isReplacingSameAddress())
                {
                    logger.warn("Writes will not be forwarded to this node during replacement because it has the same address as " +
                                "the node to be replaced ({}). If the previous node has been down for longer than max_hint_window_in_ms, " +
                                "repair must be run after the replacement process in order to make this node consistent.",
                                DatabaseDescriptor.getReplaceAddress());
                    appStates.put(ApplicationState.TOKENS, valueFactory.tokens(bootstrapTokens));
                    appStates.put(ApplicationState.STATUS, valueFactory.hibernate(true));
                }
            }
            else if (shouldBootstrap())
            {
                checkForEndpointCollision();
            }

            // have to start the gossip service before we can see any info on other nodes.  this is necessary
            // for bootstrap to get the load info it needs.
            // (we won't be part of the storage ring though until we add a counterId to our state, below.)
            // Seed the host ID-to-endpoint map with our own ID.
            UUID localHostId = SystemKeyspace.getLocalHostId();
            getTokenMetadata().updateHostId(localHostId, FBUtilities.getBroadcastAddress());
            appStates.put(ApplicationState.NET_VERSION, valueFactory.networkVersion());
            appStates.put(ApplicationState.HOST_ID, valueFactory.hostId(localHostId));
            appStates.put(ApplicationState.RPC_ADDRESS, valueFactory.rpcaddress(FBUtilities.getBroadcastRpcAddress()));
            appStates.put(ApplicationState.RELEASE_VERSION, valueFactory.releaseVersion());
            logger.info("Starting up server gossip");
            Gossiper.instance.register(this);
            Gossiper.instance.start(SystemKeyspace.incrementAndGetGeneration(), appStates); // needed for node-ring gathering.
            // gossip snitch infos (local DC and rack)
            gossipSnitchInfo();
            // gossip Schema.emptyVersion forcing immediate check for schema updates (see MigrationManager#maybeScheduleSchemaPull)
            Schema.instance.updateVersionAndAnnounce(); // Ensure we know our own actual Schema UUID in preparation for updates

            if (!MessagingService.instance().isListening())
                MessagingService.instance().listen();
            LoadBroadcaster.instance.startBroadcasting();

            HintedHandOffManager.instance.start();
            BatchlogManager.instance.start();
        }
    }

    private void joinTokenRing(int delay, boolean autoBootstrap, Collection<String> initialTokens) {
        joined = true;

        // We bootstrap if we haven't successfully bootstrapped before, as long as we are not a seed.
        // If we are a seed, or if the user manually sets auto_bootstrap to false,
        // we'll skip streaming data from other nodes and jump directly into the ring.
        //
        // The seed check allows us to skip the RING_DELAY sleep for the single-node cluster case,
        // which is useful for both new users and testing.
        //
        // We attempted to replace this with a schema-presence check, but you need a meaningful sleep
        // to get schema info from gossip which defeats the purpose.  See CASSANDRA-4427 for the gory details.
        Set<InetAddress> current = new HashSet<>();
        if (logger.isDebugEnabled())
        {
            logger.debug("Bootstrap variables: {} {} {} {}",
                         autoBootstrap,
                         SystemKeyspace.bootstrapInProgress(),
                         SystemKeyspace.bootstrapComplete(),
                         DatabaseDescriptor.getSeeds().contains(FBUtilities.getBroadcastAddress()));
        }

        if (autoBootstrap && !SystemKeyspace.bootstrapComplete() && DatabaseDescriptor.getSeeds().contains(FBUtilities.getBroadcastAddress()))
        {
            logger.info("This node will not auto bootstrap because it is configured to be a seed node.");
        }

        boolean dataAvailable = true; // make this to false when bootstrap streaming failed
        if (shouldBootstrap(autoBootstrap))
        {
            setMode(Mode.WAITING_TO_BOOTSTRAP, "Awaiting start bootstrap call", true);
            startBootstrapGuard.await();
            boolean noPreviousDataFound = isCommitlogEmptyForBootstrap() && areKeyspacesEmptyForBootstrap();

            if (!noPreviousDataFound)
            {
                recordNonTransientError(NonTransientError.BOOTSTRAP_ERROR,
                                        ImmutableMap.of("previousDataFound", "true"));
                unsafeDisableNode();
                // leave node in non-transient error state and prevent it from bootstrapping into the cluster
                throw new BootstrappingSafetyException("Detected data from previous bootstrap, failling.");
            }

            if (SystemKeyspace.bootstrapInProgress())
            {
                logger.warn("Detected previous bootstrap failure; retrying");
            }
            else
            {
                SystemKeyspace.setBootstrapState(SystemKeyspace.BootstrapState.IN_PROGRESS);
            }
            setMode(Mode.JOINING, "waiting for ring information", true);
            // first sleep the delay to make sure we see all our peers
            for (int i = 0; i < delay; i += 1000)
            {
                // if we see schema, we can proceed to the next check directly
                if (!Schema.instance.getVersion().equals(Schema.emptyVersion))
                {
                    logger.debug("got schema: {}", Schema.instance.getVersion());
                    break;
                }
                Uninterruptibles.sleepUninterruptibly(1, TimeUnit.SECONDS);
            }
            // if our schema hasn't matched yet, keep sleeping until it does
            // (post CASSANDRA-1391 we don't expect this to be necessary very often, but it doesn't hurt to be careful)
            while (!MigrationManager.isReadyForBootstrap())
            {
                setMode(Mode.JOINING, "waiting for schema information to complete", true);
                Uninterruptibles.sleepUninterruptibly(1, TimeUnit.SECONDS);
            }
            setMode(Mode.JOINING, "schema complete, ready to bootstrap", true);
            setMode(Mode.JOINING, "waiting for pending range calculation", true);
            PendingRangeCalculatorService.instance.blockUntilFinished();
            setMode(Mode.JOINING, "calculation complete, ready to bootstrap", true);

            logger.debug("... got ring + schema info");

            if (useStrictConsistency && !allowSimultaneousMoves() &&
                    (
                        tokenMetadata.getBootstrapTokens().valueSet().size() > 0 ||
                        tokenMetadata.getLeavingEndpoints().size() > 0 ||
                        tokenMetadata.getMovingEndpoints().size() > 0
                    ))
            {
                throw new UnsupportedOperationException("Other bootstrapping/leaving/moving nodes detected, cannot bootstrap while cassandra.consistent.rangemovement is true");
            }

            // get bootstrap tokens
            if (!replacing)
            {
                if (tokenMetadata.isMember(FBUtilities.getBroadcastAddress()))
                {
                    String s = "This node is already a member of the token ring; bootstrap aborted. (If replacing a dead node, remove the old one from the ring first.)";
                    throw new UnsupportedOperationException(s);
                }
                setMode(Mode.JOINING, "getting bootstrap token", true);
                bootstrapTokens = BootStrapper.getBootstrapTokens(tokenMetadata, initialTokens);
            }
            else
            {
                if (!isReplacingSameAddress())
                {
                    try
                    {
                        // Sleep additionally to make sure that the server actually is not alive
                        // and giving it more time to gossip if alive.
                        Thread.sleep(LoadBroadcaster.BROADCAST_INTERVAL);
                    }
                    catch (InterruptedException e)
                    {
                        throw new AssertionError(e);
                    }

                    // check for operator errors...
                    for (Token token : bootstrapTokens)
                    {
                        InetAddress existing = tokenMetadata.getEndpoint(token);
                        if (existing != null)
                        {
                            long nanoDelay = delay * 1000000L;
                            if (Gossiper.instance.getEndpointStateForEndpoint(existing).getUpdateTimestamp() > (System.nanoTime() - nanoDelay))
                                throw new UnsupportedOperationException("Cannot replace a live node... ");
                            current.add(existing);
                        }
                        else
                        {
                            throw new UnsupportedOperationException("Cannot replace token " + token + " which does not exist!");
                        }
                    }
                }
                else
                {
                    try
                    {
                        Thread.sleep(RING_DELAY);
                    }
                    catch (InterruptedException e)
                    {
                        throw new AssertionError(e);
                    }

                }
                setMode(Mode.JOINING, "Replacing a node with token(s): " + bootstrapTokens, true);
            }

            dataAvailable = bootstrap(bootstrapTokens);
            logger.warn("Bootstrap almost complete. Not becoming an active ring member. Use JMX (StorageService->finishBootstrap()) " +
                    "to finalize ring joining. Set palantir_cassandra.disable_wait_to_finish_bootstrap=true to bypass " +
                    "this step and join the ring immediately after bootstrapping.");
            finishBootstrapGuard.await();
        }
        else
        {
            bootstrapTokens = SystemKeyspace.getSavedTokens();
            if (bootstrapTokens.isEmpty())
            {
                if (initialTokens.size() < 1)
                {
                    bootstrapTokens = BootStrapper.getRandomTokens(tokenMetadata, DatabaseDescriptor.getNumTokens());
                    if (DatabaseDescriptor.getNumTokens() == 1)
                        logger.warn("Generated random token {}. Random tokens will result in an unbalanced ring; see http://wiki.apache.org/cassandra/Operations", bootstrapTokens);
                    else
                        logger.info("Generated random tokens. tokens are {}", bootstrapTokens);
                }
                else
                {
                    bootstrapTokens = new ArrayList<>(initialTokens.size());
                    for (String token : initialTokens)
                        bootstrapTokens.add(getPartitioner().getTokenFactory().fromString(token));
                    logger.info("Saved tokens not found. Using configuration value: {}", bootstrapTokens);
                }
            }
            else
            {
                if (bootstrapTokens.size() != DatabaseDescriptor.getNumTokens())
                    throw new ConfigurationException("Cannot change the number of tokens from " + bootstrapTokens.size() + " to " + DatabaseDescriptor.getNumTokens());
                else
                    logger.info("Using saved tokens {}", bootstrapTokens);
            }
        }

        // if we don't have system_traces keyspace at this point, then create it manually
        ensureTraceKeyspace();
        maybeAddOrUpdateKeyspace(SystemDistributedKeyspace.definition());

        if (!isSurveyMode)
        {
            if (dataAvailable)
            {
                finishJoiningRing(bootstrapTokens);

                // remove the existing info about the replaced node.
                if (!current.isEmpty())
                {
                    for (InetAddress existing : current)
                        Gossiper.instance.replacedEndpoint(existing);
                }
            }
            else
            {
                logger.warn("Some data streaming failed. Use nodetool to check bootstrap state and resume. For more, see `nodetool help bootstrap`. {}", SystemKeyspace.getBootstrapState());
            }
        }
        else
        {
            if (dataAvailable)
                logger.info("Startup complete, but write survey mode is active, not becoming an active ring member. Use JMX (StorageService->joinRing()) to finalize ring joining.");
            else
                logger.warn("Some data streaming failed. Use nodetool to check bootstrap state and resume. For more, see `nodetool help bootstrap`. {}", SystemKeyspace.getBootstrapState());
        }
    }

    private void joinTokenRing(int delay) throws ConfigurationException
    {
        joinTokenRing(delay, DatabaseDescriptor.isAutoBootstrap(), DatabaseDescriptor.getInitialTokens());
    }

    /**
     * Checks and ensures that keyspaces are empty, and no ranges have been marked as streamed before we start a bootstrap.
     */
    private static boolean areKeyspacesEmptyForBootstrap() {
        boolean empty = true;

        Set<String> userKeyspaces = ImmutableSet.copyOf(Sets.difference(ImmutableSet.copyOf(Schema.instance.getUserKeyspaces()), ImmutableSet.of("system_palantir")));

        for (String keyspaceName : userKeyspaces)
        {
            Set<Range<Token>> availableRanges = SystemKeyspace.getAvailableRanges(keyspaceName, StorageService.getPartitioner());

            if(!availableRanges.isEmpty()) {
                logger.error("Found previous ranges available {} for a non-system keyspace.", availableRanges);
                empty = false;
            }

            Keyspace keyspace = Keyspace.open(keyspaceName);
            for (ColumnFamilyStore store : keyspace.getColumnFamilyStores())
            {
                Collection<SSTableReader> tables = store.getSSTables();
                if (tables.size() > 0)
                {
                    logger.error("Found previous SSTables {} for keyspace {} and cf {}.", tables, keyspaceName, store.name);
                    empty = false;
                }
            }
        }
        return empty;
    }

    private static boolean isCommitlogEmptyForBootstrap() {
        return isCommitlogEmptyForBootstrap(CommitLogReplayer.getSeenColumnFamilies());
    }

    /**
     * Checks to see if any commitlog segments have been replayed for non-system keyspaces.
     * @return True if no commitlog segments for non-system keyspaces have been replayed, false otherwise.
     */
    static boolean isCommitlogEmptyForBootstrap(Set<UUID> columnFamiliesWithReplayedMutations) {
        boolean empty = true;
        Set<UUID> ignoredKeyspacesInCommitLog = columnFamiliesWithReplayedMutations.stream()
                                                                 .filter(Objects::nonNull) // cfIds for commitlog can sometimes be null
                                                                 .filter(uuid -> Schema.instance.getCFMetaData(uuid) == null)
                                                                 .collect(Collectors.toSet());

        if (!ignoredKeyspacesInCommitLog.isEmpty()) {
            logger.info("Tried to replay a commitlog segment with an unknown CF(s) {}, " +
                        "this indicates data from a previous bootstrap attempt still exists. Please delete before proceeding.", ignoredKeyspacesInCommitLog);
            empty = false;
        }

        Set<String> seenKeyspacesInCommitlog =  columnFamiliesWithReplayedMutations.stream()
                                                                 .map(Schema.instance::getCFMetaData)
                                                                 .filter(Objects::nonNull)
                                                                 .map(cf -> cf.ksName)
                                                                 .filter(keyspace -> !Schema.SYSTEM_KEYSPACES.contains(keyspace))
                                                                 .collect(Collectors.toSet());

        if (!seenKeyspacesInCommitlog.isEmpty()) {
            logger.error("Found previous commitlog entries for non-existing CFs {}, indicating we've an old commitlog files from a preivous bootstrap. Please delete before proceeding.",
                         CommitLogReplayer.getSeenColumnFamilies());
            empty = false;
        }

        return empty;
    }

    @VisibleForTesting
    public void ensureTraceKeyspace()
    {
        maybeAddOrUpdateKeyspace(TraceKeyspace.definition());
    }

    public static boolean isReplacingSameAddress()
    {
        return DatabaseDescriptor.getReplaceAddress().equals(FBUtilities.getBroadcastAddress());
    }

    public void gossipSnitchInfo()
    {
        IEndpointSnitch snitch = DatabaseDescriptor.getEndpointSnitch();
        String dc = snitch.getDatacenter(FBUtilities.getBroadcastAddress());
        String rack = snitch.getRack(FBUtilities.getBroadcastAddress());
        Gossiper.instance.addLocalApplicationState(ApplicationState.DC, StorageService.instance.valueFactory.datacenter(dc));
        Gossiper.instance.addLocalApplicationState(ApplicationState.RACK, StorageService.instance.valueFactory.rack(rack));
    }

    public synchronized void joinRing(Collection<String> initalTokens) throws IOException {
        if (!joined)
        {
            logger.info("Joining ring by operator request");
            try
            {
                if(initalTokens.isEmpty()) {
                    joinTokenRing(0);
                } else {
                    initalTokens.stream().forEach(getPartitioner().getTokenFactory()::validate);
                    Preconditions.checkState(operationMode.equals(Mode.ZOMBIE), "Cannot join ring without being in Zombie mode.");
                    Preconditions.checkState(SystemKeyspace.getSavedTokens().isEmpty(), "Cannot join ring with new tokens as SystemKeyspace already has tokens sets.");
                    joinTokenRing(0, false, initalTokens);
                }
            }
            catch (ConfigurationException e)
            {
                throw new IOException(e.getMessage());
            }
        }
        else if (isSurveyMode)
        {
            // if isSurveyMode is on then verify isBootstrapMode
            // node can join the ring even if isBootstrapMode is true which should not happen
            if (!isBootstrapMode())
            {
                isSurveyMode = false;
                logger.info("Leaving write survey mode and joining ring at operator request");
                finishJoiningRing(SystemKeyspace.getSavedTokens());
                daemon.start();
            }
            else
            {
                logger.warn("Can't join the ring because in write_survey mode and bootstrap hasn't completed");
            }
        }
        else if (isBootstrapMode())
        {
            // bootstrap is not complete hence node cannot join the ring
            logger.warn("Can't join the ring because bootstrap hasn't completed.");
        }
    }

    public synchronized void joinRing() throws IOException
    {
        joinRing(ImmutableSet.<String>of());
    }

    private void finishJoiningRing(Collection<Token> tokens)
    {
        // start participating in the ring.
        logger.info("Attempting to set bootstrap state to COMPLETED and to join token ring");
        SystemKeyspace.setBootstrapState(SystemKeyspace.BootstrapState.COMPLETED);
        setTokens(tokens);

        assert tokenMetadata.sortedTokens().size() > 0;
        doAuthSetup();
        logger.info("Node has finished joining token ring. Bootstrap state is COMPLETED.");
    }

    private void doAuthSetup()
    {
        if (!doneAuthSetup.getAndSet(true))
        {
            maybeAddOrUpdateKeyspace(AuthKeyspace.definition());

            DatabaseDescriptor.getRoleManager().setup();
            DatabaseDescriptor.getAuthenticator().setup();
            DatabaseDescriptor.getAuthorizer().setup();
            MigrationManager.instance.register(new AuthMigrationListener());
        }
    }

    private void maybeAddKeyspace(KSMetaData ksm)
    {
        try
        {
            MigrationManager.announceNewKeyspace(ksm, 0, false);
        }
        catch (AlreadyExistsException e)
        {
            logger.debug("Attempted to create new keyspace {}, but it already exists", ksm.name);
        }
    }

    /**
     * Ensure the schema of a pseudo-system keyspace (a distributed system keyspace: traces, auth and the so-called distributedKeyspace),
     * is up to date with what we expected (creating it if it doesn't exist and updating tables that may have been upgraded).
     */
    private void maybeAddOrUpdateKeyspace(KSMetaData expected)
    {
        // Note that want to deal with the keyspace and its table a bit differently: for the keyspace definition
        // itself, we want to create it if it doesn't exist yet, but if it does exist, we don't want to modify it,
        // because user can modify the definition to change the replication factor (#6016) and we don't want to
        // override it. For the tables however, we have to deal with the fact that new version can add new columns
        // (#8162 being an example), so even if the table definition exists, we still need to force the "current"
        // version of the schema, the one the node will be expecting.

        KSMetaData defined = Schema.instance.getKSMetaData(expected.name);
        // If the keyspace doesn't exist, create it
        if (defined == null)
        {
            maybeAddKeyspace(expected);
            defined = Schema.instance.getKSMetaData(expected.name);
        }

        // While the keyspace exists, it might miss table or have outdated one
        // There is also the potential for a race, as schema migrations add the bare
        // keyspace into Schema.instance before adding its tables, so double check that
        // all the expected tables are present
        for (CFMetaData expectedTable : expected.cfMetaData().values())
        {
            CFMetaData definedTable = defined.cfMetaData().get(expectedTable.cfName);
            if (definedTable == null || !definedTable.equals(expectedTable))
                MigrationManager.forceAnnounceNewColumnFamily(expectedTable);
        }
    }

    public boolean isJoined()
    {
        return tokenMetadata.isMember(FBUtilities.getBroadcastAddress()) && !isSurveyMode;
    }

    public void rebuild(String sourceDc)
    {
        rebuild(sourceDc, null);
    }

    public void rebuild(String sourceDc, String keyspace)
    {
        // check on going rebuild
        if (!isRebuilding.compareAndSet(false, true))
        {
            throw new IllegalStateException("Node is still rebuilding. Check nodetool netstats.");
        }

        logger.info("Rebuild from DC: {}, {}, (All tokens)", sourceDc == null ? "(Any DC)" : sourceDc,
                    keyspace == null ? "(All keyspaces)" : keyspace);

        try
        {
            RangeStreamer streamer = getRebuildStreamer(sourceDc, keyspace);
            StreamResultFuture resultFuture = streamer.fetchAsync();
            // wait for result
            resultFuture.get();
        }
        catch (InterruptedException e)
        {
            throw new RuntimeException("Interrupted while waiting on rebuild streaming");
        }
        catch (ExecutionException e)
        {
            // This is used exclusively through JMX, so log the full trace but only throw a simple RTE
            logger.error("Error while rebuilding node", e.getCause());
            throw new RuntimeException("Error while rebuilding node: " + e.getCause().getMessage());
        }
        finally
        {
            // rebuild is done (successfully or not)
            isRebuilding.set(false);
        }
    }

    public boolean isRebuilding()
    {
        return isRebuilding.get();
    }

    public Set<String> getKeyspacesWithAllRangesAvailable(String sourceDc)
    {
        Set<String> keyspaces = Schema.instance.getNonSystemKeyspaces().stream()
                                               .filter(keyspace -> {
                                                   Class<? extends AbstractReplicationStrategy> strategyClass =
                                                   Schema.instance.getKSMetaData(keyspace).strategyClass;
                                                   return strategyClass.equals(NetworkTopologyStrategy.class)
                                                          || strategyClass.equals(OldNetworkTopologyStrategy.class);
                                               })
                                               .collect(Collectors.toSet());

        Set<String> unavailable = keyspaces.stream()
                                           .filter(keyspace -> !verifyAllRangesAvailable(sourceDc, keyspace))
                                           .collect(Collectors.toSet());
        if (!unavailable.isEmpty())
            logger.warn("Verified keyspaces are missing ranges (from source DC: {}): {}", sourceDc, unavailable);
        return keyspaces.stream()
                        .filter(keyspace -> !unavailable.contains(keyspace))
                        .collect(Collectors.toSet());
    }

    private boolean verifyAllRangesAvailable(String sourceDc, String keyspace)
    {
        try
        {
            RangeStreamer rebuildStreamer = getRebuildStreamer(sourceDc, keyspace);
            return rebuildStreamer.areAllRangesPresent();
        }
        catch (Exception e)
        {
            logger.error("Failed to verify all ranges from source DC {} for keyspace {} were available on this node. " +
                         "Defaulting to false for safety", sourceDc, keyspace, e);
            return false;
        }
    }

    private RangeStreamer getRebuildStreamer(String sourceDc, String keyspace)
    {
        RangeStreamer streamer = new RangeStreamer(tokenMetadata,
                                                   null,
                                                   FBUtilities.getBroadcastAddress(),
                                                   "Rebuild",
                                                   !replacing && useStrictConsistency,
                                                   DatabaseDescriptor.getEndpointSnitch(),
                                                   streamStateStore);
        streamer.addSourceFilter(new RangeStreamer.FailureDetectorSourceFilter(FailureDetector.instance));
        if (sourceDc != null)
        {
            streamer.addSourceFilter(new RangeStreamer.SingleDatacenterFilter(DatabaseDescriptor.getEndpointSnitch(), sourceDc));
            if (keyspace != null) {
                /**
                 * Given RF 3, with 3 abritrary racks, this will result in a fully consistent rebuild.
                 * This is due to the simple fact that, our topology will be mirrored identically across datacenters.
                 * As a result, the only way for our destination datacenter to have inconsistent data, is for our
                 * source datacenter to have inconsistent data.
                 */
                HashMultimap<String, String> topology = HashMultimap.create();
                Gossiper.instance.getEndpointStates().stream()
                                 .map(Entry::getKey)
                                 .forEach(address -> topology.put(DatabaseDescriptor.getEndpointSnitch().getDatacenter(address),
                                                                  DatabaseDescriptor.getEndpointSnitch().getRack(address)));
                String localDc = DatabaseDescriptor.getEndpointSnitch().getDatacenter(FBUtilities.getBroadcastAddress());
                String localRack = DatabaseDescriptor.getEndpointSnitch().getRack(FBUtilities.getBroadcastAddress());
                AbstractReplicationStrategy replicationStrategy = Keyspace.open(keyspace).getReplicationStrategy();
                streamer.addSourceFilter(SingleRackFilter.create(topology, sourceDc, localDc, localRack, replicationStrategy));
            }
        }

        if (keyspace == null)
        {
            for (String keyspaceName : Schema.instance.getNonSystemKeyspaces())
                streamer.addRanges(keyspaceName, getLocalRanges(keyspaceName));
        }
        else
        {
            streamer.addRanges(keyspace, getLocalRanges(keyspace));
        }
        return streamer;
    }

    public void setStreamThroughputMbPerSec(int value)
    {
        DatabaseDescriptor.setStreamThroughputOutboundMegabitsPerSec(value);
        logger.info("setstreamthroughput: throttle set to {}", value);
    }

    public int getStreamThroughputMbPerSec()
    {
        return DatabaseDescriptor.getStreamThroughputOutboundMegabitsPerSec();
    }

    public void setInterDCStreamThroughputMbPerSec(int value)
    {
        DatabaseDescriptor.setInterDCStreamThroughputOutboundMegabitsPerSec(value);
        logger.info("setinterdcstreamthroughput: throttle set to {}", value);
    }

    public int getInterDCStreamThroughputMbPerSec()
    {
        return DatabaseDescriptor.getInterDCStreamThroughputOutboundMegabitsPerSec();
    }


    public int getCompactionThroughputMbPerSec()
    {
        return DatabaseDescriptor.getCompactionThroughputMbPerSec();
    }

    public void setCompactionThroughputMbPerSec(int value)
    {
        DatabaseDescriptor.setCompactionThroughputMbPerSec(value);
        CompactionManager.instance.setRate(value);
    }

    public boolean isIncrementalBackupsEnabled()
    {
        return DatabaseDescriptor.isIncrementalBackupsEnabled();
    }

    public void setIncrementalBackupsEnabled(boolean value)
    {
        DatabaseDescriptor.setIncrementalBackupsEnabled(value);
    }

    private void setMode(Mode m, boolean log)
    {
        setMode(m, null, log);
    }

    private void setMode(Mode m, String msg, boolean log)
    {
        operationMode = m;
        String logMsg = msg == null ? m.toString() : String.format("%s: %s", m, msg);
        if (log)
            logger.info(logMsg);
        else
            logger.debug(logMsg);
    }

    /**
     * Bootstrap node by fetching data from other nodes.
     * If node is bootstrapping as a new node, then this also announces bootstrapping to the cluster.
     *
     * This blocks until streaming is done.
     *
     * @param tokens bootstrapping tokens
     * @return true if bootstrap succeeds.
     */
    private boolean bootstrap(final Collection<Token> tokens)
    {
        isBootstrapMode = true;
        SystemKeyspace.updateTokens(tokens); // DON'T use setToken, that makes us part of the ring locally which is incorrect until we are done bootstrapping

        if (!replacing || !isReplacingSameAddress())
        {
            // if not an existing token then bootstrap
            List<Pair<ApplicationState, VersionedValue>> states = new ArrayList<>();
            states.add(Pair.create(ApplicationState.TOKENS, valueFactory.tokens(tokens)));
            states.add(Pair.create(ApplicationState.STATUS, replacing?
                                                            valueFactory.bootReplacing(DatabaseDescriptor.getReplaceAddress()) :
                                                            valueFactory.bootstrapping(tokens)));
            Gossiper.instance.addLocalApplicationStates(states);
            setMode(Mode.JOINING, "sleeping " + RING_DELAY + " ms for pending range setup", true);
            Uninterruptibles.sleepUninterruptibly(RING_DELAY, TimeUnit.MILLISECONDS);
        }
        else
        {
            // Dont set any state for the node which is bootstrapping the existing token...
            tokenMetadata.updateNormalTokens(tokens, FBUtilities.getBroadcastAddress());
            SystemKeyspace.removeEndpoint(DatabaseDescriptor.getReplaceAddress());
        }

        if (!Gossiper.instance.seenAnySeed())
            throw new IllegalStateException("Unable to contact any seeds!");

        if (Boolean.getBoolean("cassandra.reset_bootstrap_progress"))
        {
            logger.info("Resetting bootstrap progress to start fresh");
            SystemKeyspace.resetAvailableRanges();
        }

        setMode(Mode.JOINING, "Starting to bootstrap...", true);
        BootStrapper bootstrapper = new BootStrapper(FBUtilities.getBroadcastAddress(), tokens, tokenMetadata);
        bootstrapper.addProgressListener(progressSupport);
        ListenableFuture<StreamState> bootstrapStream = bootstrapper.bootstrap(streamStateStore, !replacing && useStrictConsistency); // handles token update
<<<<<<< HEAD
        Futures.addCallback(bootstrapStream, new FutureCallback<StreamState>()
        {
            @Override
            public void onSuccess(StreamState streamState)
            {
                isBootstrapMode = false;
                logger.info("Bootstrap streaming completed for the tokens {}", tokens);
            }

            @Override
            public void onFailure(Throwable e)
            {
                logger.warn("Error during bootstrap.", e);
            }
        });
=======
>>>>>>> 0a45a481
        try
        {
            bootstrapStream.get();
            isBootstrapMode = false;
            logger.info("Bootstrap completed for tokens {}", tokens);
            return true;
        }
        catch (Throwable e)
        {
            logger.error("Error while waiting on bootstrap to complete. Bootstrap will have to be restarted.", e);
            return false;
        }
    }

    public boolean resumeBootstrap()
    {
        throw new RuntimeException("Resuming bootstraps is currently not supported, as it can result in corruption.");
        /*
        if (isBootstrapMode && SystemKeyspace.bootstrapInProgress())
        {
            logger.info("Resuming bootstrap...");

            // get bootstrap tokens saved in system keyspace
            final Collection<Token> tokens = SystemKeyspace.getSavedTokens();
            // already bootstrapped ranges are filtered during bootstrap
            BootStrapper bootstrapper = new BootStrapper(FBUtilities.getBroadcastAddress(), tokens, tokenMetadata);
            bootstrapper.addProgressListener(progressSupport);
            ListenableFuture<StreamState> bootstrapStream = bootstrapper.bootstrap(streamStateStore, !replacing && useStrictConsistency); // handles token update
            Futures.addCallback(bootstrapStream, new FutureCallback<StreamState>()
            {
                @Override
                public void onSuccess(StreamState streamState)
                {
                    isBootstrapMode = false;
                    if (isSurveyMode)
                    {
                        logger.info("Startup complete, but write survey mode is active, not becoming an active ring member. Use JMX (StorageService->joinRing()) to finalize ring joining.");
                    }
                    else
                    {
                        isSurveyMode = false;
                        progressSupport.progress("bootstrap", ProgressEvent.createNotification("Joining ring..."));
                        finishJoiningRing(bootstrapTokens);
                    }
                    progressSupport.progress("bootstrap", new ProgressEvent(ProgressEventType.COMPLETE, 1, 1, "Resume bootstrap complete"));
                    daemon.start();
                    logger.info("Resume complete");
                }

                @Override
                public void onFailure(Throwable e)
                {
                    String message = "Error during bootstrap: ";
                    if (e instanceof ExecutionException && e.getCause() != null)
                    {
                        message += e.getCause().getMessage();
                    }
                    else
                    {
                        message += e.getMessage();
                    }
                    logger.error(message, e);
                    progressSupport.progress("bootstrap", new ProgressEvent(ProgressEventType.ERROR, 1, 1, message));
                    progressSupport.progress("bootstrap", new ProgressEvent(ProgressEventType.COMPLETE, 1, 1, "Resume bootstrap complete"));
                }
            });
            return true;
        }
        else
        {
            logger.info("Resuming bootstrap is requested, but the node is already bootstrapped.");
            return false;
        }
         */
    }

    @Override
    public void startBootstrap()
    {
        startBootstrapGuard.proceed();
    }

    @Override
    public void finishBootstrap()
    {
        finishBootstrapGuard.proceed();
    }

    public void clearNonTransientErrors() {
        nonTransientErrors.clear();
    }

    public void clearTransientErrors() {
        transientErrors.clear();
    }

    public void setOperationModeNormal() {
        setOperationMode(Mode.NORMAL);
    }

    @VisibleForTesting
    void setOperationMode(Mode mode) {
        setMode(mode, false);
    }

    @Override
    public Set<Map<String, String>> getNonTransientErrors() {
        return ImmutableSet.copyOf(nonTransientErrors);
    }

    public void recordNonTransientError(NonTransientError nonTransientError, Map<String, String> attributes) {
        setMode(Mode.NON_TRANSIENT_ERROR, String.format("Non transient error of type %s", nonTransientError.toString()), true);
        NonTransientErrorMetrics.instance.record(nonTransientError);
        ImmutableMap<String, String> attributesWithErrorType =
            ImmutableMap.<String, String>builder()
            .put(StorageServiceMBean.NON_TRANSIENT_ERROR_TYPE_KEY, nonTransientError.name())
            .putAll(attributes)
            .build();
        nonTransientErrors.add(attributesWithErrorType);
    }

    public boolean hasNonTransientError(NonTransientError nonTransientError) {
        return nonTransientErrors.stream().anyMatch(errorAtrributes -> isErrorType(nonTransientError, errorAtrributes));
    }

    @Override
    public Set<Map<String, String>> getTransientErrors()
    {
        return ImmutableSet.copyOf(transientErrors);
    }

    public Set<TransientError> getPresentTransientErrorTypes()
    {
        return Arrays.stream(StorageServiceMBean.TransientError.values())
                     .filter(this::hasTransientError)
                     .collect(Collectors.toSet());
    }

    public void recordTransientError(TransientError transientError, Map<String, String> attributes) {
        setMode(Mode.TRANSIENT_ERROR, String.format("Transient error of type %s", transientError.toString()), true);
        ImmutableMap<String, String> attributesWithErrorType =
            ImmutableMap.<String, String>builder()
            .put(StorageServiceMBean.TRANSIENT_ERROR_TYPE_KEY, transientError.name())
            .putAll(attributes)
            .build();
        transientErrors.add(attributesWithErrorType);
    }

    public boolean hasTransientError(TransientError transientError) {
        return transientErrors.stream().anyMatch(errorAtrributes -> isErrorType(transientError, errorAtrributes));
    }

    public boolean isBootstrapMode()
    {
        return isBootstrapMode;
    }

    public TokenMetadata getTokenMetadata()
    {
        return tokenMetadata;
    }

    /**
     * Increment about the known Compaction severity of the events in this node
     */
    public void reportSeverity(double incr)
    {
        bgMonitor.incrCompactionSeverity(incr);
    }

    public void reportManualSeverity(double incr)
    {
        bgMonitor.incrManualSeverity(incr);
    }

    public double getSeverity(InetAddress endpoint)
    {
        return bgMonitor.getSeverity(endpoint);
    }

    public void shutdownBGMonitorAndWait(long timeout, TimeUnit units) throws TimeoutException, InterruptedException
    {
        bgMonitor.shutdownAndWait(timeout, units);
    }

    /**
     * for a keyspace, return the ranges and corresponding listen addresses.
     * @param keyspace
     * @return the endpoint map
     */
    public Map<List<String>, List<String>> getRangeToEndpointMap(String keyspace)
    {
        /* All the ranges for the tokens */
        Map<List<String>, List<String>> map = new HashMap<>();
        for (Map.Entry<Range<Token>,List<InetAddress>> entry : getRangeToAddressMap(keyspace).entrySet())
        {
            map.put(entry.getKey().asList(), stringify(entry.getValue()));
        }
        return map;
    }

    /**
     * Return the rpc address associated with an endpoint as a string.
     * @param endpoint The endpoint to get rpc address for
     * @return the rpc address
     */
    public String getRpcaddress(InetAddress endpoint)
    {
        if (endpoint.equals(FBUtilities.getBroadcastAddress()))
            return FBUtilities.getBroadcastRpcAddress().getHostAddress();
        else if (Gossiper.instance.getEndpointStateForEndpoint(endpoint).getApplicationState(ApplicationState.RPC_ADDRESS) == null)
            return endpoint.getHostAddress();
        else
            return Gossiper.instance.getEndpointStateForEndpoint(endpoint).getApplicationState(ApplicationState.RPC_ADDRESS).value;
    }

    /**
     * for a keyspace, return the ranges and corresponding RPC addresses for a given keyspace.
     * @param keyspace
     * @return the endpoint map
     */
    public Map<List<String>, List<String>> getRangeToRpcaddressMap(String keyspace)
    {
        /* All the ranges for the tokens */
        Map<List<String>, List<String>> map = new HashMap<>();
        for (Map.Entry<Range<Token>, List<InetAddress>> entry : getRangeToAddressMap(keyspace).entrySet())
        {
            List<String> rpcaddrs = new ArrayList<>(entry.getValue().size());
            for (InetAddress endpoint: entry.getValue())
            {
                rpcaddrs.add(getRpcaddress(endpoint));
            }
            map.put(entry.getKey().asList(), rpcaddrs);
        }
        return map;
    }

    public Map<List<String>, List<String>> getPendingRangeToEndpointMap(String keyspace)
    {
        // some people just want to get a visual representation of things. Allow null and set it to the first
        // non-system keyspace.
        if (keyspace == null)
            keyspace = Schema.instance.getNonSystemKeyspaces().get(0);

        Map<List<String>, List<String>> map = new HashMap<>();
        for (Map.Entry<Range<Token>, Collection<InetAddress>> entry : tokenMetadata.getPendingRangesMM(keyspace).asMap().entrySet())
        {
            List<InetAddress> l = new ArrayList<>(entry.getValue());
            map.put(entry.getKey().asList(), stringify(l));
        }
        return map;
    }

    public Map<Range<Token>, List<InetAddress>> getRangeToAddressMap(String keyspace)
    {
        return getRangeToAddressMap(keyspace, tokenMetadata.sortedTokens());
    }

    public Map<Range<Token>, List<InetAddress>> getRangeToAddressMapInLocalDC(String keyspace)
    {
        Predicate<InetAddress> isLocalDC = new Predicate<InetAddress>()
        {
            public boolean apply(InetAddress address)
            {
                return isLocalDC(address);
            }
        };

        Map<Range<Token>, List<InetAddress>> origMap = getRangeToAddressMap(keyspace, getTokensInLocalDC());
        Map<Range<Token>, List<InetAddress>> filteredMap = Maps.newHashMap();
        for (Map.Entry<Range<Token>, List<InetAddress>> entry : origMap.entrySet())
        {
            List<InetAddress> endpointsInLocalDC = Lists.newArrayList(Collections2.filter(entry.getValue(), isLocalDC));
            filteredMap.put(entry.getKey(), endpointsInLocalDC);
        }

        return filteredMap;
    }

    private List<Token> getTokensInLocalDC()
    {
        List<Token> filteredTokens = Lists.newArrayList();
        for (Token token : tokenMetadata.sortedTokens())
        {
            InetAddress endpoint = tokenMetadata.getEndpoint(token);
            if (isLocalDC(endpoint))
                filteredTokens.add(token);
        }
        return filteredTokens;
    }

    private boolean isLocalDC(InetAddress targetHost)
    {
        String remoteDC = DatabaseDescriptor.getEndpointSnitch().getDatacenter(targetHost);
        String localDC = DatabaseDescriptor.getEndpointSnitch().getDatacenter(FBUtilities.getBroadcastAddress());
        return remoteDC.equals(localDC);
    }

    private Map<Range<Token>, List<InetAddress>> getRangeToAddressMap(String keyspace, List<Token> sortedTokens)
    {
        // some people just want to get a visual representation of things. Allow null and set it to the first
        // non-system keyspace.
        if (keyspace == null)
            keyspace = Schema.instance.getNonSystemKeyspaces().get(0);

        List<Range<Token>> ranges = getAllRanges(sortedTokens);
        return constructRangeToEndpointMap(keyspace, ranges);
    }


    /**
     * The same as {@code describeRing(String)} but converts TokenRange to the String for JMX compatibility
     *
     * @param keyspace The keyspace to fetch information about
     *
     * @return a List of TokenRange(s) converted to String for the given keyspace
     */
    public List<String> describeRingJMX(String keyspace) throws IOException
    {
        List<TokenRange> tokenRanges;
        try
        {
            tokenRanges = describeRing(keyspace);
        }
        catch (InvalidRequestException e)
        {
            throw new IOException(e.getMessage());
        }
        List<String> result = new ArrayList<>(tokenRanges.size());

        for (TokenRange tokenRange : tokenRanges)
            result.add(tokenRange.toString());

        return result;
    }

    /**
     * The TokenRange for a given keyspace.
     *
     * @param keyspace The keyspace to fetch information about
     *
     * @return a List of TokenRange(s) for the given keyspace
     *
     * @throws InvalidRequestException if there is no ring information available about keyspace
     */
    public List<TokenRange> describeRing(String keyspace) throws InvalidRequestException
    {
        return describeRing(keyspace, false);
    }

    /**
     * The same as {@code describeRing(String)} but considers only the part of the ring formed by nodes in the local DC.
     */
    public List<TokenRange> describeLocalRing(String keyspace) throws InvalidRequestException
    {
        return describeRing(keyspace, true);
    }

    private List<TokenRange> describeRing(String keyspace, boolean includeOnlyLocalDC) throws InvalidRequestException
    {
        if (!Schema.instance.getKeyspaces().contains(keyspace))
            throw new InvalidRequestException("No such keyspace: " + keyspace);

        if (keyspace == null || Keyspace.open(keyspace).getReplicationStrategy() instanceof LocalStrategy)
            throw new InvalidRequestException("There is no ring for the keyspace: " + keyspace);

        List<TokenRange> ranges = new ArrayList<>();
        Token.TokenFactory tf = getPartitioner().getTokenFactory();

        Map<Range<Token>, List<InetAddress>> rangeToAddressMap =
                includeOnlyLocalDC
                        ? getRangeToAddressMapInLocalDC(keyspace)
                        : getRangeToAddressMap(keyspace);

        for (Map.Entry<Range<Token>, List<InetAddress>> entry : rangeToAddressMap.entrySet())
        {
            Range<Token> range = entry.getKey();
            List<InetAddress> addresses = entry.getValue();
            List<String> endpoints = new ArrayList<>(addresses.size());
            List<String> rpc_endpoints = new ArrayList<>(addresses.size());
            List<EndpointDetails> epDetails = new ArrayList<>(addresses.size());

            for (InetAddress endpoint : addresses)
            {
                EndpointDetails details = new EndpointDetails();
                details.host = endpoint.getHostAddress();
                details.datacenter = DatabaseDescriptor.getEndpointSnitch().getDatacenter(endpoint);
                details.rack = DatabaseDescriptor.getEndpointSnitch().getRack(endpoint);

                endpoints.add(details.host);
                rpc_endpoints.add(getRpcaddress(endpoint));

                epDetails.add(details);
            }

            TokenRange tr = new TokenRange(tf.toString(range.left.getToken()), tf.toString(range.right.getToken()), endpoints)
                                    .setEndpoint_details(epDetails)
                                    .setRpc_endpoints(rpc_endpoints);

            ranges.add(tr);
        }

        return ranges;
    }

    public Map<String, String> getTokenToEndpointMap()
    {
        Map<Token, InetAddress> mapInetAddress = tokenMetadata.getNormalAndBootstrappingTokenToEndpointMap();
        // in order to preserve tokens in ascending order, we use LinkedHashMap here
        Map<String, String> mapString = new LinkedHashMap<>(mapInetAddress.size());
        List<Token> tokens = new ArrayList<>(mapInetAddress.keySet());
        Collections.sort(tokens);
        for (Token token : tokens)
        {
            mapString.put(token.toString(), mapInetAddress.get(token).getHostAddress());
        }
        return mapString;
    }

    public String getLocalHostId()
    {
        UUID id = getTokenMetadata().getHostId(FBUtilities.getBroadcastAddress());
        return id == null ? null : id.toString();
    }

    public Map<String, String> getHostIdMap()
    {
        return getEndpointToHostId();
    }

    public Map<String, String> getEndpointToHostId()
    {
        Map<String, String> mapOut = new HashMap<>();
        for (Map.Entry<InetAddress, UUID> entry : getTokenMetadata().getEndpointToHostIdMapForReading().entrySet())
            mapOut.put(entry.getKey().getHostAddress(), entry.getValue().toString());
        return mapOut;
    }

    public Map<String, String> getHostIdToEndpoint()
    {
        Map<String, String> mapOut = new HashMap<>();
        for (Map.Entry<InetAddress, UUID> entry : getTokenMetadata().getEndpointToHostIdMapForReading().entrySet())
            mapOut.put(entry.getValue().toString(), entry.getKey().getHostAddress());
        return mapOut;
    }

    /**
     * Construct the range to endpoint mapping based on the true view
     * of the world.
     * @param ranges
     * @return mapping of ranges to the replicas responsible for them.
    */
    private Map<Range<Token>, List<InetAddress>> constructRangeToEndpointMap(String keyspace, List<Range<Token>> ranges)
    {
        Map<Range<Token>, List<InetAddress>> rangeToEndpointMap = new HashMap<>(ranges.size());
        for (Range<Token> range : ranges)
        {
            rangeToEndpointMap.put(range, Keyspace.open(keyspace).getReplicationStrategy().getNaturalEndpoints(range.right));
        }
        return rangeToEndpointMap;
    }

    public void beforeChange(InetAddress endpoint, EndpointState currentState, ApplicationState newStateKey, VersionedValue newValue)
    {
        // no-op
    }

    /*
     * Handle the reception of a new particular ApplicationState for a particular endpoint. Note that the value of the
     * ApplicationState has not necessarily "changed" since the last known value, if we already received the same update
     * from somewhere else.
     *
     * onChange only ever sees one ApplicationState piece change at a time (even if many ApplicationState updates were
     * received at the same time), so we perform a kind of state machine here. We are concerned with two events: knowing
     * the token associated with an endpoint, and knowing its operation mode. Nodes can start in either bootstrap or
     * normal mode, and from bootstrap mode can change mode to normal. A node in bootstrap mode needs to have
     * pendingranges set in TokenMetadata; a node in normal mode should instead be part of the token ring.
     *
     * Normal progression of ApplicationState.STATUS values for a node should be like this:
     * STATUS_BOOTSTRAPPING,token
     *   if bootstrapping. stays this way until all files are received.
     * STATUS_NORMAL,token
     *   ready to serve reads and writes.
     * STATUS_LEAVING,token
     *   get ready to leave the cluster as part of a decommission
     * STATUS_LEFT,token
     *   set after decommission is completed.
     *
     * Other STATUS values that may be seen (possibly anywhere in the normal progression):
     * STATUS_MOVING,newtoken
     *   set if node is currently moving to a new token in the ring
     * REMOVING_TOKEN,deadtoken
     *   set if the node is dead and is being removed by its REMOVAL_COORDINATOR
     * REMOVED_TOKEN,deadtoken
     *   set if the node is dead and has been removed by its REMOVAL_COORDINATOR
     *
     * Note: Any time a node state changes from STATUS_NORMAL, it will not be visible to new nodes. So it follows that
     * you should never bootstrap a new node during a removenode, decommission or move.
     */
    public void onChange(InetAddress endpoint, ApplicationState state, VersionedValue value)
    {
        if (state == ApplicationState.STATUS)
        {
            String[] pieces = splitValue(value);
            assert (pieces.length > 0);

            String moveName = pieces[0];

            switch (moveName)
            {
                case VersionedValue.STATUS_BOOTSTRAPPING_REPLACE:
                    handleStateBootreplacing(endpoint, pieces);
                    break;
                case VersionedValue.STATUS_BOOTSTRAPPING:
                    handleStateBootstrap(endpoint);
                    break;
                case VersionedValue.STATUS_NORMAL:
                    handleStateNormal(endpoint, VersionedValue.STATUS_NORMAL);
                    break;
                case VersionedValue.SHUTDOWN:
                    handleStateNormal(endpoint, VersionedValue.SHUTDOWN);
                    break;
                case VersionedValue.REMOVING_TOKEN:
                case VersionedValue.REMOVED_TOKEN:
                    handleStateRemoving(endpoint, pieces);
                    break;
                case VersionedValue.STATUS_LEAVING:
                    handleStateLeaving(endpoint);
                    break;
                case VersionedValue.STATUS_LEFT:
                    handleStateLeft(endpoint, pieces);
                    break;
                case VersionedValue.STATUS_MOVING:
                    handleStateMoving(endpoint, pieces);
                    break;
            }
        }
        else
        {
            EndpointState epState = Gossiper.instance.getEndpointStateForEndpoint(endpoint);
            if (epState == null || Gossiper.instance.isDeadState(epState))
            {
                logger.debug("Ignoring state change for dead or unknown endpoint: {}", endpoint);
                return;
            }

            if (getTokenMetadata().isMember(endpoint))
            {
                switch (state)
                {
                    case RELEASE_VERSION:
                        SystemKeyspace.updatePeerInfo(endpoint, "release_version", value.value);
                        break;
                    case DC:
                        updateTopology(endpoint);
                        SystemKeyspace.updatePeerInfo(endpoint, "data_center", value.value);
                        break;
                    case RACK:
                        updateTopology(endpoint);
                        SystemKeyspace.updatePeerInfo(endpoint, "rack", value.value);
                        break;
                    case RPC_ADDRESS:
                        try
                        {
                            SystemKeyspace.updatePeerInfo(endpoint, "rpc_address", InetAddress.getByName(value.value));
                        }
                        catch (UnknownHostException e)
                        {
                            throw new RuntimeException(e);
                        }
                        break;
                    case SCHEMA:
                        SystemKeyspace.updatePeerInfo(endpoint, "schema_version", UUID.fromString(value.value));
                        MigrationManager.instance.scheduleSchemaPull(endpoint, epState, true);
                        break;
                    case HOST_ID:
                        SystemKeyspace.updatePeerInfo(endpoint, "host_id", UUID.fromString(value.value));
                        break;
                    case RPC_READY:
                        notifyRpcChange(endpoint, epState.isRpcReady());
                        break;
                }
            }
        }
    }

    private static String[] splitValue(VersionedValue value)
    {
        return value.value.split(VersionedValue.DELIMITER_STR, -1);
    }

    public void updateTopology(InetAddress endpoint)
    {
        if (getTokenMetadata().isMember(endpoint))
        {
            getTokenMetadata().updateTopology(endpoint);
        }
    }

    public void updateTopology()
    {
        getTokenMetadata().updateTopology();
    }

    private void updatePeerInfo(InetAddress endpoint)
    {
        EndpointState epState = Gossiper.instance.getEndpointStateForEndpoint(endpoint);
        for (Map.Entry<ApplicationState, VersionedValue> entry : epState.states())
        {
            switch (entry.getKey())
            {
                case RELEASE_VERSION:
                    SystemKeyspace.updatePeerInfo(endpoint, "release_version", entry.getValue().value);
                    break;
                case DC:
                    SystemKeyspace.updatePeerInfo(endpoint, "data_center", entry.getValue().value);
                    break;
                case RACK:
                    SystemKeyspace.updatePeerInfo(endpoint, "rack", entry.getValue().value);
                    break;
                case RPC_ADDRESS:
                    try
                    {
                        SystemKeyspace.updatePeerInfo(endpoint, "rpc_address", InetAddress.getByName(entry.getValue().value));
                    }
                    catch (UnknownHostException e)
                    {
                        throw new RuntimeException(e);
                    }
                    break;
                case SCHEMA:
                    SystemKeyspace.updatePeerInfo(endpoint, "schema_version", UUID.fromString(entry.getValue().value));
                    break;
                case HOST_ID:
                    SystemKeyspace.updatePeerInfo(endpoint, "host_id", UUID.fromString(entry.getValue().value));
                    break;
            }
        }
    }

    private void notifyRpcChange(InetAddress endpoint, boolean ready)
    {
        if (ready)
            notifyUp(endpoint);
        else
            notifyDown(endpoint);
    }

    private void notifyUp(InetAddress endpoint)
    {
        if (!isRpcReady(endpoint) || !Gossiper.instance.isAlive(endpoint))
            return;

        for (IEndpointLifecycleSubscriber subscriber : lifecycleSubscribers)
            subscriber.onUp(endpoint);
    }

    private void notifyDown(InetAddress endpoint)
    {
        for (IEndpointLifecycleSubscriber subscriber : lifecycleSubscribers)
            subscriber.onDown(endpoint);
    }

    private void notifyJoined(InetAddress endpoint)
    {
        if (!isStatus(endpoint, VersionedValue.STATUS_NORMAL))
            return;

        for (IEndpointLifecycleSubscriber subscriber : lifecycleSubscribers)
            subscriber.onJoinCluster(endpoint);
    }

    private void notifyMoved(InetAddress endpoint)
    {
        for (IEndpointLifecycleSubscriber subscriber : lifecycleSubscribers)
            subscriber.onMove(endpoint);
    }

    private void notifyLeft(InetAddress endpoint)
    {
        for (IEndpointLifecycleSubscriber subscriber : lifecycleSubscribers)
            subscriber.onLeaveCluster(endpoint);
    }

    private boolean isStatus(InetAddress endpoint, String status)
    {
        return Gossiper.instance.getEndpointStateForEndpoint(endpoint).getStatus().equals(status);
    }

    public boolean isRpcReady(InetAddress endpoint)
    {
        return MessagingService.instance().getVersion(endpoint) < MessagingService.VERSION_22 ||
                Gossiper.instance.getEndpointStateForEndpoint(endpoint).isRpcReady();
    }

    public void setRpcReady(boolean value)
    {
        Gossiper.instance.addLocalApplicationState(ApplicationState.RPC_READY, valueFactory.rpcReady(value));
    }

    private Collection<Token> getTokensFor(InetAddress endpoint)
    {
        try
        {
            EndpointState state = Gossiper.instance.getEndpointStateForEndpoint(endpoint);
            if (state == null)
                return Collections.emptyList();

            VersionedValue versionedValue = state.getApplicationState(ApplicationState.TOKENS);
            if (versionedValue == null)
                return Collections.emptyList();

            return TokenSerializer.deserialize(getPartitioner(), new DataInputStream(new ByteArrayInputStream(versionedValue.toBytes())));
        }
        catch (IOException e)
        {
            throw new RuntimeException(e);
        }
    }

    /**
     * Handle node bootstrap
     *
     * @param endpoint bootstrapping node
     */
    private void handleStateBootstrap(InetAddress endpoint)
    {
        Collection<Token> tokens;
        // explicitly check for TOKENS, because a bootstrapping node might be bootstrapping in legacy mode; that is, not using vnodes and no token specified
        tokens = getTokensFor(endpoint);

        if (logger.isDebugEnabled())
            logger.debug("Node {} state bootstrapping, token {}", endpoint, tokens);

        // if this node is present in token metadata, either we have missed intermediate states
        // or the node had crashed. Print warning if needed, clear obsolete stuff and
        // continue.
        if (tokenMetadata.isMember(endpoint))
        {
            // If isLeaving is false, we have missed both LEAVING and LEFT. However, if
            // isLeaving is true, we have only missed LEFT. Waiting time between completing
            // leave operation and rebootstrapping is relatively short, so the latter is quite
            // common (not enough time for gossip to spread). Therefore we report only the
            // former in the log.
            if (!tokenMetadata.isLeaving(endpoint))
                logger.info("Node {} state jump to bootstrap", endpoint);
            tokenMetadata.removeEndpoint(endpoint);
        }

        tokenMetadata.addBootstrapTokens(tokens, endpoint);
        PendingRangeCalculatorService.instance.update();

        tokenMetadata.updateHostId(Gossiper.instance.getHostId(endpoint), endpoint);
    }


    private void handleStateBootreplacing(InetAddress newNode, String[] pieces)
    {
        InetAddress oldNode;
        try
        {
            oldNode = InetAddress.getByName(pieces[1]);
        }
        catch (Exception e)
        {
            logger.error("Node {} tried to replace malformed endpoint {}.", newNode, pieces[1], e);
            return;
        }

        if (FailureDetector.instance.isAlive(oldNode))
        {
            throw new RuntimeException(String.format("Node %s is trying to replace alive node %s.", newNode, oldNode));
        }

        Optional<InetAddress> replacingNode = tokenMetadata.getReplacingNode(newNode);
        if (replacingNode.isPresent() && !replacingNode.get().equals(oldNode))
        {
            throw new RuntimeException(String.format("Node %s is already replacing %s but is trying to replace %s.",
                                                     newNode, replacingNode.get(), oldNode));
        }

        Collection<Token> tokens = getTokensFor(newNode);

        if (logger.isDebugEnabled())
            logger.debug("Node {} is replacing {}, tokens {}", newNode, oldNode, tokens);

        tokenMetadata.addReplaceTokens(tokens, newNode, oldNode);
        PendingRangeCalculatorService.instance.update();

        tokenMetadata.updateHostId(Gossiper.instance.getHostId(newNode), newNode);
    }

    /**
     * Handle node move to normal state. That is, node is entering token ring and participating
     * in reads.
     *
     * @param endpoint node
     */
    private void handleStateNormal(final InetAddress endpoint, final String status)
    {
        Collection<Token> tokens = getTokensFor(endpoint);
        Set<Token> tokensToUpdateInMetadata = new HashSet<>();
        Set<Token> tokensToUpdateInSystemKeyspace = new HashSet<>();
        Set<InetAddress> endpointsToRemove = new HashSet<>();

        if (logger.isDebugEnabled())
            logger.debug("Node {} state {}, token {}", endpoint, status, tokens);

        if (tokenMetadata.isMember(endpoint))
            logger.info("Node {} state jump to {}", endpoint, status);

        if (tokens.isEmpty() && status.equals(VersionedValue.STATUS_NORMAL))
            logger.error("Node {} is in state normal but it has no tokens, state: {}",
                         endpoint,
                         Gossiper.instance.getEndpointStateForEndpoint(endpoint));

        Optional<InetAddress> replacingNode = tokenMetadata.getReplacingNode(endpoint);
        if (replacingNode.isPresent())
        {
            assert !endpoint.equals(replacingNode.get()) : "Pending replacement endpoint with same address is not supported";
            logger.info("Node {} will complete replacement of {} for tokens {}", endpoint, replacingNode.get(), tokens);
            if (FailureDetector.instance.isAlive(replacingNode.get()))
            {
                logger.error("Node {} cannot complete replacement of alive node {}.", endpoint, replacingNode.get());
                return;
            }
            endpointsToRemove.add(replacingNode.get());
        }

        Optional<InetAddress> replacementNode = tokenMetadata.getReplacementNode(endpoint);
        if (replacementNode.isPresent())
        {
            logger.warn("Node {} is currently being replaced by node {}.", endpoint, replacementNode.get());
        }

        updatePeerInfo(endpoint);
        // Order Matters, TM.updateHostID() should be called before TM.updateNormalToken(), (see CASSANDRA-4300).
        UUID hostId = Gossiper.instance.getHostId(endpoint);
        InetAddress existing = tokenMetadata.getEndpointForHostId(hostId);
        boolean acquiredTokenLock = false;
        try {
            if (replacing && isReplacingSameAddress() && Gossiper.instance.getEndpointStateForEndpoint(DatabaseDescriptor.getReplaceAddress()) != null
                && (hostId.equals(Gossiper.instance.getHostId(DatabaseDescriptor.getReplaceAddress()))))
                logger.warn("Not updating token metadata for {} because I am replacing it", endpoint);
            else
            {
                if (existing != null && !existing.equals(endpoint))
                {
                    // It's safe for us to say we acquired the lock before we've, as this is simply used for calling unlock.
                    // Unlock will throw if a separate thread that is not holding it tries to unlock it.
                    acquiredTokenLock = true;
                    tokenMetadata.lock();
                    if (existing.equals(FBUtilities.getBroadcastAddress()))
                    {
                        logger.warn("Not updating host ID {} for {} because it's mine", hostId, endpoint);
                        tokenMetadata.removeEndpoint(endpoint);
                        endpointsToRemove.add(endpoint);
                    }
                    else if (Gossiper.instance.compareEndpointStartup(endpoint, existing) > 0)
                    {
                        logger.warn("Host ID collision for {} between {} and {}; {} is the new owner", hostId, existing, endpoint, endpoint);
                        tokenMetadata.removeEndpoint(existing);
                        endpointsToRemove.add(existing);
                        tokenMetadata.updateHostId(hostId, endpoint);
                    }
                    else
                    {
                        logger.warn("Host ID collision for {} between {} and {}; ignored {}", hostId, existing, endpoint, endpoint);
                        tokenMetadata.removeEndpoint(endpoint);
                        endpointsToRemove.add(endpoint);
                    }
                }
                else
                    tokenMetadata.updateHostId(hostId, endpoint);
            }

            for (final Token token : tokens)
            {
                // we don't want to update if this node is responsible for the token and it has a later startup time than endpoint.
                InetAddress currentOwner = tokenMetadata.getEndpoint(token);
                if (currentOwner == null)
                {
                    logger.debug("New node {} at token {}", endpoint, token);
                    tokensToUpdateInMetadata.add(token);
                    tokensToUpdateInSystemKeyspace.add(token);
                }
                else if (endpoint.equals(currentOwner))
                {
                    // set state back to normal, since the node may have tried to leave, but failed and is now back up
                    tokensToUpdateInMetadata.add(token);
                    tokensToUpdateInSystemKeyspace.add(token);
                }
                else if (Gossiper.instance.compareEndpointStartup(endpoint, currentOwner) > 0)
                {
                    tokensToUpdateInMetadata.add(token);
                    tokensToUpdateInSystemKeyspace.add(token);

                    // currentOwner is no longer current, endpoint is.  Keep track of these moves, because when
                    // a host no longer has any tokens, we'll want to remove it.
                    Multimap<InetAddress, Token> epToTokenCopy = getTokenMetadata().getEndpointToTokenMapForReading();
                    epToTokenCopy.get(currentOwner).remove(token);
                    if (epToTokenCopy.get(currentOwner).size() < 1)
                        endpointsToRemove.add(currentOwner);

                    logger.info(String.format("Nodes %s and %s have the same token %s.  %s is the new owner",
                                              endpoint,
                                              currentOwner,
                                              token,
                                              endpoint));
                }
                else
                {
                    logger.info(String.format("Nodes %s and %s have the same token %s.  Ignoring %s",
                                              endpoint,
                                              currentOwner,
                                              token,
                                              endpoint));
                }
            }

            // capture because updateNormalTokens clears moving and member status
            boolean isMember = tokenMetadata.isMember(endpoint);
            boolean isMoving = tokenMetadata.isMoving(endpoint);
            tokenMetadata.updateNormalTokens(tokensToUpdateInMetadata, endpoint);
            for (InetAddress ep : endpointsToRemove)
            {
                removeEndpoint(ep);
                if (replacing && DatabaseDescriptor.getReplaceAddress().equals(ep))
                    Gossiper.instance.replacementQuarantine(ep); // quarantine locally longer than normally; see CASSANDRA-8260
            }
            if (!tokensToUpdateInSystemKeyspace.isEmpty())
                SystemKeyspace.updateTokens(endpoint, tokensToUpdateInSystemKeyspace);

            if (isMoving || operationMode == Mode.MOVING)
            {
                tokenMetadata.removeFromMoving(endpoint);
                notifyMoved(endpoint);
            }
            else if (!isMember) // prior to this, the node was not a member
            {
                notifyJoined(endpoint);
            }

            PendingRangeCalculatorService.instance.update();
        } finally
        {
            if (acquiredTokenLock) {
                tokenMetadata.unlock();
            }
        }
    }

    /**
     * Handle node preparing to leave the ring
     *
     * @param endpoint node
     */
    private void handleStateLeaving(InetAddress endpoint)
    {
        Collection<Token> tokens = getTokensFor(endpoint);

        if (logger.isDebugEnabled())
            logger.debug("Node {} state leaving, tokens {}", endpoint, tokens);

        // If the node is previously unknown or tokens do not match, update tokenmetadata to
        // have this node as 'normal' (it must have been using this token before the
        // leave). This way we'll get pending ranges right.
        if (!tokenMetadata.isMember(endpoint))
        {
            logger.info("Node {} state jump to leaving", endpoint);
            tokenMetadata.updateNormalTokens(tokens, endpoint);
        }
        else if (!tokenMetadata.getTokens(endpoint).containsAll(tokens))
        {
            logger.warn("Node {} 'leaving' token mismatch. Long network partition?", endpoint);
            tokenMetadata.updateNormalTokens(tokens, endpoint);
        }

        // at this point the endpoint is certainly a member with this token, so let's proceed
        // normally
        tokenMetadata.addLeavingEndpoint(endpoint);
        PendingRangeCalculatorService.instance.update();
    }

    /**
     * Handle node leaving the ring. This will happen when a node is decommissioned
     *
     * @param endpoint If reason for leaving is decommission, endpoint is the leaving node.
     * @param pieces STATE_LEFT,token
     */
    private void handleStateLeft(InetAddress endpoint, String[] pieces)
    {
        assert pieces.length >= 2;
        Collection<Token> tokens = getTokensFor(endpoint);

        if (logger.isDebugEnabled())
            logger.debug("Node {} state left, tokens {}", endpoint, tokens);

        excise(tokens, endpoint, extractExpireTime(pieces));
    }

    /**
     * Handle node moving inside the ring.
     *
     * @param endpoint moving endpoint address
     * @param pieces STATE_MOVING, token
     */
    private void handleStateMoving(InetAddress endpoint, String[] pieces)
    {
        assert pieces.length >= 2;
        Token token = getPartitioner().getTokenFactory().fromString(pieces[1]);

        if (logger.isDebugEnabled())
            logger.debug("Node {} state moving, new token {}", endpoint, token);

        tokenMetadata.addMovingEndpoint(token, endpoint);

        PendingRangeCalculatorService.instance.update();
    }

    /**
     * Handle notification that a node being actively removed from the ring via 'removenode'
     *
     * @param endpoint node
     * @param pieces either REMOVED_TOKEN (node is gone) or REMOVING_TOKEN (replicas need to be restored)
     */
    private void handleStateRemoving(InetAddress endpoint, String[] pieces)
    {
        assert (pieces.length > 0);

        if (endpoint.equals(FBUtilities.getBroadcastAddress()))
        {
            logger.info("Received removenode gossip about myself. Is this node rejoining after an explicit removenode?");
            try
            {
                drain();
            }
            catch (Exception e)
            {
                throw new RuntimeException(e);
            }
            return;
        }
        if (tokenMetadata.isMember(endpoint))
        {
            String state = pieces[0];
            Collection<Token> removeTokens = tokenMetadata.getTokens(endpoint);

            if (VersionedValue.REMOVED_TOKEN.equals(state))
            {
                excise(removeTokens, endpoint, extractExpireTime(pieces));
            }
            else if (VersionedValue.REMOVING_TOKEN.equals(state))
            {
                if (logger.isDebugEnabled())
                    logger.debug("Tokens {} removed manually (endpoint was {})", removeTokens, endpoint);

                // Note that the endpoint is being removed
                tokenMetadata.addLeavingEndpoint(endpoint);
                PendingRangeCalculatorService.instance.update();

                // find the endpoint coordinating this removal that we need to notify when we're done
                String[] coordinator = splitValue(Gossiper.instance.getEndpointStateForEndpoint(endpoint).getApplicationState(ApplicationState.REMOVAL_COORDINATOR));
                UUID hostId = UUID.fromString(coordinator[1]);
                // grab any data we are now responsible for and notify responsible node
                restoreReplicaCount(endpoint, tokenMetadata.getEndpointForHostId(hostId));
            }
        }
        else // now that the gossiper has told us about this nonexistent member, notify the gossiper to remove it
        {
            if (VersionedValue.REMOVED_TOKEN.equals(pieces[0]))
                addExpireTimeIfFound(endpoint, extractExpireTime(pieces));
            removeEndpoint(endpoint);
        }
    }

    private void excise(Collection<Token> tokens, InetAddress endpoint)
    {
        logger.info("Removing tokens {} for {}", tokens, endpoint);
        HintedHandOffManager.instance.deleteHintsForEndpoint(endpoint, "Removing or decommissioning node");
        removeEndpoint(endpoint);
        tokenMetadata.removeEndpoint(endpoint);
        if (!tokens.isEmpty())
            tokenMetadata.removeBootstrapTokens(tokens);

        notifyLeft(endpoint);
        PendingRangeCalculatorService.instance.update();
    }

    private void excise(Collection<Token> tokens, InetAddress endpoint, long expireTime)
    {
        addExpireTimeIfFound(endpoint, expireTime);
        excise(tokens, endpoint);
    }

    /** unlike excise we just need this endpoint gone without going through any notifications **/
    private void removeEndpoint(InetAddress endpoint)
    {
        Gossiper.instance.removeEndpoint(endpoint);
        SystemKeyspace.removeEndpoint(endpoint);
    }

    protected void addExpireTimeIfFound(InetAddress endpoint, long expireTime)
    {
        if (expireTime != 0L)
        {
            Gossiper.instance.addExpireTimeForEndpoint(endpoint, expireTime);
        }
    }

    protected long extractExpireTime(String[] pieces)
    {
        return Long.parseLong(pieces[2]);
    }

    /**
     * Finds living endpoints responsible for the given ranges
     *
     * @param keyspaceName the keyspace ranges belong to
     * @param ranges the ranges to find sources for
     * @return multimap of addresses to ranges the address is responsible for
     */
    private Multimap<InetAddress, Range<Token>> getNewSourceRanges(String keyspaceName, Set<Range<Token>> ranges)
    {
        InetAddress myAddress = FBUtilities.getBroadcastAddress();
        Multimap<Range<Token>, InetAddress> rangeAddresses = Keyspace.open(keyspaceName).getReplicationStrategy().getRangeAddresses(tokenMetadata.cloneOnlyTokenMap());
        Multimap<InetAddress, Range<Token>> sourceRanges = HashMultimap.create();
        IFailureDetector failureDetector = FailureDetector.instance;

        // find alive sources for our new ranges
        for (Range<Token> range : ranges)
        {
            Collection<InetAddress> possibleRanges = rangeAddresses.get(range);
            IEndpointSnitch snitch = DatabaseDescriptor.getEndpointSnitch();
            List<InetAddress> sources = snitch.getSortedListByProximity(myAddress, possibleRanges);

            assert (!sources.contains(myAddress));

            for (InetAddress source : sources)
            {
                if (failureDetector.isAlive(source))
                {
                    sourceRanges.put(source, range);
                    break;
                }
            }
        }
        return sourceRanges;
    }

    /**
     * Sends a notification to a node indicating we have finished replicating data.
     *
     * @param remote node to send notification to
     */
    private void sendReplicationNotification(InetAddress remote)
    {
        // notify the remote token
        MessageOut msg = new MessageOut(MessagingService.Verb.REPLICATION_FINISHED);
        IFailureDetector failureDetector = FailureDetector.instance;
        if (logger.isDebugEnabled())
            logger.debug("Notifying {} of replication completion\n", remote);
        while (failureDetector.isAlive(remote))
        {
            AsyncOneResponse iar = MessagingService.instance().sendRR(msg, remote);
            try
            {
                iar.get(DatabaseDescriptor.getRpcTimeout(), TimeUnit.MILLISECONDS);
                return; // done
            }
            catch(TimeoutException e)
            {
                // try again
            }
        }
    }

    /**
     * Called when an endpoint is removed from the ring. This function checks
     * whether this node becomes responsible for new ranges as a
     * consequence and streams data if needed.
     *
     * This is rather ineffective, but it does not matter so much
     * since this is called very seldom
     *
     * @param endpoint the node that left
     */
    private void restoreReplicaCount(InetAddress endpoint, final InetAddress notifyEndpoint)
    {
        Multimap<String, Map.Entry<InetAddress, Collection<Range<Token>>>> rangesToFetch = HashMultimap.create();

        InetAddress myAddress = FBUtilities.getBroadcastAddress();

        for (String keyspaceName : Schema.instance.getNonSystemKeyspaces())
        {
            Multimap<Range<Token>, InetAddress> changedRanges = getChangedRangesForLeaving(keyspaceName, endpoint);
            Set<Range<Token>> myNewRanges = new HashSet<>();
            for (Map.Entry<Range<Token>, InetAddress> entry : changedRanges.entries())
            {
                if (entry.getValue().equals(myAddress))
                    myNewRanges.add(entry.getKey());
            }
            Multimap<InetAddress, Range<Token>> sourceRanges = getNewSourceRanges(keyspaceName, myNewRanges);
            for (Map.Entry<InetAddress, Collection<Range<Token>>> entry : sourceRanges.asMap().entrySet())
            {
                rangesToFetch.put(keyspaceName, entry);
            }
        }

        StreamPlan stream = new StreamPlan("Restore replica count");
        for (String keyspaceName : rangesToFetch.keySet())
        {
            for (Map.Entry<InetAddress, Collection<Range<Token>>> entry : rangesToFetch.get(keyspaceName))
            {
                InetAddress source = entry.getKey();
                InetAddress preferred = SystemKeyspace.getPreferredIP(source);
                Collection<Range<Token>> ranges = entry.getValue();
                if (logger.isDebugEnabled())
                    logger.debug("Requesting from {} ranges {}", source, StringUtils.join(ranges, ", "));
                stream.requestRanges(source, preferred, keyspaceName, ranges);
            }
        }
        StreamResultFuture future = stream.execute();
        Futures.addCallback(future, new FutureCallback<StreamState>()
        {
            public void onSuccess(StreamState finalState)
            {
                sendReplicationNotification(notifyEndpoint);
            }

            public void onFailure(Throwable t)
            {
                logger.warn("Streaming to restore replica count failed", t);
                // We still want to send the notification
                sendReplicationNotification(notifyEndpoint);
            }
        });
    }

    // needs to be modified to accept either a keyspace or ARS.
    private Multimap<Range<Token>, InetAddress> getChangedRangesForLeaving(String keyspaceName, InetAddress endpoint)
    {
        // First get all ranges the leaving endpoint is responsible for
        Collection<Range<Token>> ranges = getRangesForEndpoint(keyspaceName, endpoint);

        if (logger.isDebugEnabled())
            logger.debug("Node {} ranges [{}]", endpoint, StringUtils.join(ranges, ", "));

        Map<Range<Token>, List<InetAddress>> currentReplicaEndpoints = new HashMap<>(ranges.size());

        // Find (for each range) all nodes that store replicas for these ranges as well
        TokenMetadata metadata = tokenMetadata.cloneOnlyTokenMap(); // don't do this in the loop! #7758
        for (Range<Token> range : ranges)
            currentReplicaEndpoints.put(range, Keyspace.open(keyspaceName).getReplicationStrategy().calculateNaturalEndpoints(range.right, metadata));

        TokenMetadata temp = tokenMetadata.cloneAfterAllLeft();

        // endpoint might or might not be 'leaving'. If it was not leaving (that is, removenode
        // command was used), it is still present in temp and must be removed.
        if (temp.isMember(endpoint))
            temp.removeEndpoint(endpoint);

        Multimap<Range<Token>, InetAddress> changedRanges = HashMultimap.create();

        // Go through the ranges and for each range check who will be
        // storing replicas for these ranges when the leaving endpoint
        // is gone. Whoever is present in newReplicaEndpoints list, but
        // not in the currentReplicaEndpoints list, will be needing the
        // range.
        for (Range<Token> range : ranges)
        {
            Collection<InetAddress> newReplicaEndpoints = Keyspace.open(keyspaceName).getReplicationStrategy().calculateNaturalEndpoints(range.right, temp);
            newReplicaEndpoints.removeAll(currentReplicaEndpoints.get(range));
            if (logger.isDebugEnabled())
                if (newReplicaEndpoints.isEmpty())
                    logger.debug("Range {} already in all replicas", range);
                else
                    logger.debug("Range {} will be responsibility of {}", range, StringUtils.join(newReplicaEndpoints, ", "));
            changedRanges.putAll(range, newReplicaEndpoints);
        }

        return changedRanges;
    }

    public void onJoin(InetAddress endpoint, EndpointState epState)
    {
        for (Map.Entry<ApplicationState, VersionedValue> entry : epState.states())
        {
            onChange(endpoint, entry.getKey(), entry.getValue());
        }
        MigrationManager.instance.scheduleSchemaPull(endpoint, epState);
    }

    public void onAlive(InetAddress endpoint, EndpointState state)
    {
        MigrationManager.instance.scheduleSchemaPull(endpoint, state);

        if (tokenMetadata.isMember(endpoint))
        {
            HintedHandOffManager.instance.scheduleHintDelivery(endpoint, true);
            notifyUp(endpoint);
        }
    }

    public void onRemove(InetAddress endpoint)
    {
        tokenMetadata.removeEndpoint(endpoint);
        PendingRangeCalculatorService.instance.update();
    }

    public void onDead(InetAddress endpoint, EndpointState state)
    {
        MessagingService.instance().convict(endpoint);
        notifyDown(endpoint);
    }

    public void onRestart(InetAddress endpoint, EndpointState state)
    {
        // If we have restarted before the node was even marked down, we need to reset the connection pool
        if (state.isAlive())
            onDead(endpoint, state);
    }


    public String getLoadString()
    {
        return FileUtils.stringifyFileSize(StorageMetrics.load.getCount());
    }

    public Map<String, String> getLoadMap()
    {
        Map<String, String> map = new HashMap<>();
        for (Map.Entry<InetAddress,Double> entry : LoadBroadcaster.instance.getLoadInfo().entrySet())
        {
            map.put(entry.getKey().getHostAddress(), FileUtils.stringifyFileSize(entry.getValue()));
        }
        // gossiper doesn't see its own updates, so we need to special-case the local node
        map.put(FBUtilities.getBroadcastAddress().getHostAddress(), getLoadString());
        return map;
    }

    public final void deliverHints(String host) throws UnknownHostException
    {
        HintedHandOffManager.instance.scheduleHintDelivery(host);
    }

    public Collection<Token> getLocalTokens()
    {
        Collection<Token> tokens = SystemKeyspace.getSavedTokens();
        assert tokens != null && !tokens.isEmpty(); // should not be called before initServer sets this
        return tokens;
    }

    /* These methods belong to the MBean interface */

    public List<String> getTokens()
    {
        return getTokens(FBUtilities.getBroadcastAddress());
    }

    public List<String> getTokens(String endpoint) throws UnknownHostException
    {
        return getTokens(InetAddress.getByName(endpoint));
    }

    private List<String> getTokens(InetAddress endpoint)
    {
        List<String> strTokens = new ArrayList<>();
        for (Token tok : getTokenMetadata().getTokens(endpoint))
            strTokens.add(tok.toString());
        return strTokens;
    }

    public String getReleaseVersion()
    {
        return FBUtilities.getReleaseVersionString();
    }

    public String getSchemaVersion()
    {
        return Schema.instance.getVersion().toString();
    }

    public List<String> getLeavingNodes()
    {
        return stringify(tokenMetadata.getLeavingEndpoints());
    }

    public List<String> getMovingNodes()
    {
        List<String> endpoints = new ArrayList<>();

        for (Pair<Token, InetAddress> node : tokenMetadata.getMovingEndpoints())
        {
            endpoints.add(node.right.getHostAddress());
        }

        return endpoints;
    }

    public List<String> getJoiningNodes()
    {
        return stringify(tokenMetadata.getBootstrapTokens().valueSet());
    }

    public List<String> getLiveNodes()
    {
        return stringify(Gossiper.instance.getLiveMembers());
    }

    public Set<InetAddress> getLiveRingMembers()
    {
        return getLiveRingMembers(false);
    }

    public Set<InetAddress> getLiveRingMembers(boolean excludeDeadStates)
    {
        Set<InetAddress> ret = new HashSet<>();
        for (InetAddress ep : Gossiper.instance.getLiveMembers())
        {
            if (excludeDeadStates)
            {
                EndpointState epState = Gossiper.instance.getEndpointStateForEndpoint(ep);
                if (epState == null || Gossiper.instance.isDeadState(epState))
                    continue;
            }

            if (tokenMetadata.isMember(ep))
                ret.add(ep);
        }
        return ret;
    }


    public List<String> getUnreachableNodes()
    {
        return stringify(Gossiper.instance.getUnreachableMembers());
    }

    public String[] getAllDataFileLocations()
    {
        String[] locations = DatabaseDescriptor.getAllDataFileLocations();
        for (int i = 0; i < locations.length; i++)
            locations[i] = FileUtils.getCanonicalPath(locations[i]);
        return locations;
    }

    public String getCommitLogLocation()
    {
        return FileUtils.getCanonicalPath(DatabaseDescriptor.getCommitLogLocation());
    }

    public String getSavedCachesLocation()
    {
        return FileUtils.getCanonicalPath(DatabaseDescriptor.getSavedCachesLocation());
    }

    private List<String> stringify(Iterable<InetAddress> endpoints)
    {
        List<String> stringEndpoints = new ArrayList<>();
        for (InetAddress ep : endpoints)
        {
            stringEndpoints.add(ep.getHostAddress());
        }
        return stringEndpoints;
    }

    public int getCurrentGenerationNumber()
    {
        return Gossiper.instance.getCurrentGenerationNumber(FBUtilities.getBroadcastAddress());
    }

    public boolean isCleanupRunning()
    {
        return cleanupOpsInProgress > 0;
    }

    private synchronized void cleanupOpStarted()
    {
        cleanupOpsInProgress += 1;
    }

    private synchronized void cleanupOpCompleted()
    {
        cleanupOpsInProgress -= 1;
    }

    public Instant getLastSuccessfulCleanupTsForNode()
    {
        return cleanupState.getLastSuccessfulCleanupTsForNode();
    }

    public int forceKeyspaceCleanup(String keyspaceName, String... columnFamilies) throws IOException, ExecutionException, InterruptedException
    {
        return forceKeyspaceCleanup(0, keyspaceName, columnFamilies);
    }

    public void createCleanupEntryForCfIfNotExists(String keyspaceName, String columnFamily, Optional<Instant> cleanupTs)
    {
        cleanupState.createCleanupEntryForTableIfNotExists(keyspaceName, columnFamily, cleanupTs);
    }

    public int forceKeyspaceCleanup(int jobs, String keyspaceName, String... columnFamilies) throws IOException, ExecutionException, InterruptedException
    {
        if (getJoiningNodes().size() > 0 || getLeavingNodes().size() > 0)
            throw new RuntimeException("Cleanup operation not permitted: triggering cleanups while at least one node is bootstrapping/leaving can cause corruption");

        if (keyspaceName.equals(SystemKeyspace.NAME))
            throw new RuntimeException("Cleanup of the system keyspace is neither necessary nor wise");

        cleanupOpStarted();
        try
        {
            CompactionManager.AllSSTableOpStatus status = CompactionManager.AllSSTableOpStatus.SUCCESSFUL;
            for (ColumnFamilyStore cfStore : getValidColumnFamilies(false, false, keyspaceName, columnFamilies))
            {
                createCleanupEntryForCfIfNotExists(keyspaceName, cfStore.getColumnFamilyName(), Optional.empty());
                CompactionManager.AllSSTableOpStatus oneStatus = cfStore.forceCleanup(jobs);
                if (oneStatus != CompactionManager.AllSSTableOpStatus.SUCCESSFUL)
                    status = oneStatus;
                else
                    cleanupState.recordSuccessfulCleanupForTable(keyspaceName, cfStore.getColumnFamilyName());
            }
            return status.statusCode;
        }
        finally
        {
            cleanupOpCompleted();
        }
    }

    public boolean isKeyspaceFullyClean(int jobs, String keyspaceName, String... columnFamilies) throws IOException, ExecutionException, InterruptedException
    {
        if (getJoiningNodes().size() > 0 || getLeavingNodes().size() > 0)
            throw new RuntimeException("Cannot check if a keyspace is clean while at least one node is bootstrapping or leaving.");

        if (keyspaceName.equals(SystemKeyspace.NAME))
            return true; // Cleanup of a system keyspace is never required

        for (ColumnFamilyStore cfStore : getValidColumnFamilies(false, false, keyspaceName, columnFamilies))
        {
            boolean cfIsFullyClean = cfStore.isFullyClean(jobs);
            if (!cfIsFullyClean) {
                return false;
            }
        }
        return true;
    }

    public int scrub(boolean disableSnapshot, boolean skipCorrupted, String keyspaceName, String... columnFamilies) throws IOException, ExecutionException, InterruptedException
    {
        return scrub(disableSnapshot, skipCorrupted, true, 0, keyspaceName, columnFamilies);
    }

    public int scrub(boolean disableSnapshot, boolean skipCorrupted, boolean checkData, String keyspaceName, String... columnFamilies) throws IOException, ExecutionException, InterruptedException
    {
        return scrub(disableSnapshot, skipCorrupted, checkData, 0, keyspaceName, columnFamilies);
    }

    public int scrub(boolean disableSnapshot, boolean skipCorrupted, boolean checkData, int jobs, String keyspaceName, String... columnFamilies) throws IOException, ExecutionException, InterruptedException
    {
        return scrub(disableSnapshot, skipCorrupted, checkData, false, jobs, keyspaceName, columnFamilies);
    }

    public int scrub(boolean disableSnapshot, boolean skipCorrupted, boolean checkData, boolean reinsertOverflowedTTLRows,
                     int jobs, String keyspaceName, String... columnFamilies) throws IOException, ExecutionException, InterruptedException
    {
        CompactionManager.AllSSTableOpStatus status = CompactionManager.AllSSTableOpStatus.SUCCESSFUL;
        for (ColumnFamilyStore cfStore : getValidColumnFamilies(true, false, keyspaceName, columnFamilies))
        {
            CompactionManager.AllSSTableOpStatus oneStatus = cfStore.scrub(disableSnapshot, skipCorrupted, checkData, reinsertOverflowedTTLRows, jobs);
            if (oneStatus != CompactionManager.AllSSTableOpStatus.SUCCESSFUL)
                status = oneStatus;
        }
        return status.statusCode;
    }
    public int verify(boolean extendedVerify, String keyspaceName, String... columnFamilies) throws IOException, ExecutionException, InterruptedException
    {
        CompactionManager.AllSSTableOpStatus status = CompactionManager.AllSSTableOpStatus.SUCCESSFUL;
        for (ColumnFamilyStore cfStore : getValidColumnFamilies(false, false, keyspaceName, columnFamilies))
        {
            CompactionManager.AllSSTableOpStatus oneStatus = cfStore.verify(extendedVerify);
            if (oneStatus != CompactionManager.AllSSTableOpStatus.SUCCESSFUL)
                status = oneStatus;
        }
        return status.statusCode;
    }

    public int upgradeSSTables(String keyspaceName, boolean excludeCurrentVersion, String... columnFamilies) throws IOException, ExecutionException, InterruptedException
    {
        return upgradeSSTables(keyspaceName, excludeCurrentVersion, 2, columnFamilies);
    }

    public int upgradeSSTables(String keyspaceName, boolean excludeCurrentVersion, int jobs, String... columnFamilies) throws IOException, ExecutionException, InterruptedException
    {
        CompactionManager.AllSSTableOpStatus status = CompactionManager.AllSSTableOpStatus.SUCCESSFUL;
        for (ColumnFamilyStore cfStore : getValidColumnFamilies(true, true, keyspaceName, columnFamilies))
        {
            CompactionManager.AllSSTableOpStatus oneStatus = cfStore.sstablesRewrite(excludeCurrentVersion, jobs);
            if (oneStatus != CompactionManager.AllSSTableOpStatus.SUCCESSFUL)
                status = oneStatus;
        }
        return status.statusCode;
    }

    public void forceKeyspaceCompaction(boolean splitOutput, String keyspaceName, String... columnFamilies) throws IOException, ExecutionException, InterruptedException
    {
        forceKeyspaceCompaction(false, splitOutput, keyspaceName, columnFamilies);
    }

    public void forceKeyspaceCompaction(boolean bypassDiskspaceCheck, boolean splitOutput, String keyspaceName, String... columnFamilies) throws IOException, ExecutionException, InterruptedException
    {
        for (ColumnFamilyStore cfStore : getValidColumnFamilies(true, false, keyspaceName, columnFamilies))
        {
            boolean existingDiskSpaceCheckFlag = cfStore.isCompactionDiskSpaceCheckEnabled();
            cfStore.compactionDiskSpaceCheck(!bypassDiskspaceCheck);
            cfStore.forceMajorCompaction(splitOutput); // blocks on compaction futures
            cfStore.compactionDiskSpaceCheck(existingDiskSpaceCheckFlag);
        }
    }

    /**
     *  Takes an ephemeral snapshot for the given keyspaces that will be cleared upon the next startup. A snapshot name must be specified.
     *
     * @param tag the tag given to the snapshot; may not be null or empty
     * @param keyspaceNames the names of the keyspaces to snapshot; empty means "all."
     */
    public void takeEphemeralSnapshot(String tag, String... keyspaceNames) throws IOException {
        takeSnapshot(tag, true, keyspaceNames);
    }

    /**
     * Takes the snapshot for the given keyspaces. A snapshot name must be specified.
     *
     * @param tag the tag given to the snapshot; may not be null or empty
     * @param keyspaceNames the names of the keyspaces to snapshot; empty means "all."
     */
    public void takeSnapshot(String tag, String... keyspaceNames) throws IOException {
        takeSnapshot(tag, false, keyspaceNames);
    }

    /**
     * Takes the snapshot for the given keyspaces. A snapshot name must be specified.
     *
     * @param ephemeral If this flag is set to true, the snapshot will be cleaned up during next startup
     * @param tag the tag given to the snapshot; may not be null or empty
     * @param keyspaceNames the names of the keyspaces to snapshot; empty means "all."
     */
    private void takeSnapshot(String tag, boolean ephemeral, String... keyspaceNames) throws IOException {
        if (operationMode == Mode.JOINING)
            logger.warn("Taking snapshot (incomplete) of joining node. This snapshot is not valid for a live cluster");
        if (tag == null || tag.equals(""))
            throw new IOException("You must supply a snapshot name.");

        Iterable<Keyspace> keyspaces;
        if (keyspaceNames.length == 0)
        {
            keyspaces = Keyspace.all();
        }
        else
        {
            ArrayList<Keyspace> t = new ArrayList<>(keyspaceNames.length);
            for (String keyspaceName : keyspaceNames)
                t.add(getValidKeyspace(keyspaceName));
            keyspaces = t;
        }

        // Do a check to see if this snapshot exists before we actually snapshot
        for (Keyspace keyspace : keyspaces)
            if (keyspace.snapshotExists(tag))
                throw new IOException("Snapshot " + tag + " already exists.");


        for (Keyspace keyspace : keyspaces)
            keyspace.snapshot(tag, null, ephemeral);
    }

    /**
     * This API is directly backported from Cassandra 3.
     * Takes the snapshot of multiple keyspaces. A snapshot name must be specified.
     *
     * @param tag
     *            the tag given to the snapshot; may not be null or empty
     * @param options
     *            Map of options (ephemeral is supported)
     * @param entities
     *            list of keyspaces in the form of empty | ks1 ks2 ...
     *            table entities in the form of ks1.cf1,ks2.cf2,... are not supported
     */
    @Override
    public void takeSnapshot(String tag, Map<String, String> options, String... entities) throws IOException
    {
        for (String entity : entities)
            if (entity.contains("."))
                throw new IllegalArgumentException("Snapshot entity must be keyspace only");

        boolean ephemeral = Boolean.parseBoolean(options.getOrDefault("ephemeral", "false"));
        takeSnapshot(tag, ephemeral, entities);
    }

    /**
     * Takes the snapshot of a specific column family. A snapshot name must be specified.
     *
     * @param keyspaceName the keyspace which holds the specified column family
     * @param columnFamilyName the column family to snapshot
     * @param tag the tag given to the snapshot; may not be null or empty
     */
    public void takeColumnFamilySnapshot(String keyspaceName, String columnFamilyName, String tag) throws IOException
    {
        if (keyspaceName == null)
            throw new IOException("You must supply a keyspace name");
        if (operationMode == Mode.JOINING)
            logger.warn("Taking column family snapshot (incomplete) of joining node. This snapshot is not valid for a live cluster");

        if (columnFamilyName == null)
            throw new IOException("You must supply a table name");
        if (columnFamilyName.contains("."))
            throw new IllegalArgumentException("Cannot take a snapshot of a secondary index by itself. Run snapshot on the table that owns the index.");

        if (tag == null || tag.equals(""))
            throw new IOException("You must supply a snapshot name.");

        Keyspace keyspace = getValidKeyspace(keyspaceName);
        ColumnFamilyStore columnFamilyStore = keyspace.getColumnFamilyStore(columnFamilyName);
        if (columnFamilyStore.snapshotExists(tag))
            throw new IOException("Snapshot " + tag + " already exists.");

        columnFamilyStore.snapshot(tag);
    }

    /**
     * Takes the snapshot of a multiple column family from different keyspaces. A snapshot name must be specified.
     *
     *
     * @param tag
     *            the tag given to the snapshot; may not be null or empty
     * @param columnFamilyList
     *            list of columnfamily from different keyspace in the form of ks1.cf1 ks2.cf2
     */
    @Override
    public void takeMultipleColumnFamilySnapshot(String tag, String... columnFamilyList)
            throws IOException
    {
        Map<Keyspace, List<String>> keyspaceColumnfamily = new HashMap<Keyspace, List<String>>();
        for (String columnFamily : columnFamilyList)
        {
            String splittedString[] = columnFamily.split("\\.");
            if (splittedString.length == 2)
            {
                String keyspaceName = splittedString[0];
                String columnFamilyName = splittedString[1];

                if (keyspaceName == null)
                    throw new IOException("You must supply a keyspace name");
                if (operationMode.equals(Mode.JOINING))
                    logger.warn("Taking multiple column family snapshot (incomplete) of joining node. This snapshot is not valid for a live cluster");

                if (columnFamilyName == null)
                    throw new IOException("You must supply a column family name");
                if (tag == null || tag.equals(""))
                    throw new IOException("You must supply a snapshot name.");

                Keyspace keyspace = getValidKeyspace(keyspaceName);
                ColumnFamilyStore columnFamilyStore = keyspace.getColumnFamilyStore(columnFamilyName);
                // As there can be multiple column family from same keyspace check if snapshot exist for that specific
                // columnfamily and not for whole keyspace

                if (columnFamilyStore.snapshotExists(tag))
                    throw new IOException("Snapshot " + tag + " already exists.");
                if (!keyspaceColumnfamily.containsKey(keyspace))
                {
                    keyspaceColumnfamily.put(keyspace, new ArrayList<String>());
                }

                // Add Keyspace columnfamily to map in order to support atomicity for snapshot process.
                // So no snapshot should happen if any one of the above conditions fail for any keyspace or columnfamily
                keyspaceColumnfamily.get(keyspace).add(columnFamilyName);

            }
            else
            {
                throw new IllegalArgumentException(
                        "Cannot take a snapshot on secondary index or invalid column family name. You must supply a column family name in the form of keyspace.columnfamily");
            }
        }

        for (Entry<Keyspace, List<String>> entry : keyspaceColumnfamily.entrySet())
        {
            for (String columnFamily : entry.getValue())
                entry.getKey().snapshot(tag, columnFamily);
        }

    }

    private Keyspace getValidKeyspace(String keyspaceName) throws IOException
    {
        if (!Schema.instance.getKeyspaces().contains(keyspaceName))
        {
            throw new IOException("Keyspace " + keyspaceName + " does not exist");
        }
        return Keyspace.open(keyspaceName);
    }

    /**
     * Remove the snapshot with the given name from the given keyspaces.
     * If no tag is specified we will remove all snapshots.
     */
    public void clearSnapshot(String tag, String... keyspaceNames) throws IOException
    {
        if(tag == null)
            tag = "";

        Set<String> keyspaces = new HashSet<>();
        for (String dataDir : DatabaseDescriptor.getAllDataFileLocations())
        {
            for(String keyspaceDir : new File(dataDir).list())
            {
                // Only add a ks if it has been specified as a param, assuming params were actually provided.
                if (keyspaceNames.length > 0 && !Arrays.asList(keyspaceNames).contains(keyspaceDir))
                    continue;
                keyspaces.add(keyspaceDir);
            }
        }

        for (String keyspace : keyspaces)
            Keyspace.clearSnapshot(tag, keyspace);

        if (logger.isDebugEnabled())
            logger.debug("Cleared out snapshot directories");
    }

    public Map<String, TabularData> getSnapshotDetails()
    {
        Map<String, TabularData> snapshotMap = new HashMap<>();
        for (Keyspace keyspace : Keyspace.all())
        {
            if (SystemKeyspace.NAME.equals(keyspace.getName()))
                continue;

            for (ColumnFamilyStore cfStore : keyspace.getColumnFamilyStores())
            {
                for (Map.Entry<String, Pair<Long,Long>> snapshotDetail : cfStore.getSnapshotDetails().entrySet())
                {
                    TabularDataSupport data = (TabularDataSupport)snapshotMap.get(snapshotDetail.getKey());
                    if (data == null)
                    {
                        data = new TabularDataSupport(SnapshotDetailsTabularData.TABULAR_TYPE);
                        snapshotMap.put(snapshotDetail.getKey(), data);
                    }

                    SnapshotDetailsTabularData.from(
                    		snapshotDetail.getKey(),
							keyspace.getName(),
							cfStore.getColumnFamilyName(),
							snapshotDetail,
							cfStore.getSnapshotCreationTime(snapshotDetail.getKey()),
							data);
                }
            }
        }
        return snapshotMap;
    }

    public long trueSnapshotsSize()
    {
        long total = 0;
        for (Keyspace keyspace : Keyspace.all())
        {
            if (SystemKeyspace.NAME.equals(keyspace.getName()))
                continue;

            for (ColumnFamilyStore cfStore : keyspace.getColumnFamilyStores())
            {
                total += cfStore.trueSnapshotsSize();
            }
        }

        return total;
    }

    public void refreshSizeEstimates() throws ExecutionException
    {
        FBUtilities.waitOnFuture(ScheduledExecutors.optionalTasks.submit(SizeEstimatesRecorder.instance));
    }

    /**
     * @param allowIndexes Allow index CF names to be passed in
     * @param autoAddIndexes Automatically add secondary indexes if a CF has them
     * @param keyspaceName keyspace
     * @param cfNames CFs
     * @throws java.lang.IllegalArgumentException when given CF name does not exist
     */
    public Iterable<ColumnFamilyStore> getValidColumnFamilies(boolean allowIndexes, boolean autoAddIndexes, String keyspaceName, String... cfNames) throws IOException
    {
        Keyspace keyspace = getValidKeyspace(keyspaceName);
        return keyspace.getValidColumnFamilies(allowIndexes, autoAddIndexes, cfNames);
    }

    /**
     * Flush all memtables for a keyspace and column families.
     * @param keyspaceName
     * @param columnFamilies
     * @throws IOException
     */
    public void forceKeyspaceFlush(String keyspaceName, String... columnFamilies) throws IOException
    {
        for (ColumnFamilyStore cfStore : getValidColumnFamilies(true, false, keyspaceName, columnFamilies))
        {
            logger.debug("Forcing flush on keyspace {}, CF {}", keyspaceName, cfStore.name);
            cfStore.forceBlockingFlush("requested through StorageService");
        }
    }

    @Override
    public ProgressState getRepairState(int repairCommandNumber) {
        return repairTracker.getRepairState(repairCommandNumber);
    }

    public int repairAsync(String keyspace, Map<String, String> repairSpec)
    {
        RepairOption option = RepairOption.parse(repairSpec, getPartitioner());
        // if ranges are not specified
        if (option.getRanges().isEmpty())
        {
            if (option.isPrimaryRange())
            {
                // when repairing only primary range, neither dataCenters nor hosts can be set
                if (option.getDataCenters().isEmpty() && option.getHosts().isEmpty())
                    option.getRanges().addAll(getPrimaryRanges(keyspace));
                    // except dataCenters only contain local DC (i.e. -local)
                else if (option.isInLocalDCOnly())
                    option.getRanges().addAll(getPrimaryRangesWithinDC(keyspace));
                else
                    throw new IllegalArgumentException("You need to run primary range repair on all nodes in the cluster.");
            }
            else
            {
                option.getRanges().addAll(getLocalRanges(keyspace));
            }
        }
        return forceRepairAsync(keyspace, option, false);
    }

    @Deprecated
    public int forceRepairAsync(String keyspace,
                                boolean isSequential,
                                Collection<String> dataCenters,
                                Collection<String> hosts,
                                boolean primaryRange,
                                boolean fullRepair,
                                String... columnFamilies)
    {
        return forceRepairAsync(keyspace, isSequential ? RepairParallelism.SEQUENTIAL.ordinal() : RepairParallelism.PARALLEL.ordinal(), dataCenters, hosts, primaryRange, fullRepair, columnFamilies);
    }

    @Deprecated
    public int forceRepairAsync(String keyspace,
                                int parallelismDegree,
                                Collection<String> dataCenters,
                                Collection<String> hosts,
                                boolean primaryRange,
                                boolean fullRepair,
                                String... columnFamilies)
    {
        if (parallelismDegree < 0 || parallelismDegree > RepairParallelism.values().length - 1)
        {
            throw new IllegalArgumentException("Invalid parallelism degree specified: " + parallelismDegree);
        }
        RepairParallelism parallelism = RepairParallelism.values()[parallelismDegree];
        if (FBUtilities.isWindows() && parallelism != RepairParallelism.PARALLEL)
        {
            logger.warn("Snapshot-based repair is not yet supported on Windows.  Reverting to parallel repair.");
            parallelism = RepairParallelism.PARALLEL;
        }

        RepairOption options = new RepairOption(parallelism, primaryRange, !fullRepair, false, 1, Collections.<Range<Token>>emptyList(), false);
        if (dataCenters != null)
        {
            options.getDataCenters().addAll(dataCenters);
        }
        if (hosts != null)
        {
            options.getHosts().addAll(hosts);
        }
        if (primaryRange)
        {
            // when repairing only primary range, neither dataCenters nor hosts can be set
            if (options.getDataCenters().isEmpty() && options.getHosts().isEmpty())
                options.getRanges().addAll(getPrimaryRanges(keyspace));
                // except dataCenters only contain local DC (i.e. -local)
            else if (options.getDataCenters().size() == 1 && options.getDataCenters().contains(DatabaseDescriptor.getLocalDataCenter()))
                options.getRanges().addAll(getPrimaryRangesWithinDC(keyspace));
            else
                throw new IllegalArgumentException("You need to run primary range repair on all nodes in the cluster.");
        }
        else
        {
            options.getRanges().addAll(getLocalRanges(keyspace));
        }
        if (columnFamilies != null)
        {
            for (String columnFamily : columnFamilies)
            {
                options.getColumnFamilies().add(columnFamily);
            }
        }
        return forceRepairAsync(keyspace, options, true);
    }

    @Deprecated
    public int forceRepairAsync(String keyspace,
                                boolean isSequential,
                                boolean isLocal,
                                boolean primaryRange,
                                boolean fullRepair,
                                String... columnFamilies)
    {
        Set<String> dataCenters = null;
        if (isLocal)
        {
            dataCenters = Sets.newHashSet(DatabaseDescriptor.getLocalDataCenter());
        }
        return forceRepairAsync(keyspace, isSequential, dataCenters, null, primaryRange, fullRepair, columnFamilies);
    }

    @Deprecated
    public int forceRepairRangeAsync(String beginToken,
                                     String endToken,
                                     String keyspaceName,
                                     boolean isSequential,
                                     Collection<String> dataCenters,
                                     Collection<String> hosts,
                                     boolean fullRepair,
                                     String... columnFamilies)
    {
        return forceRepairRangeAsync(beginToken, endToken, keyspaceName,
                                     isSequential ? RepairParallelism.SEQUENTIAL.ordinal() : RepairParallelism.PARALLEL.ordinal(),
                                     dataCenters, hosts, fullRepair, columnFamilies);
    }

    @Deprecated
    public int forceRepairRangeAsync(String beginToken,
                                     String endToken,
                                     String keyspaceName,
                                     int parallelismDegree,
                                     Collection<String> dataCenters,
                                     Collection<String> hosts,
                                     boolean fullRepair,
                                     String... columnFamilies)
    {
        if (parallelismDegree < 0 || parallelismDegree > RepairParallelism.values().length - 1)
        {
            throw new IllegalArgumentException("Invalid parallelism degree specified: " + parallelismDegree);
        }
        RepairParallelism parallelism = RepairParallelism.values()[parallelismDegree];
        if (FBUtilities.isWindows() && parallelism != RepairParallelism.PARALLEL)
        {
            logger.warn("Snapshot-based repair is not yet supported on Windows.  Reverting to parallel repair.");
            parallelism = RepairParallelism.PARALLEL;
        }

        if (!fullRepair)
            logger.warn("Incremental repair can't be requested with subrange repair " +
                        "because each subrange repair would generate an anti-compacted table. " +
                        "The repair will occur but without anti-compaction.");
        Collection<Range<Token>> repairingRange = createRepairRangeFrom(beginToken, endToken);

        RepairOption options = new RepairOption(parallelism, false, !fullRepair, false, 1, repairingRange, true);
        options.getDataCenters().addAll(dataCenters);
        if (hosts != null)
        {
            options.getHosts().addAll(hosts);
        }
        if (columnFamilies != null)
        {
            for (String columnFamily : columnFamilies)
            {
                options.getColumnFamilies().add(columnFamily);
            }
        }

        logger.info("starting user-requested repair of range {} for keyspace {} and column families {}",
                    repairingRange, keyspaceName, columnFamilies);
        return forceRepairAsync(keyspaceName, options, true);
    }

    @Deprecated
    public int forceRepairRangeAsync(String beginToken,
                                     String endToken,
                                     String keyspaceName,
                                     boolean isSequential,
                                     boolean isLocal,
                                     boolean fullRepair,
                                     String... columnFamilies)
    {
        Set<String> dataCenters = null;
        if (isLocal)
        {
            dataCenters = Sets.newHashSet(DatabaseDescriptor.getLocalDataCenter());
        }
        return forceRepairRangeAsync(beginToken, endToken, keyspaceName, isSequential, dataCenters, null, fullRepair, columnFamilies);
    }

    /**
     * Create collection of ranges that match ring layout from given tokens.
     *
     * @param beginToken beginning token of the range
     * @param endToken end token of the range
     * @return collection of ranges that match ring layout in TokenMetadata
     */
    @VisibleForTesting
    Collection<Range<Token>> createRepairRangeFrom(String beginToken, String endToken)
    {
        Token parsedBeginToken = getPartitioner().getTokenFactory().fromString(beginToken);
        Token parsedEndToken = getPartitioner().getTokenFactory().fromString(endToken);

        // Break up given range to match ring layout in TokenMetadata
        ArrayList<Range<Token>> repairingRange = new ArrayList<>();

        ArrayList<Token> tokens = new ArrayList<>(tokenMetadata.sortedTokens());
        if (!tokens.contains(parsedBeginToken))
        {
            tokens.add(parsedBeginToken);
        }
        if (!tokens.contains(parsedEndToken))
        {
            tokens.add(parsedEndToken);
        }
        // tokens now contain all tokens including our endpoints
        Collections.sort(tokens);

        int start = tokens.indexOf(parsedBeginToken), end = tokens.indexOf(parsedEndToken);
        for (int i = start; i != end; i = (i+1) % tokens.size())
        {
            Range<Token> range = new Range<>(tokens.get(i), tokens.get((i+1) % tokens.size()));
            repairingRange.add(range);
        }

        return repairingRange;
    }

    public int forceRepairAsync(String keyspace, RepairOption options, boolean legacy)
    {
        if (options.getRanges().isEmpty() || Keyspace.open(keyspace).getReplicationStrategy().getReplicationFactor() < 2)
            return 0;
        RepairArguments arguments = new RepairArguments(keyspace, options);

        Optional<Integer> inProgressCommand = repairTracker.getInProgressRepair(arguments);
        int cmd = inProgressCommand.orElse(nextRepairCommand.incrementAndGet());

        if (!inProgressCommand.isPresent()) {
            new Thread(createRepairTask(cmd, arguments, legacy)).start();
        } else {
            logger.info("Combining new repair request with in-progress (identical) repair command #{}", cmd);
        }
        return cmd;
    }

    private FutureTask<Object> createRepairTask(final int cmd, final RepairArguments arguments, boolean legacy)
    {
        if (!arguments.repairOptions().getDataCenters().isEmpty() &&
                        !arguments.repairOptions().getDataCenters().contains(DatabaseDescriptor.getLocalDataCenter()))
        {
            throw new IllegalArgumentException("the local data center must be part of the repair");
        }

        RepairRunnable task = new RepairRunnable(this, cmd, arguments.repairOptions(), arguments.keyspace());
        repairTracker.track(cmd, arguments);

        task.addProgressListener(repairTracker);
        task.addProgressListener(progressSupport);
        if (legacy)
            task.addProgressListener(legacyProgressSupport);
        return new FutureTask<>(task, null);
    }

    public void forceTerminateAllRepairSessions() {
        ActiveRepairService.instance.terminateSessions();
    }

    /* End of MBean interface methods */

    /**
     * Get the "primary ranges" for the specified keyspace and endpoint.
     * "Primary ranges" are the ranges that the node is responsible for storing replica primarily.
     * The node that stores replica primarily is defined as the first node returned
     * by {@link AbstractReplicationStrategy#calculateNaturalEndpoints}.
     *
     * @param keyspace Keyspace name to check primary ranges
     * @param ep endpoint we are interested in.
     * @return primary ranges for the specified endpoint.
     */
    public Collection<Range<Token>> getPrimaryRangesForEndpoint(String keyspace, InetAddress ep)
    {
        AbstractReplicationStrategy strategy = Keyspace.open(keyspace).getReplicationStrategy();
        Collection<Range<Token>> primaryRanges = new HashSet<>();
        TokenMetadata metadata = tokenMetadata.cloneOnlyTokenMap();
        for (Token token : metadata.sortedTokens())
        {
            List<InetAddress> endpoints = strategy.calculateNaturalEndpoints(token, metadata);
            if (endpoints.size() > 0 && endpoints.get(0).equals(ep))
                primaryRanges.add(new Range<>(metadata.getPredecessor(token), token));
        }
        return primaryRanges;
    }

    /**
     * Get the "primary ranges" within local DC for the specified keyspace and endpoint.
     *
     * @see #getPrimaryRangesForEndpoint(String, java.net.InetAddress)
     * @param keyspace Keyspace name to check primary ranges
     * @param referenceEndpoint endpoint we are interested in.
     * @return primary ranges within local DC for the specified endpoint.
     */
    public Collection<Range<Token>> getPrimaryRangeForEndpointWithinDC(String keyspace, InetAddress referenceEndpoint)
    {
        TokenMetadata metadata = tokenMetadata.cloneOnlyTokenMap();
        String localDC = DatabaseDescriptor.getEndpointSnitch().getDatacenter(referenceEndpoint);
        Collection<InetAddress> localDcNodes = metadata.getTopology().getDatacenterEndpoints().get(localDC);
        AbstractReplicationStrategy strategy = Keyspace.open(keyspace).getReplicationStrategy();

        Collection<Range<Token>> localDCPrimaryRanges = new HashSet<>();
        for (Token token : metadata.sortedTokens())
        {
            List<InetAddress> endpoints = strategy.calculateNaturalEndpoints(token, metadata);
            for (InetAddress endpoint : endpoints)
            {
                if (localDcNodes.contains(endpoint))
                {
                    if (endpoint.equals(referenceEndpoint))
                    {
                        localDCPrimaryRanges.add(new Range<>(metadata.getPredecessor(token), token));
                    }
                    break;
                }
            }
        }

        return localDCPrimaryRanges;
    }

    /**
     * Get all ranges an endpoint is responsible for (by keyspace)
     * @param ep endpoint we are interested in.
     * @return ranges for the specified endpoint.
     */
    Collection<Range<Token>> getRangesForEndpoint(String keyspaceName, InetAddress ep)
    {
        return Keyspace.open(keyspaceName).getReplicationStrategy().getAddressRanges().get(ep);
    }

    /**
     * Get all ranges that span the ring given a set
     * of tokens. All ranges are in sorted order of
     * ranges.
     * @return ranges in sorted order
    */
    public List<Range<Token>> getAllRanges(List<Token> sortedTokens)
    {
        if (logger.isTraceEnabled())
            logger.trace("computing ranges for {}", StringUtils.join(sortedTokens, ", "));

        if (sortedTokens.isEmpty())
            return Collections.emptyList();
        int size = sortedTokens.size();
        List<Range<Token>> ranges = new ArrayList<>(size + 1);
        for (int i = 1; i < size; ++i)
        {
            Range<Token> range = new Range<>(sortedTokens.get(i - 1), sortedTokens.get(i));
            ranges.add(range);
        }
        Range<Token> range = new Range<>(sortedTokens.get(size - 1), sortedTokens.get(0));
        ranges.add(range);

        return ranges;
    }

    /**
     * This method returns the N endpoints that are responsible for storing the
     * specified key i.e for replication.
     *
     * @param keyspaceName keyspace name also known as keyspace
     * @param cf Column family name
     * @param key key for which we need to find the endpoint
     * @return the endpoint responsible for this key
     */
    public List<InetAddress> getNaturalEndpoints(String keyspaceName, String cf, String key)
    {
        KSMetaData ksMetaData = Schema.instance.getKSMetaData(keyspaceName);
        if (ksMetaData == null)
            throw new IllegalArgumentException("Unknown keyspace '" + keyspaceName + "'");

        CFMetaData cfMetaData = ksMetaData.cfMetaData().get(cf);
        if (cfMetaData == null)
            throw new IllegalArgumentException("Unknown table '" + cf + "' in keyspace '" + keyspaceName + "'");

        return getNaturalEndpoints(keyspaceName, getPartitioner().getToken(cfMetaData.getKeyValidator().fromString(key)));
    }

    public List<InetAddress> getNaturalEndpoints(String keyspaceName, ByteBuffer key)
    {
        return getNaturalEndpoints(keyspaceName, getPartitioner().getToken(key));
    }

    /**
     * This method returns the N endpoints that are responsible for storing the
     * specified key i.e for replication.
     *
     * @param keyspaceName keyspace name also known as keyspace
     * @param pos position for which we need to find the endpoint
     * @return the endpoint responsible for this token
     */
    public List<InetAddress> getNaturalEndpoints(String keyspaceName, RingPosition pos)
    {
        return Keyspace.open(keyspaceName).getReplicationStrategy().getNaturalEndpoints(pos);
    }

    /**
     * This method attempts to return N endpoints that are responsible for storing the
     * specified key i.e for replication.
     *
     * @param keyspace keyspace name also known as keyspace
     * @param key key for which we need to find the endpoint
     * @return the endpoint responsible for this key
     */
    public List<InetAddress> getLiveNaturalEndpoints(Keyspace keyspace, ByteBuffer key)
    {
        return getLiveNaturalEndpoints(keyspace, getPartitioner().decorateKey(key));
    }

    public List<InetAddress> getLiveNaturalEndpoints(Keyspace keyspace, RingPosition pos)
    {
        List<InetAddress> endpoints = keyspace.getReplicationStrategy().getNaturalEndpoints(pos);
        List<InetAddress> liveEps = new ArrayList<>(endpoints.size());

        for (InetAddress endpoint : endpoints)
        {
            if (FailureDetector.instance.isAlive(endpoint))
                liveEps.add(endpoint);
        }

        return liveEps;
    }

    public void setLoggingLevel(String classQualifier, String rawLevel) throws Exception
    {
        ch.qos.logback.classic.Logger logBackLogger = (ch.qos.logback.classic.Logger) LoggerFactory.getLogger(classQualifier);

        // if both classQualifer and rawLevel are empty, reload from configuration
        if (StringUtils.isBlank(classQualifier) && StringUtils.isBlank(rawLevel) )
        {
            JMXConfiguratorMBean jmxConfiguratorMBean = JMX.newMBeanProxy(ManagementFactory.getPlatformMBeanServer(),
                    new ObjectName("ch.qos.logback.classic:Name=default,Type=ch.qos.logback.classic.jmx.JMXConfigurator"),
                    JMXConfiguratorMBean.class);
            jmxConfiguratorMBean.reloadDefaultConfiguration();
            return;
        }
        // classQualifer is set, but blank level given
        else if (StringUtils.isNotBlank(classQualifier) && StringUtils.isBlank(rawLevel) )
        {
            if (logBackLogger.getLevel() != null || hasAppenders(logBackLogger))
                logBackLogger.setLevel(null);
            return;
        }

        ch.qos.logback.classic.Level level = ch.qos.logback.classic.Level.toLevel(rawLevel);
        logBackLogger.setLevel(level);
        logger.info("set log level to {} for classes under '{}' (if the level doesn't look like '{}' then the logger couldn't parse '{}')", level, classQualifier, rawLevel, rawLevel);
    }

    /**
     * @return the runtime logging levels for all the configured loggers
     */
    @Override
    public Map<String,String>getLoggingLevels() {
        Map<String, String> logLevelMaps = Maps.newLinkedHashMap();
        LoggerContext lc = (LoggerContext) LoggerFactory.getILoggerFactory();
        for (ch.qos.logback.classic.Logger logger : lc.getLoggerList())
        {
            if(logger.getLevel() != null || hasAppenders(logger))
                logLevelMaps.put(logger.getName(), logger.getLevel().toString());
        }
        return logLevelMaps;
    }

    private boolean hasAppenders(ch.qos.logback.classic.Logger logger) {
        Iterator<Appender<ILoggingEvent>> it = logger.iteratorForAppenders();
        return it.hasNext();
    }

    /**
     * @return list of Token ranges (_not_ keys!) together with estimated key count,
     *      breaking up the data this node is responsible for into pieces of roughly keysPerSplit
     */
    public List<Pair<Range<Token>, Long>> getSplits(String keyspaceName, String cfName, Range<Token> range, int keysPerSplit)
    {
        Keyspace t = Keyspace.open(keyspaceName);
        ColumnFamilyStore cfs = t.getColumnFamilyStore(cfName);
        List<DecoratedKey> keys = keySamples(Collections.singleton(cfs), range);

        long totalRowCountEstimate = cfs.estimatedKeysForRange(range);

        // splitCount should be much smaller than number of key samples, to avoid huge sampling error
        int minSamplesPerSplit = 4;
        int maxSplitCount = keys.size() / minSamplesPerSplit + 1;
        int splitCount = Math.max(1, Math.min(maxSplitCount, (int)(totalRowCountEstimate / keysPerSplit)));

        List<Token> tokens = keysToTokens(range, keys);
        return getSplits(tokens, splitCount, cfs);
    }

    private List<Pair<Range<Token>, Long>> getSplits(List<Token> tokens, int splitCount, ColumnFamilyStore cfs)
    {
        double step = (double) (tokens.size() - 1) / splitCount;
        Token prevToken = tokens.get(0);
        List<Pair<Range<Token>, Long>> splits = Lists.newArrayListWithExpectedSize(splitCount);
        for (int i = 1; i <= splitCount; i++)
        {
            int index = (int) Math.round(i * step);
            Token token = tokens.get(index);
            Range<Token> range = new Range<>(prevToken, token);
            // always return an estimate > 0 (see CASSANDRA-7322)
            splits.add(Pair.create(range, Math.max(cfs.metadata.getMinIndexInterval(), cfs.estimatedKeysForRange(range))));
            prevToken = token;
        }
        return splits;
    }

    private List<Token> keysToTokens(Range<Token> range, List<DecoratedKey> keys)
    {
        List<Token> tokens = Lists.newArrayListWithExpectedSize(keys.size() + 2);
        tokens.add(range.left);
        for (DecoratedKey key : keys)
            tokens.add(key.getToken());
        tokens.add(range.right);
        return tokens;
    }

    private List<DecoratedKey> keySamples(Iterable<ColumnFamilyStore> cfses, Range<Token> range)
    {
        List<DecoratedKey> keys = new ArrayList<>();
        for (ColumnFamilyStore cfs : cfses)
            Iterables.addAll(keys, cfs.keySamples(range));
        FBUtilities.sortSampledKeys(keys, range);
        return keys;
    }

    /**
     * Broadcast leaving status and update local tokenMetadata accordingly
     */
    private void startLeaving()
    {
        Gossiper.instance.addLocalApplicationState(ApplicationState.STATUS, valueFactory.leaving(getLocalTokens()));
        tokenMetadata.addLeavingEndpoint(FBUtilities.getBroadcastAddress());
        PendingRangeCalculatorService.instance.update();
    }

    public void decommission() throws InterruptedException
    {
        if (!tokenMetadata.isMember(FBUtilities.getBroadcastAddress()))
            throw new UnsupportedOperationException("local node is not a member of the token ring yet");
        if (tokenMetadata.cloneAfterAllLeft().sortedTokens().size() < 2)
            throw new UnsupportedOperationException("no other normal nodes in the ring; decommission would be pointless");
        if (operationMode != Mode.NORMAL)
            throw new UnsupportedOperationException("Node in " + operationMode + " state; wait for status to become normal or restart");

        PendingRangeCalculatorService.instance.blockUntilFinished();
        for (String keyspaceName : Schema.instance.getNonSystemKeyspaces())
        {
            if (tokenMetadata.getPendingRanges(keyspaceName, FBUtilities.getBroadcastAddress()).size() > 0)
                throw new UnsupportedOperationException("data is currently moving to this node; unable to leave the ring");
        }

        if (logger.isDebugEnabled())
            logger.debug("DECOMMISSIONING");
        startLeaving();
        long timeout = Math.max(RING_DELAY, BatchlogManager.instance.getBatchlogTimeout());
        setMode(Mode.LEAVING, "sleeping " + timeout + " ms for batch processing and pending range setup", true);
        Thread.sleep(timeout);

        Runnable finishLeaving = new Runnable()
        {
            public void run()
            {
                shutdownClientServers();
                Gossiper.instance.stop();
                MessagingService.instance().shutdown();
                StageManager.shutdownNow();
                setMode(Mode.DECOMMISSIONED, true);
                // let op be responsible for killing the process
            }
        };
        unbootstrap(finishLeaving);
    }

    private void leaveRing()
    {
        SystemKeyspace.setBootstrapState(SystemKeyspace.BootstrapState.NEEDS_BOOTSTRAP);
        tokenMetadata.removeEndpoint(FBUtilities.getBroadcastAddress());
        PendingRangeCalculatorService.instance.update();

        Gossiper.instance.addLocalApplicationState(ApplicationState.STATUS, valueFactory.left(getLocalTokens(),Gossiper.computeExpireTime()));
        int delay = Math.max(RING_DELAY, Gossiper.intervalInMillis * 2);
        logger.info("Announcing that I have left the ring for {}ms", delay);
        Uninterruptibles.sleepUninterruptibly(delay, TimeUnit.MILLISECONDS);
    }

    private void unbootstrap(Runnable onFinish)
    {
        Map<String, Multimap<Range<Token>, InetAddress>> rangesToStream = new HashMap<>();

        for (String keyspaceName : Schema.instance.getNonSystemKeyspaces())
        {
            Multimap<Range<Token>, InetAddress> rangesMM = getChangedRangesForLeaving(keyspaceName, FBUtilities.getBroadcastAddress());

            if (logger.isDebugEnabled())
                logger.debug("Ranges needing transfer are [{}]", StringUtils.join(rangesMM.keySet(), ","));

            rangesToStream.put(keyspaceName, rangesMM);
        }

        setMode(Mode.LEAVING, "replaying batch log and streaming data to other nodes", true);

        // Start with BatchLog replay, which may create hints but no writes since this is no longer a valid endpoint.
        Future<?> batchlogReplay = BatchlogManager.instance.startBatchlogReplay();
        Future<StreamState> streamSuccess = streamRanges(rangesToStream);

        // Wait for batch log to complete before streaming hints.
        logger.debug("waiting for batch log processing.");
        try
        {
            batchlogReplay.get();
        }
        catch (ExecutionException | InterruptedException e)
        {
            throw new RuntimeException(e);
        }

        setMode(Mode.LEAVING, "streaming hints to other nodes", true);

        Future<StreamState> hintsSuccess = streamHints();

        // wait for the transfer runnables to signal the latch.
        logger.debug("waiting for stream acks.");
        try
        {
            streamSuccess.get();
            hintsSuccess.get();
        }
        catch (ExecutionException | InterruptedException e)
        {
            throw new RuntimeException(e);
        }
        logger.debug("stream acks all received.");
        leaveRing();
        onFinish.run();
    }

    private Future<StreamState> streamHints()
    {
        // StreamPlan will not fail if there are zero files to transfer, so flush anyway (need to get any in-memory hints, as well)
        ColumnFamilyStore hintsCF = Keyspace.open(SystemKeyspace.NAME).getColumnFamilyStore(SystemKeyspace.HINTS);
        FBUtilities.waitOnFuture(hintsCF.forceFlush("Streaming hints"));

        // gather all live nodes in the cluster that aren't also leaving
        List<InetAddress> candidates = new ArrayList<>(StorageService.instance.getTokenMetadata().cloneAfterAllLeft().getAllEndpoints());
        candidates.remove(FBUtilities.getBroadcastAddress());
        for (Iterator<InetAddress> iter = candidates.iterator(); iter.hasNext(); )
        {
            InetAddress address = iter.next();
            if (!FailureDetector.instance.isAlive(address))
                iter.remove();
        }

        if (candidates.isEmpty())
        {
            logger.warn("Unable to stream hints since no live endpoints seen");
            return Futures.immediateFuture(null);
        }
        else
        {
            // stream to the closest peer as chosen by the snitch
            DatabaseDescriptor.getEndpointSnitch().sortByProximity(FBUtilities.getBroadcastAddress(), candidates);
            InetAddress hintsDestinationHost = candidates.get(0);
            InetAddress preferred = SystemKeyspace.getPreferredIP(hintsDestinationHost);

            // stream all hints -- range list will be a singleton of "the entire ring"
            Token token = StorageService.getPartitioner().getMinimumToken();
            List<Range<Token>> ranges = Collections.singletonList(new Range<>(token, token));

            return new StreamPlan("Hints").transferRanges(hintsDestinationHost,
                                                          preferred,
                                                          SystemKeyspace.NAME,
                                                          ranges,
                                                          SystemKeyspace.HINTS)
                                          .execute();
        }
    }

    public void move(String newToken) throws IOException
    {
        try
        {
            getPartitioner().getTokenFactory().validate(newToken);
        }
        catch (ConfigurationException e)
        {
            throw new IOException(e.getMessage());
        }
        move(getPartitioner().getTokenFactory().fromString(newToken));
    }

    /**
     * move the node to new token or find a new token to boot to according to load
     *
     * @param newToken new token to boot to, or if null, find balanced token to boot to
     *
     * @throws IOException on any I/O operation error
     */
    private void move(Token newToken) throws IOException
    {
        if (newToken == null)
            throw new IOException("Can't move to the undefined (null) token.");

        if (tokenMetadata.sortedTokens().contains(newToken))
            throw new IOException("target token " + newToken + " is already owned by another node.");

        // address of the current node
        InetAddress localAddress = FBUtilities.getBroadcastAddress();

        // This doesn't make any sense in a vnodes environment.
        if (getTokenMetadata().getTokens(localAddress).size() > 1)
        {
            logger.error("Invalid request to move(Token); This node has more than one token and cannot be moved thusly.");
            throw new UnsupportedOperationException("This node has more than one token and cannot be moved thusly.");
        }

        List<String> keyspacesToProcess = Schema.instance.getNonSystemKeyspaces();

        PendingRangeCalculatorService.instance.blockUntilFinished();
        // checking if data is moving to this node
        for (String keyspaceName : keyspacesToProcess)
        {
            if (tokenMetadata.getPendingRanges(keyspaceName, localAddress).size() > 0)
                throw new UnsupportedOperationException("data is currently moving to this node; unable to leave the ring");
        }

        Gossiper.instance.addLocalApplicationState(ApplicationState.STATUS, valueFactory.moving(newToken));
        setMode(Mode.MOVING, String.format("Moving %s from %s to %s.", localAddress, getLocalTokens().iterator().next(), newToken), true);

        setMode(Mode.MOVING, String.format("Sleeping %s ms before start streaming/fetching ranges", RING_DELAY), true);
        Uninterruptibles.sleepUninterruptibly(RING_DELAY, TimeUnit.MILLISECONDS);

        RangeRelocator relocator = new RangeRelocator(Collections.singleton(newToken), keyspacesToProcess);

        if (relocator.streamsNeeded())
        {
            setMode(Mode.MOVING, "fetching new ranges and streaming old ranges", true);
            try
            {
                relocator.stream().get();
            }
            catch (ExecutionException | InterruptedException e)
            {
                throw new RuntimeException("Interrupted while waiting for stream/fetch ranges to finish: " + e.getMessage());
            }
        }
        else
        {
            setMode(Mode.MOVING, "No ranges to fetch/stream", true);
        }

        setTokens(Collections.singleton(newToken)); // setting new token as we have everything settled

        if (logger.isDebugEnabled())
            logger.debug("Successfully moved to new token {}", getLocalTokens().iterator().next());
    }

    private class RangeRelocator
    {
        private final StreamPlan streamPlan = new StreamPlan("Relocation");

        private RangeRelocator(Collection<Token> tokens, List<String> keyspaceNames)
        {
            calculateToFromStreams(tokens, keyspaceNames);
        }

        private void calculateToFromStreams(Collection<Token> newTokens, List<String> keyspaceNames)
        {
            InetAddress localAddress = FBUtilities.getBroadcastAddress();
            IEndpointSnitch snitch = DatabaseDescriptor.getEndpointSnitch();
            TokenMetadata tokenMetaCloneAllSettled = tokenMetadata.cloneAfterAllSettled();
            // clone to avoid concurrent modification in calculateNaturalEndpoints
            TokenMetadata tokenMetaClone = tokenMetadata.cloneOnlyTokenMap();

            for (String keyspace : keyspaceNames)
            {
                // replication strategy of the current keyspace
                AbstractReplicationStrategy strategy = Keyspace.open(keyspace).getReplicationStrategy();
                Multimap<InetAddress, Range<Token>> endpointToRanges = strategy.getAddressRanges();

                logger.debug("Calculating ranges to stream and request for keyspace {}", keyspace);
                for (Token newToken : newTokens)
                {
                    // getting collection of the currently used ranges by this keyspace
                    Collection<Range<Token>> currentRanges = endpointToRanges.get(localAddress);
                    // collection of ranges which this node will serve after move to the new token
                    Collection<Range<Token>> updatedRanges = strategy.getPendingAddressRanges(tokenMetaClone, newToken, localAddress);

                    // ring ranges and endpoints associated with them
                    // this used to determine what nodes should we ping about range data
                    Multimap<Range<Token>, InetAddress> rangeAddresses = strategy.getRangeAddresses(tokenMetaClone);

                    // calculated parts of the ranges to request/stream from/to nodes in the ring
                    Pair<Set<Range<Token>>, Set<Range<Token>>> rangesPerKeyspace = calculateStreamAndFetchRanges(currentRanges, updatedRanges);

                    /**
                     * In this loop we are going through all ranges "to fetch" and determining
                     * nodes in the ring responsible for data we are interested in
                     */
                    Multimap<Range<Token>, InetAddress> rangesToFetchWithPreferredEndpoints = ArrayListMultimap.create();
                    for (Range<Token> toFetch : rangesPerKeyspace.right)
                    {
                        for (Range<Token> range : rangeAddresses.keySet())
                        {
                            if (range.contains(toFetch))
                            {
                                List<InetAddress> endpoints = null;

                                if (useStrictConsistency)
                                {
                                    Set<InetAddress> oldEndpoints = Sets.newHashSet(rangeAddresses.get(range));
                                    Set<InetAddress> newEndpoints = Sets.newHashSet(strategy.calculateNaturalEndpoints(toFetch.right, tokenMetaCloneAllSettled));

                                    //Due to CASSANDRA-5953 we can have a higher RF then we have endpoints.
                                    //So we need to be careful to only be strict when endpoints == RF
                                    if (oldEndpoints.size() == strategy.getReplicationFactor())
                                    {
                                        oldEndpoints.removeAll(newEndpoints);

                                        //No relocation required
                                        if (oldEndpoints.isEmpty())
                                            continue;

                                        assert oldEndpoints.size() == 1 : "Expected 1 endpoint but found " + oldEndpoints.size();
                                    }

                                    endpoints = Lists.newArrayList(oldEndpoints.iterator().next());
                                }
                                else
                                {
                                    endpoints = snitch.getSortedListByProximity(localAddress, rangeAddresses.get(range));
                                }

                                // storing range and preferred endpoint set
                                rangesToFetchWithPreferredEndpoints.putAll(toFetch, endpoints);
                            }
                        }

                        Collection<InetAddress> addressList = rangesToFetchWithPreferredEndpoints.get(toFetch);
                        if (addressList == null || addressList.isEmpty())
                            continue;

                        if (useStrictConsistency)
                        {
                            if (addressList.size() > 1)
                                throw new IllegalStateException("Multiple strict sources found for " + toFetch);

                            InetAddress sourceIp = addressList.iterator().next();
                            if (Gossiper.instance.isEnabled() && !Gossiper.instance.getEndpointStateForEndpoint(sourceIp).isAlive())
                                throw new RuntimeException("A node required to move the data consistently is down ("+sourceIp+").  If you wish to move the data from a potentially inconsistent replica, restart the node with -Dcassandra.consistent.rangemovement=false");
                        }
                    }

                    // calculating endpoints to stream current ranges to if needed
                    // in some situations node will handle current ranges as part of the new ranges
                    Multimap<InetAddress, Range<Token>> endpointRanges = HashMultimap.create();
                    for (Range<Token> toStream : rangesPerKeyspace.left)
                    {
                        Set<InetAddress> currentEndpoints = ImmutableSet.copyOf(strategy.calculateNaturalEndpoints(toStream.right, tokenMetaClone));
                        Set<InetAddress> newEndpoints = ImmutableSet.copyOf(strategy.calculateNaturalEndpoints(toStream.right, tokenMetaCloneAllSettled));
                        logger.debug("Range: {} Current endpoints: {} New endpoints: {}", toStream, currentEndpoints, newEndpoints);
                        for (InetAddress address : Sets.difference(newEndpoints, currentEndpoints))
                        {
                            logger.debug("Range {} has new owner {}", toStream, address);
                            endpointRanges.put(address, toStream);
                        }
                    }

                    // stream ranges
                    for (InetAddress address : endpointRanges.keySet())
                    {
                        logger.debug("Will stream range {} of keyspace {} to endpoint {}", endpointRanges.get(address), keyspace, address);
                        InetAddress preferred = SystemKeyspace.getPreferredIP(address);
                        streamPlan.transferRanges(address, preferred, keyspace, endpointRanges.get(address));
                    }

                    // stream requests
                    Multimap<InetAddress, Range<Token>> workMap = RangeStreamer.getWorkMap(rangesToFetchWithPreferredEndpoints, keyspace, FailureDetector.instance, useStrictConsistency);
                    for (InetAddress address : workMap.keySet())
                    {
                        logger.debug("Will request range {} of keyspace {} from endpoint {}", workMap.get(address), keyspace, address);
                        InetAddress preferred = SystemKeyspace.getPreferredIP(address);
                        streamPlan.requestRanges(address, preferred, keyspace, workMap.get(address));
                    }

                    logger.debug("Keyspace {}: work map {}.", keyspace, workMap);
                }
            }
        }

        public Future<StreamState> stream()
        {
            return streamPlan.execute();
        }

        public boolean streamsNeeded()
        {
            return !streamPlan.isEmpty();
        }
    }

    /**
     * Get the status of a token removal.
     */
    public String getRemovalStatus()
    {
        if (removingNode == null) {
            return "No token removals in process.";
        }
        return String.format("Removing token (%s). Waiting for replication confirmation from [%s].",
                             tokenMetadata.getToken(removingNode),
                             StringUtils.join(replicatingNodes, ","));
    }

    /**
     * Force a remove operation to complete. This may be necessary if a remove operation
     * blocks forever due to node/stream failure. removeToken() must be called
     * first, this is a last resort measure.  No further attempt will be made to restore replicas.
     */
    public void forceRemoveCompletion()
    {
        if (!replicatingNodes.isEmpty()  || !tokenMetadata.getLeavingEndpoints().isEmpty())
        {
            logger.warn("Removal not confirmed for for {}", StringUtils.join(this.replicatingNodes, ","));
            for (InetAddress endpoint : tokenMetadata.getLeavingEndpoints())
            {
                UUID hostId = tokenMetadata.getHostId(endpoint);
                Gossiper.instance.advertiseTokenRemoved(endpoint, hostId);
                excise(tokenMetadata.getTokens(endpoint), endpoint);
            }
            replicatingNodes.clear();
            removingNode = null;
        }
        else
        {
            logger.warn("No tokens to force removal on, call 'removenode' first");
        }
    }

    /**
     * Remove a node that has died, attempting to restore the replica count.
     * If the node is alive, decommission should be attempted.  If decommission
     * fails, then removeToken should be called.  If we fail while trying to
     * restore the replica count, finally forceRemoveCompleteion should be
     * called to forcibly remove the node without regard to replica count.
     *
     * @param hostIdString token for the node
     */
    public void removeNode(String hostIdString)
    {
        InetAddress myAddress = FBUtilities.getBroadcastAddress();
        UUID localHostId = tokenMetadata.getHostId(myAddress);
        UUID hostId = UUID.fromString(hostIdString);
        InetAddress endpoint = tokenMetadata.getEndpointForHostId(hostId);

        if (endpoint == null)
            throw new UnsupportedOperationException("Host ID not found.");

        Collection<Token> tokens = tokenMetadata.getTokens(endpoint);

        if (endpoint.equals(myAddress))
             throw new UnsupportedOperationException("Cannot remove self");

        if (Gossiper.instance.getLiveMembers().contains(endpoint))
            throw new UnsupportedOperationException("Node " + endpoint + " is alive and owns this ID. Use decommission command to remove it from the ring");

        // A leaving endpoint that is dead is already being removed.
        if (tokenMetadata.isLeaving(endpoint))
            logger.warn("Node {} is already being removed, continuing removal anyway", endpoint);

        if (!replicatingNodes.isEmpty())
            throw new UnsupportedOperationException("This node is already processing a removal. Wait for it to complete, or use 'removenode force' if this has failed.");

        // Find the endpoints that are going to become responsible for data
        for (String keyspaceName : Schema.instance.getNonSystemKeyspaces())
        {
            // if the replication factor is 1 the data is lost so we shouldn't wait for confirmation
            if (Keyspace.open(keyspaceName).getReplicationStrategy().getReplicationFactor() == 1)
                continue;

            // get all ranges that change ownership (that is, a node needs
            // to take responsibility for new range)
            Multimap<Range<Token>, InetAddress> changedRanges = getChangedRangesForLeaving(keyspaceName, endpoint);
            IFailureDetector failureDetector = FailureDetector.instance;
            for (InetAddress ep : changedRanges.values())
            {
                if (failureDetector.isAlive(ep))
                    replicatingNodes.add(ep);
                else
                    logger.warn("Endpoint {} is down and will not receive data for re-replication of {}", ep, endpoint);
            }
        }
        removingNode = endpoint;

        tokenMetadata.addLeavingEndpoint(endpoint);
        PendingRangeCalculatorService.instance.update();

        // the gossiper will handle spoofing this node's state to REMOVING_TOKEN for us
        // we add our own token so other nodes to let us know when they're done
        Gossiper.instance.advertiseRemoving(endpoint, hostId, localHostId);

        // kick off streaming commands
        restoreReplicaCount(endpoint, myAddress);

        // wait for ReplicationFinishedVerbHandler to signal we're done
        while (!replicatingNodes.isEmpty())
        {
            Uninterruptibles.sleepUninterruptibly(100, TimeUnit.MILLISECONDS);
        }

        excise(tokens, endpoint);

        // gossiper will indicate the token has left
        Gossiper.instance.advertiseTokenRemoved(endpoint, hostId);

        replicatingNodes.clear();
        removingNode = null;
    }

    public void confirmReplication(InetAddress node)
    {
        // replicatingNodes can be empty in the case where this node used to be a removal coordinator,
        // but restarted before all 'replication finished' messages arrived. In that case, we'll
        // still go ahead and acknowledge it.
        if (!replicatingNodes.isEmpty())
        {
            replicatingNodes.remove(node);
        }
        else
        {
            logger.info("Received unexpected REPLICATION_FINISHED message from {}. Was this node recently a removal coordinator?", node);
        }
    }

    public String getOperationMode()
    {
        return operationMode.toString();
    }

    public boolean isStarting()
    {
        return operationMode == Mode.STARTING;
    }

    public boolean inNonTransientErrorMode()
    {
        return operationMode == Mode.NON_TRANSIENT_ERROR;
    }

    public String getDrainProgress()
    {
        return String.format("Drained %s/%s ColumnFamilies", remainingCFs, totalCFs);
    }

    /**
     * Shuts node off to writes, empties memtables and the commit log.
     * There are two differences between drain and the normal shutdown hook:
     * - Drain waits for in-progress streaming to complete
     * - Drain flushes *all* columnfamilies (shutdown hook only flushes non-durable CFs)
     */
    public synchronized void drain() throws IOException, InterruptedException, ExecutionException
    {
        inShutdownHook = true;

        ExecutorService counterMutationStage = StageManager.getStage(Stage.COUNTER_MUTATION);
        ExecutorService mutationStage = StageManager.getStage(Stage.MUTATION);
        if (mutationStage.isTerminated() && counterMutationStage.isTerminated())
        {
            logger.warn("Cannot drain node (did it already happen?)");
            return;
        }
        setMode(Mode.DRAINING, "starting drain process", true);
        shutdownClientServers();
        ScheduledExecutors.optionalTasks.shutdown();
        Gossiper.instance.stop();

        setMode(Mode.DRAINING, "shutting down MessageService", false);
        MessagingService.instance().shutdown();

        setMode(Mode.DRAINING, "clearing mutation stage", false);
        counterMutationStage.shutdown();
        mutationStage.shutdown();
        counterMutationStage.awaitTermination(3600, TimeUnit.SECONDS);
        mutationStage.awaitTermination(3600, TimeUnit.SECONDS);

        StorageProxy.instance.verifyNoHintsInProgress();

        setMode(Mode.DRAINING, "flushing column families", false);
        // count CFs first, since forceFlush could block for the flushWriter to get a queue slot empty
        totalCFs = 0;
        for (Keyspace keyspace : Keyspace.nonSystem())
            totalCFs += keyspace.getColumnFamilyStores().size();
        remainingCFs = totalCFs;
        // flush
        List<Future<?>> flushes = new ArrayList<>();
        for (Keyspace keyspace : Keyspace.nonSystem())
        {
            for (ColumnFamilyStore cfs : keyspace.getColumnFamilyStores())
                flushes.add(cfs.forceFlush("Drain"));
        }
        // wait for the flushes.
        // TODO this is a godawful way to track progress, since they flush in parallel.  a long one could
        // thus make several short ones "instant" if we wait for them later.
        for (Future f : flushes)
        {
            FBUtilities.waitOnFuture(f);
            remainingCFs--;
        }

        try
        {
            /* not clear this is reasonable time, but propagated from prior embedded behaviour */
            BatchlogManager.shutdownAndWait(1L, MINUTES);
        }
        catch (TimeoutException t)
        {
            logger.error("Batchlog manager timed out shutting down", t);
        }

        // Interrupt on going compaction and shutdown to prevent further compaction
        CompactionManager.instance.forceShutdown();

        // Flush the system tables after all other tables are flushed, just in case flushing modifies any system state
        // like CASSANDRA-5151. Don't bother with progress tracking since system data is tiny.
        // Flush system tables after stopping the batchlog manager and compactions since they both modify
        // system tables (for example compactions can obsolete sstables and the tidiers in SSTableReader update
        // system tables, see SSTableReader.GlobalTidy)
        flushes.clear();
        for (Keyspace keyspace : Keyspace.system())
        {
            for (ColumnFamilyStore cfs : keyspace.getColumnFamilyStores())
                flushes.add(cfs.forceFlush("Drain"));
        }
        FBUtilities.waitOnFutures(flushes);

        // whilst we've flushed all the CFs, which will have recycled all completed segments, we want to ensure
        // there are no segments to replay, so we force the recycling of any remaining (should be at most one)
        CommitLog.instance.forceRecycleAllSegments("Drain");

        CommitLog.instance.shutdownBlocking();

        // wait for miscellaneous tasks like sstable and commitlog segment deletion
        ScheduledExecutors.nonPeriodicTasks.shutdown();
        if (!ScheduledExecutors.nonPeriodicTasks.awaitTermination(1, MINUTES))
            logger.warn("Failed to wait for non periodic tasks to shutdown");

        ColumnFamilyStore.shutdownPostFlushExecutor();

        setMode(Mode.DRAINED, true);
    }

    // Never ever do this at home. Used by tests.
    IPartitioner setPartitionerUnsafe(IPartitioner newPartitioner)
    {
        IPartitioner oldPartitioner = DatabaseDescriptor.getPartitioner();
        DatabaseDescriptor.setPartitioner(newPartitioner);
        valueFactory = new VersionedValue.VersionedValueFactory(getPartitioner());
        return oldPartitioner;
    }

    TokenMetadata setTokenMetadataUnsafe(TokenMetadata tmd)
    {
        TokenMetadata old = tokenMetadata;
        tokenMetadata = tmd;
        return old;
    }

    public void truncate(String keyspace, String columnFamily) throws TimeoutException, IOException
    {
        try
        {
            StorageProxy.truncateBlocking(keyspace, columnFamily);
        }
        catch (UnavailableException e)
        {
            throw new IOException(e.getMessage());
        }
    }

    public Map<InetAddress, Float> getOwnership()
    {
        List<Token> sortedTokens = tokenMetadata.sortedTokens();
        // describeOwnership returns tokens in an unspecified order, let's re-order them
        Map<Token, Float> tokenMap = new TreeMap<Token, Float>(getPartitioner().describeOwnership(sortedTokens));
        Map<InetAddress, Float> nodeMap = new LinkedHashMap<>();
        for (Map.Entry<Token, Float> entry : tokenMap.entrySet())
        {
            InetAddress endpoint = tokenMetadata.getEndpoint(entry.getKey());
            Float tokenOwnership = entry.getValue();
            if (nodeMap.containsKey(endpoint))
                nodeMap.put(endpoint, nodeMap.get(endpoint) + tokenOwnership);
            else
                nodeMap.put(endpoint, tokenOwnership);
        }
        return nodeMap;
    }

    /**
     * Calculates ownership. If there are multiple DC's and the replication strategy is DC aware then ownership will be
     * calculated per dc, i.e. each DC will have total ring ownership divided amongst its nodes. Without replication
     * total ownership will be a multiple of the number of DC's and this value will then go up within each DC depending
     * on the number of replicas within itself. For DC unaware replication strategies, ownership without replication
     * will be 100%.
     *
     * @throws IllegalStateException when node is not configured properly.
     */
    public LinkedHashMap<InetAddress, Float> effectiveOwnership(String keyspace) throws IllegalStateException
    {
        AbstractReplicationStrategy strategy;
        if (keyspace != null)
        {
            Keyspace keyspaceInstance = Schema.instance.getKeyspaceInstance(keyspace);
            if (keyspaceInstance == null)
                throw new IllegalArgumentException("The keyspace " + keyspace + ", does not exist");

            if (keyspaceInstance.getReplicationStrategy() instanceof LocalStrategy)
                throw new IllegalStateException("Ownership values for keyspaces with LocalStrategy are meaningless");
            strategy = keyspaceInstance.getReplicationStrategy();
        }
        else
        {
            List<String> userKeyspaces = Schema.instance.getUserKeyspaces();

            if (userKeyspaces.size() > 0)
            {
                keyspace = userKeyspaces.iterator().next();
                AbstractReplicationStrategy replicationStrategy = Schema.instance.getKeyspaceInstance(keyspace).getReplicationStrategy();
                for (String keyspaceName : userKeyspaces)
                {
                    if (!Schema.instance.getKeyspaceInstance(keyspaceName).getReplicationStrategy().hasSameSettings(replicationStrategy))
                        throw new IllegalStateException("Non-system keyspaces don't have the same replication settings, effective ownership information is meaningless");
                }
            }
            else
            {
                keyspace = "system_traces";
            }

            Keyspace keyspaceInstance = Schema.instance.getKeyspaceInstance(keyspace);
            if (keyspaceInstance == null)
                throw new IllegalArgumentException("The node does not have " + keyspace + " yet, probably still bootstrapping");
            strategy = keyspaceInstance.getReplicationStrategy();
        }

        TokenMetadata metadata = tokenMetadata.cloneOnlyTokenMap();

        Collection<Collection<InetAddress>> endpointsGroupedByDc = new ArrayList<>();
        // mapping of dc's to nodes, use sorted map so that we get dcs sorted
        SortedMap<String, Collection<InetAddress>> sortedDcsToEndpoints = new TreeMap<>();
        sortedDcsToEndpoints.putAll(metadata.getTopology().getDatacenterEndpoints().asMap());
        for (Collection<InetAddress> endpoints : sortedDcsToEndpoints.values())
            endpointsGroupedByDc.add(endpoints);

        Map<Token, Float> tokenOwnership = getPartitioner().describeOwnership(tokenMetadata.sortedTokens());
        LinkedHashMap<InetAddress, Float> finalOwnership = Maps.newLinkedHashMap();

        Multimap<InetAddress, Range<Token>> endpointToRanges = strategy.getAddressRanges();
        // calculate ownership per dc
        for (Collection<InetAddress> endpoints : endpointsGroupedByDc)
        {
            // calculate the ownership with replication and add the endpoint to the final ownership map
            for (InetAddress endpoint : endpoints)
            {
                float ownership = 0.0f;
                for (Range<Token> range : endpointToRanges.get(endpoint))
                {
                    if (tokenOwnership.containsKey(range.right))
                        ownership += tokenOwnership.get(range.right);
                }
                finalOwnership.put(endpoint, ownership);
            }
        }
        return finalOwnership;
    }

    public List<String> getKeyspaces()
    {
        List<String> keyspaceNamesList = new ArrayList<>(Schema.instance.getKeyspaces());
        return Collections.unmodifiableList(keyspaceNamesList);
    }

    public List<String> getNonSystemKeyspaces()
    {
        List<String> keyspaceNamesList = new ArrayList<>(Schema.instance.getNonSystemKeyspaces());
        return Collections.unmodifiableList(keyspaceNamesList);
    }

    public void updateSnitch(String epSnitchClassName, Boolean dynamic, Integer dynamicUpdateInterval, Integer dynamicResetInterval, Double dynamicBadnessThreshold) throws ClassNotFoundException
    {
        IEndpointSnitch oldSnitch = DatabaseDescriptor.getEndpointSnitch();

        // new snitch registers mbean during construction
        IEndpointSnitch newSnitch;
        try
        {
            newSnitch = FBUtilities.construct(epSnitchClassName, "snitch");
        }
        catch (ConfigurationException e)
        {
            throw new ClassNotFoundException(e.getMessage());
        }
        if (dynamic)
        {
            DatabaseDescriptor.setDynamicUpdateInterval(dynamicUpdateInterval);
            DatabaseDescriptor.setDynamicResetInterval(dynamicResetInterval);
            DatabaseDescriptor.setDynamicBadnessThreshold(dynamicBadnessThreshold);
            newSnitch = new DynamicEndpointSnitch(newSnitch);
        }

        // point snitch references to the new instance
        DatabaseDescriptor.setEndpointSnitch(newSnitch);
        for (String ks : Schema.instance.getKeyspaces())
        {
            Keyspace.open(ks).getReplicationStrategy().snitch = newSnitch;
        }

        if (oldSnitch instanceof DynamicEndpointSnitch)
            ((DynamicEndpointSnitch)oldSnitch).unregisterMBean();

        updateTopology();
    }

    /**
     * Seed data to the endpoints that will be responsible for it at the future
     *
     * @param rangesToStreamByKeyspace keyspaces and data ranges with endpoints included for each
     * @return async Future for whether stream was success
     */
    private Future<StreamState> streamRanges(Map<String, Multimap<Range<Token>, InetAddress>> rangesToStreamByKeyspace)
    {
        // First, we build a list of ranges to stream to each host, per table
        Map<String, Map<InetAddress, List<Range<Token>>>> sessionsToStreamByKeyspace = new HashMap<>();
        for (Map.Entry<String, Multimap<Range<Token>, InetAddress>> entry : rangesToStreamByKeyspace.entrySet())
        {
            String keyspace = entry.getKey();
            Multimap<Range<Token>, InetAddress> rangesWithEndpoints = entry.getValue();

            if (rangesWithEndpoints.isEmpty())
                continue;

            Map<InetAddress, List<Range<Token>>> rangesPerEndpoint = new HashMap<>();
            for (Map.Entry<Range<Token>, InetAddress> endPointEntry : rangesWithEndpoints.entries())
            {
                Range<Token> range = endPointEntry.getKey();
                InetAddress endpoint = endPointEntry.getValue();

                List<Range<Token>> curRanges = rangesPerEndpoint.get(endpoint);
                if (curRanges == null)
                {
                    curRanges = new LinkedList<>();
                    rangesPerEndpoint.put(endpoint, curRanges);
                }
                curRanges.add(range);
            }

            sessionsToStreamByKeyspace.put(keyspace, rangesPerEndpoint);
        }

        StreamPlan streamPlan = new StreamPlan("Unbootstrap");
        for (Map.Entry<String, Map<InetAddress, List<Range<Token>>>> entry : sessionsToStreamByKeyspace.entrySet())
        {
            String keyspaceName = entry.getKey();
            Map<InetAddress, List<Range<Token>>> rangesPerEndpoint = entry.getValue();

            for (Map.Entry<InetAddress, List<Range<Token>>> rangesEntry : rangesPerEndpoint.entrySet())
            {
                List<Range<Token>> ranges = rangesEntry.getValue();
                InetAddress newEndpoint = rangesEntry.getKey();
                InetAddress preferred = SystemKeyspace.getPreferredIP(newEndpoint);

                // TODO each call to transferRanges re-flushes, this is potentially a lot of waste
                streamPlan.transferRanges(newEndpoint, preferred, keyspaceName, ranges);
            }
        }
        return streamPlan.execute();
    }

    /**
     * Calculate pair of ranges to stream/fetch for given two range collections
     * (current ranges for keyspace and ranges after move to new token)
     *
     * @param current collection of the ranges by current token
     * @param updated collection of the ranges after token is changed
     * @return pair of ranges to stream/fetch for given current and updated range collections
     */
    public Pair<Set<Range<Token>>, Set<Range<Token>>> calculateStreamAndFetchRanges(Collection<Range<Token>> current, Collection<Range<Token>> updated)
    {
        Set<Range<Token>> toStream = new HashSet<>();
        Set<Range<Token>> toFetch  = new HashSet<>();


        for (Range<Token> r1 : current)
        {
            boolean intersect = false;
            for (Range<Token> r2 : updated)
            {
                if (r1.intersects(r2))
                {
                    // adding difference ranges to fetch from a ring
                    toStream.addAll(r1.subtract(r2));
                    intersect = true;
                }
            }
            if (!intersect)
            {
                toStream.add(r1); // should seed whole old range
            }
        }

        for (Range<Token> r2 : updated)
        {
            boolean intersect = false;
            for (Range<Token> r1 : current)
            {
                if (r2.intersects(r1))
                {
                    // adding difference ranges to fetch from a ring
                    toFetch.addAll(r2.subtract(r1));
                    intersect = true;
                }
            }
            if (!intersect)
            {
                toFetch.add(r2); // should fetch whole old range
            }
        }

        return Pair.create(toStream, toFetch);
    }

    public void bulkLoad(String directory)
    {
        try
        {
            bulkLoadInternal(directory).get();
        }
        catch (Exception e)
        {
            throw new RuntimeException(e);
        }
    }

    public String bulkLoadAsync(String directory)
    {
        return bulkLoadInternal(directory).planId.toString();
    }

    private StreamResultFuture bulkLoadInternal(String directory)
    {
        File dir = new File(directory);

        if (!dir.exists() || !dir.isDirectory())
            throw new IllegalArgumentException("Invalid directory " + directory);

        SSTableLoader.Client client = new SSTableLoader.Client()
        {
            private String keyspace;

            public void init(String keyspace)
            {
                this.keyspace = keyspace;
                try
                {
                    setPartitioner(DatabaseDescriptor.getPartitioner());
                    for (Map.Entry<Range<Token>, List<InetAddress>> entry : StorageService.instance.getRangeToAddressMap(keyspace).entrySet())
                    {
                        Range<Token> range = entry.getKey();
                        for (InetAddress endpoint : entry.getValue())
                            addRangeForEndpoint(range, endpoint);
                    }
                }
                catch (Exception e)
                {
                    throw new RuntimeException(e);
                }
            }

            public CFMetaData getTableMetadata(String tableName)
            {
                return Schema.instance.getCFMetaData(keyspace, tableName);
            }
        };

        return new SSTableLoader(dir, client, new OutputHandler.LogOutput()).stream();
    }

    public void rescheduleFailedDeletions()
    {
        SSTableDeletingTask.rescheduleFailedTasks();
    }

    /**
     * #{@inheritDoc}
     */
    public void loadNewSSTables(String ksName, String cfName)
    {
        ColumnFamilyStore.loadNewSSTables(ksName, cfName, false);
    }

    /**
     * #{@inheritDoc}
     */
    public void loadNewSSTables(String ksName, String cfName, boolean assumeCfIsEmpty)
    {
        ColumnFamilyStore.loadNewSSTables(ksName, cfName, assumeCfIsEmpty);
    }

    /**
     * #{@inheritDoc}
     */
    public int loadNewSSTablesWithCount(String ksName, String cfName)
    {
        return ColumnFamilyStore.loadNewSSTablesWithCount(ksName, cfName, false);
    }

    /**
     * #{@inheritDoc}
     */
    public int loadNewSSTablesWithCount(String ksName, String cfName, boolean assumeCfIsEmpty)
    {
        return ColumnFamilyStore.loadNewSSTablesWithCount(ksName, cfName, assumeCfIsEmpty);
    }

    /**
     * #{@inheritDoc}
     */
    public List<String> sampleKeyRange() // do not rename to getter - see CASSANDRA-4452 for details
    {
        List<DecoratedKey> keys = new ArrayList<>();
        for (Keyspace keyspace : Keyspace.nonSystem())
        {
            for (Range<Token> range : getPrimaryRangesForEndpoint(keyspace.getName(), FBUtilities.getBroadcastAddress()))
                keys.addAll(keySamples(keyspace.getColumnFamilyStores(), range));
        }

        List<String> sampledKeys = new ArrayList<>(keys.size());
        for (DecoratedKey key : keys)
            sampledKeys.add(key.getToken().toString());
        return sampledKeys;
    }

    public void rebuildSecondaryIndex(String ksName, String cfName, String... idxNames)
    {
        ColumnFamilyStore.rebuildSecondaryIndex(ksName, cfName, idxNames);
    }

    public void resetLocalSchema() throws IOException
    {
        MigrationManager.resetLocalSchema();
    }

    public void setTraceProbability(double probability)
    {
        this.traceProbability = probability;
    }

    public double getTraceProbability()
    {
        return traceProbability;
    }

    public void disableAutoCompaction(String ks, String... columnFamilies) throws IOException
    {
        for (ColumnFamilyStore cfs : getValidColumnFamilies(true, true, ks, columnFamilies))
        {
            cfs.disableAutoCompaction();
        }
    }

    public void enableAutoCompaction(String ks, String... columnFamilies) throws IOException
    {
        for (ColumnFamilyStore cfs : getValidColumnFamilies(true, true, ks, columnFamilies))
        {
            cfs.enableAutoCompaction();
        }
    }

    public static void disableAutoCompaction() {
        for (String keyspaceName : Schema.instance.getKeyspaces())
        {
            for (ColumnFamilyStore cfs : Keyspace.open(keyspaceName).getColumnFamilyStores())
            {
                for (ColumnFamilyStore store : cfs.concatWithIndexes())
                {
                    store.disableAutoCompaction();
                }
            }
        }
    }

    public static void enableAutoCompaction() {
        for (String keyspaceName : Schema.instance.getKeyspaces())
        {
            for (ColumnFamilyStore cfs : Keyspace.open(keyspaceName).getColumnFamilyStores())
            {
                for (ColumnFamilyStore store : cfs.concatWithIndexes())
                {
                    store.enableAutoCompaction();
                }
            }
        }
    }

    // Unsafe as does not check state before disabling the node
    public void unsafeDisableNode() {
        logger.info("Stopping transports, disabling auto compactions, stopping in-progress compactions");
        instance.stopTransports();
        disableAutoCompaction();
        CompactionManager.instance.stopAllCompactions();
    }

    @Override
    public void disableNode() {
        String operationMode = getOperationMode();
        if (Mode.NORMAL.toString().equals(operationMode)) {
            setMode(Mode.DISABLED, "Node has been disabled", true);
            unsafeDisableNode();
        } else {
            logger.warn("Not disabling node as in mode {}; should be NORMAL", operationMode);
        }
    }

    // Unsafe as does not check state before enabling the node
    public void unsafeEnableNode() {
        logger.info("Starting transports and enabling auto compaction");
        enableAutoCompaction();

        // Let's wait until gossip is finished before allowing requests
        instance.startGossiping();
        CassandraDaemon.waitForGossipToSettle();
        instance.startTransports();
        instance.setOperationModeNormal();
    }

    @Override
    public void enableNode() {
        String operationMode = getOperationMode();
        if (Mode.DISABLED.toString().equals(operationMode)) {
            unsafeEnableNode();
        } else {
            logger.warn("Not enabling node as in mode {}; should be DISABLED", operationMode);
        }
    }

    @Override
    public void disableKeyspaceCreation() throws IOException {
        LockKeyspaceCreationSetting.instance.setTrue();
    }

    @Override
    public void enableKeyspaceCreation() {
        LockKeyspaceCreationSetting.instance.setFalse();
    }

    @Override
    public boolean isKeyspaceCreationEnabled() {
        return !LockKeyspaceCreationSetting.instance.isTrue();
    }

    @Override
    public void persistentEnableClientInterfaces() {
        DisableClientInterfaceSetting.instance.setFalse();
        instance.startTransports();
    }

    @Override
    public void persistentDisableClientInterfaces() {
        try
        {
            DisableClientInterfaceSetting.instance.setTrue();
            instance.shutdownClientServers();
        } catch (IOException e) {
            throw new RuntimeException("Failed to persistently disable client interfaces due to IO Exception", e);
        }
    }

    @Override
    public boolean isNewCluster()
    {
        return Boolean.parseBoolean(System.getProperty("palantir_cassandra.is_new_cluster", "false"));
    }

    @Override
    public boolean isMigrating()
    {
        return Boolean.getBoolean("palantir_cassandra.migration_mode");
    }

    public boolean isNodeDisabled() {
        return instance.areAllTransportsStopped() && isAutoCompactionDisabled();
    }

    /** Returns the name of the cluster */
    public String getClusterName()
    {
        return DatabaseDescriptor.getClusterName();
    }

    /** Returns the cluster partitioner */
    public String getPartitionerName()
    {
        return DatabaseDescriptor.getPartitionerName();
    }

    public int getTombstoneWarnThreshold()
    {
        return DatabaseDescriptor.getTombstoneWarnThreshold();
    }

    public void setTombstoneWarnThreshold(int threshold)
    {
        DatabaseDescriptor.setTombstoneWarnThreshold(threshold);
    }

    public int getTombstoneFailureThreshold()
    {
        return DatabaseDescriptor.getTombstoneFailureThreshold();
    }

    public void setTombstoneFailureThreshold(int threshold)
    {
        DatabaseDescriptor.setTombstoneFailureThreshold(threshold);
    }

    public int getRowCountWarnThreshold()
    {
        return DatabaseDescriptor.getRowCountWarnThreshold();
    }

    public void setRowCountWarnThreshold(int threshold)
    {
        DatabaseDescriptor.setRowCountWarnThreshold(threshold);
    }

    public int getRowCountFailureThreshold()
    {
        return DatabaseDescriptor.getRowCountFailureThreshold();
    }

    public void setRowCountFailureThreshold(int threshold)
    {
        DatabaseDescriptor.setRowCountFailureThreshold(threshold);
    }

    public int getRangeScanTokenRangesWarnThreshold()
    {
        return DatabaseDescriptor.getRangeScanTokenRangesWarnThreshold();
    }

    public void setRangeScanTokenRangesWarnThreshold(int threshold)
    {
        DatabaseDescriptor.getRangeScanTokenRangesWarnThreshold(threshold);
    }

    public int getBatchSizeFailureThreshold()
    {
        return DatabaseDescriptor.getBatchSizeFailThresholdInKB();
    }

    public void setBatchSizeFailureThreshold(int threshold)
    {
        DatabaseDescriptor.setBatchSizeFailThresholdInKB(threshold);
    }

    public void setHintedHandoffThrottleInKB(int throttleInKB)
    {
        DatabaseDescriptor.setHintedHandoffThrottleInKB(throttleInKB);
        logger.info(String.format("Updated hinted_handoff_throttle_in_kb to %d", throttleInKB));
    }

    /**
     * Dangerous method, do not use outside of unit testing.
     * @param value true if he node has joined, false otherwise
     */
    @VisibleForTesting
    void setJoinedTestingOnly(boolean value) {
        this.joined = value;
    }

    @VisibleForTesting
    public void shutdownServer()
    {
        if (drainOnShutdown != null)
        {
            Runtime.getRuntime().removeShutdownHook(drainOnShutdown);
        }
    }
    private boolean isErrorType(NonTransientError nonTransientError, Map<String, String> errorAtrributes)
    {
        return nonTransientError.name().equals(errorAtrributes.get(StorageServiceMBean.NON_TRANSIENT_ERROR_TYPE_KEY));
    }

    private boolean isErrorType(TransientError transientError, Map<String, String> errorAtrributes)
    {
        return transientError.name().equals(errorAtrributes.get(StorageServiceMBean.TRANSIENT_ERROR_TYPE_KEY));
    }

    public void setReadDelay(int readDelay)
    {
        DatabaseDescriptor.setReadDelay(readDelay);
        logger.info(String.format("Updated read_delay_in_s to %d", readDelay));
    }

    public void setWriteDelay(int writeDelay) {
        DatabaseDescriptor.setWriteDelay(writeDelay);
        logger.info(String.format("Updated write_delay_in_s to %d", writeDelay));
    }
}<|MERGE_RESOLUTION|>--- conflicted
+++ resolved
@@ -1518,24 +1518,6 @@
         BootStrapper bootstrapper = new BootStrapper(FBUtilities.getBroadcastAddress(), tokens, tokenMetadata);
         bootstrapper.addProgressListener(progressSupport);
         ListenableFuture<StreamState> bootstrapStream = bootstrapper.bootstrap(streamStateStore, !replacing && useStrictConsistency); // handles token update
-<<<<<<< HEAD
-        Futures.addCallback(bootstrapStream, new FutureCallback<StreamState>()
-        {
-            @Override
-            public void onSuccess(StreamState streamState)
-            {
-                isBootstrapMode = false;
-                logger.info("Bootstrap streaming completed for the tokens {}", tokens);
-            }
-
-            @Override
-            public void onFailure(Throwable e)
-            {
-                logger.warn("Error during bootstrap.", e);
-            }
-        });
-=======
->>>>>>> 0a45a481
         try
         {
             bootstrapStream.get();
