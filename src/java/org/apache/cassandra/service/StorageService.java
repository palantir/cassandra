--- conflicted
+++ resolved
@@ -2321,6 +2321,19 @@
                         logger.warn("Host ID collision for {} between {} and {}; {} is the new owner", hostId, existing, endpoint, endpoint);
                         tokenMetadata.removeEndpoint(existing);
                         endpointsToRemove.add(existing);
+                        try
+                        {
+                            logger.info("Thread sleep for corruption {}", threadSleepCorruption);
+                            if(threadSleepCorruption > 0)
+                            {
+                                Thread.sleep(threadSleepCorruption);
+                                logger.info("Finished sleep for corruption {}", threadSleepCorruption);
+                            }
+                        }
+                        catch (InterruptedException e)
+                        {
+                            logger.error("interuppted sleep", e);
+                        }
                         tokenMetadata.updateHostId(hostId, endpoint);
                     }
                     else
@@ -2346,25 +2359,6 @@
                 }
                 else if (endpoint.equals(currentOwner))
                 {
-<<<<<<< HEAD
-                    logger.warn("Host ID collision for {} between {} and {}; {} is the new owner", hostId, existing, endpoint, endpoint);
-                    tokenMetadata.removeEndpoint(existing);
-                    endpointsToRemove.add(existing);
-                    try
-                    {
-                        logger.info("Thread sleep for corruption {}", threadSleepCorruption);
-                        if(threadSleepCorruption > 0)
-                        {
-                            Thread.sleep(threadSleepCorruption);
-                            logger.info("Finished sleep for corruption {}", threadSleepCorruption);
-                        }
-                    }
-                    catch (InterruptedException e)
-                    {
-                        logger.error("interuppted sleep", e);
-                    }
-                    tokenMetadata.updateHostId(hostId, endpoint);
-=======
                     // set state back to normal, since the node may have tried to leave, but failed and is now back up
                     tokensToUpdateInMetadata.add(token);
                     tokensToUpdateInSystemKeyspace.add(token);
@@ -2386,7 +2380,6 @@
                                               currentOwner,
                                               token,
                                               endpoint));
->>>>>>> 23472284
                 }
                 else
                 {
