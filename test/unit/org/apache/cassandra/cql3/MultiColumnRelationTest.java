--- conflicted
+++ resolved
@@ -17,26 +17,7 @@
  */
 package org.apache.cassandra.cql3;
 
-import org.apache.cassandra.SchemaLoader;
-import org.apache.cassandra.cql3.statements.ParsedStatement;
-import org.apache.cassandra.db.ConsistencyLevel;
-import org.apache.cassandra.db.marshal.*;
-import org.apache.cassandra.exceptions.InvalidRequestException;
-import org.apache.cassandra.exceptions.RequestExecutionException;
-import org.apache.cassandra.exceptions.RequestValidationException;
-import org.apache.cassandra.exceptions.SyntaxException;
-import org.apache.cassandra.gms.Gossiper;
-import org.apache.cassandra.serializers.CollectionSerializer;
-import org.apache.cassandra.service.ClientState;
-import org.apache.cassandra.service.QueryState;
-import org.apache.cassandra.transport.messages.ResultMessage;
-import org.apache.cassandra.utils.ByteBufferUtil;
 import org.junit.Test;
-
-import java.nio.ByteBuffer;
-import java.util.*;
-
-import static com.google.common.collect.Lists.newArrayList;
 
 public class MultiColumnRelationTest extends CQLTester
 {
@@ -75,91 +56,8 @@
         // Nulls
         assertInvalid("SELECT * FROM %s WHERE a = 0 AND (b, c, d) IN ((?, ?, ?))", 1, 2, null);
 
-<<<<<<< HEAD
         // Wrong type for 'd'
         assertInvalid("SELECT * FROM %s WHERE a = 0 AND (b, c, d) = (?, ?, ?)", 1, 2, "foobar");
-=======
-        // same query, but reversed order for the IN values
-        results = execute("SELECT * FROM %s.multiple_clustering WHERE a=0 AND (b, c, d) IN ((0, 1, 1), (0, 1, 0))");
-        assertEquals(2, results.size());
-        checkRow(0, results, 0, 0, 1, 0);
-        checkRow(1, results, 0, 0, 1, 1);
-
-
-        results = execute("SELECT * FROM %s.multiple_clustering WHERE a=0 and (b, c) IN ((0, 1))");
-        assertEquals(2, results.size());
-        checkRow(0, results, 0, 0, 1, 0);
-        checkRow(1, results, 0, 0, 1, 1);
-
-        results = execute("SELECT * FROM %s.multiple_clustering WHERE a=0 and (b) IN ((0))");
-        assertEquals(3, results.size());
-        checkRow(0, results, 0, 0, 0, 0);
-        checkRow(1, results, 0, 0, 1, 0);
-        checkRow(2, results, 0, 0, 1, 1);
-
-        results = execute("SELECT * FROM %s.multiple_clustering WHERE a=0 AND (b, c) IN ((0, 1)) ORDER BY b DESC, c DESC, d DESC");
-        assertEquals(2, results.size());
-        checkRow(0, results, 0, 0, 1, 1);
-        checkRow(1, results, 0, 0, 1, 0);
-    }
-
-
-    @Test
-    public void testLiteralInReversed() throws Throwable
-    {
-        execute("INSERT INTO %s.multiple_clustering_reversed (a, b, c, d) VALUES (0, 1, 0, 0)");
-        execute("INSERT INTO %s.multiple_clustering_reversed (a, b, c, d) VALUES (0, 0, 0, 0)");
-        execute("INSERT INTO %s.multiple_clustering_reversed (a, b, c, d) VALUES (0, 0, 1, 1)");
-        execute("INSERT INTO %s.multiple_clustering_reversed (a, b, c, d) VALUES (0, 0, 1, 0)");
-        execute("INSERT INTO %s.multiple_clustering_reversed (a, b, c, d) VALUES (0, -1, 0, 0)");
-
-        UntypedResultSet results = execute("SELECT * FROM %s.multiple_clustering_reversed WHERE a=0 AND (b, c, d) IN ((0, 1, 0), (0, 1, 1))");
-        assertEquals(2, results.size());
-        checkRow(0, results, 0, 0, 1, 1);
-        checkRow(1, results, 0, 0, 1, 0);
-
-        // same query, but reversed order for the IN values
-        results = execute("SELECT * FROM %s.multiple_clustering_reversed WHERE a=0 AND (b, c, d) IN ((0, 1, 1), (0, 1, 0))");
-        assertEquals(2, results.size());
-        checkRow(0, results, 0, 0, 1, 1);
-        checkRow(1, results, 0, 0, 1, 0);
-
-        results = execute("SELECT * FROM %s.multiple_clustering_reversed WHERE a=0 AND (b, c, d) IN ((1, 0, 0), (0, 0, 0), (0, 1, 1), (0, 1, 0), (-1, 0, 0))");
-        assertEquals(5, results.size());
-        checkRow(0, results, 0, 1, 0, 0);
-        checkRow(1, results, 0, 0, 0, 0);
-        checkRow(2, results, 0, 0, 1, 1);
-        checkRow(3, results, 0, 0, 1, 0);
-        checkRow(4, results, 0, -1, 0, 0);
-
-        results = execute("SELECT * FROM %s.multiple_clustering_reversed WHERE a=0 AND (b, c, d) IN ((0, 0, 0))");
-        assertEquals(1, results.size());
-        checkRow(0, results, 0, 0, 0, 0);
-
-        results = execute("SELECT * FROM %s.multiple_clustering_reversed WHERE a=0 AND (b, c, d) IN ((0, 1, 1))");
-        assertEquals(1, results.size());
-        checkRow(0, results, 0, 0, 1, 1);
-
-        results = execute("SELECT * FROM %s.multiple_clustering_reversed WHERE a=0 AND (b, c, d) IN ((0, 1, 0))");
-        assertEquals(1, results.size());
-        checkRow(0, results, 0, 0, 1, 0);
-
-        results = execute("SELECT * FROM %s.multiple_clustering_reversed WHERE a=0 and (b, c) IN ((0, 1))");
-        assertEquals(2, results.size());
-        checkRow(0, results, 0, 0, 1, 1);
-        checkRow(1, results, 0, 0, 1, 0);
-
-        results = execute("SELECT * FROM %s.multiple_clustering_reversed WHERE a=0 and (b, c) IN ((0, 0))");
-        assertEquals(1, results.size());
-        checkRow(0, results, 0, 0, 0, 0);
-
-        results = execute("SELECT * FROM %s.multiple_clustering_reversed WHERE a=0 and (b) IN ((0))");
-        assertEquals(3, results.size());
-        checkRow(0, results, 0, 0, 0, 0);
-        checkRow(1, results, 0, 0, 1, 1);
-        checkRow(2, results, 0, 0, 1, 0);
-    }
->>>>>>> 6574de53
 
         assertInvalid("SELECT * FROM %s WHERE a = 0 AND b = (?, ?, ?)", 1, 2, 3);
 
@@ -493,6 +391,11 @@
             row(0, 0, 1, 1)
         );
 
+        assertRows(execute("SELECT * FROM %s WHERE a = ? AND (b, c) IN ((?, ?)) ORDER BY b DESC, c DESC, d DESC", 0, 0, 1),
+            row(0, 0, 1, 1),
+            row(0, 0, 1, 0)
+        );
+
         // IN on both partition key and clustering key
         execute("INSERT INTO %s (a, b, c, d) VALUES (?, ?, ?, ?)", 1, 0, 0, 0);
         execute("INSERT INTO %s (a, b, c, d) VALUES (?, ?, ?, ?)", 1, 0, 1, 0);
@@ -583,6 +486,42 @@
             row(0, 0, 1, 0)
         );
 
+        assertRows(execute("SELECT * FROM %s WHERE a=? AND (b, c, d) IN ((?, ?, ?), (?, ?, ?))", 0, 1, 1, 1, 0, 1, 1),
+            row(0, 1, 1, 1),
+            row(0, 0, 1, 1)
+        );
+
+        // same query, but reversed order for the IN values
+        assertRows(execute("SELECT * FROM %s WHERE a=? AND (b, c, d) IN ((?, ?, ?), (?, ?, ?))", 0, 0, 1, 1, 1, 1, 1),
+           row(0, 1, 1, 1),
+           row(0, 0, 1, 1)
+        );
+
+        assertRows(execute("SELECT * FROM %s WHERE a = ? AND (b, c, d) IN (?, ?, ?, ?, ?, ?)",
+                           0, tuple(1, 0, 0), tuple(1, 1, 1), tuple(1, 1, 0), tuple(0, 0, 0), tuple(0, 1, 1), tuple(0, 1, 0)),
+            row(0, 1, 0, 0),
+            row(0, 1, 1, 1),
+            row(0, 1, 1, 0),
+            row(0, 0, 0, 0),
+            row(0, 0, 1, 1),
+            row(0, 0, 1, 0)
+        );
+
+        assertRows(execute("SELECT * FROM %s WHERE a = ? AND (b, c) IN (?)", 0, tuple(0, 1)),
+            row(0, 0, 1, 1),
+            row(0, 0, 1, 0)
+        );
+
+        assertRows(execute("SELECT * FROM %s WHERE a = ? AND (b, c) IN (?)", 0, tuple(0, 0)),
+            row(0, 0, 0, 0)
+        );
+
+        assertRows(execute("SELECT * FROM %s WHERE a = ? AND (b) IN ((?))", 0, 0),
+            row(0, 0, 0, 0),
+            row(0, 0, 1, 1),
+            row(0, 0, 1, 0)
+        );
+
         // preserve pre-6875 behavior (even though the query result is technically incorrect)
         assertEmpty(execute("SELECT * FROM %s WHERE a = ? AND (b, c) > (?, ?)", 0, 1, 0));
     }
